# Copyright (c) 2018, The Loki Project
# Copyright (c) 2014-2018, The Monero Project
#
# All rights reserved.
#
# Redistribution and use in source and binary forms, with or without modification, are
# permitted provided that the following conditions are met:
#
# 1. Redistributions of source code must retain the above copyright notice, this list of
#    conditions and the following disclaimer.
#
# 2. Redistributions in binary form must reproduce the above copyright notice, this list
#    of conditions and the following disclaimer in the documentation and/or other
#    materials provided with the distribution.
#
# 3. Neither the name of the copyright holder nor the names of its contributors may be
#    used to endorse or promote products derived from this software without specific
#    prior written permission.
#
# THIS SOFTWARE IS PROVIDED BY THE COPYRIGHT HOLDERS AND CONTRIBUTORS "AS IS" AND ANY
# EXPRESS OR IMPLIED WARRANTIES, INCLUDING, BUT NOT LIMITED TO, THE IMPLIED WARRANTIES OF
# MERCHANTABILITY AND FITNESS FOR A PARTICULAR PURPOSE ARE DISCLAIMED. IN NO EVENT SHALL
# THE COPYRIGHT HOLDER OR CONTRIBUTORS BE LIABLE FOR ANY DIRECT, INDIRECT, INCIDENTAL,
# SPECIAL, EXEMPLARY, OR CONSEQUENTIAL DAMAGES (INCLUDING, BUT NOT LIMITED TO,
# PROCUREMENT OF SUBSTITUTE GOODS OR SERVICES; LOSS OF USE, DATA, OR PROFITS; OR BUSINESS
# INTERRUPTION) HOWEVER CAUSED AND ON ANY THEORY OF LIABILITY, WHETHER IN CONTRACT,
# STRICT LIABILITY, OR TORT (INCLUDING NEGLIGENCE OR OTHERWISE) ARISING IN ANY WAY OUT OF
# THE USE OF THIS SOFTWARE, EVEN IF ADVISED OF THE POSSIBILITY OF SUCH DAMAGE.
#
# Parts of this file are originally copyright (c) 2012-2013 The Cryptonote developers
list(INSERT CMAKE_MODULE_PATH 0
  "${CMAKE_SOURCE_DIR}/cmake")
include(CheckCCompilerFlag)
include(CheckCXXCompilerFlag)
include(CheckLinkerFlag)
include(CheckLibraryExists)
include(CheckFunctionExists)

if (IOS)
    INCLUDE(CmakeLists_IOS.txt)
endif()

cmake_minimum_required(VERSION 2.8.7)

project(loki)

function (die msg)
  if (NOT WIN32)
    string(ASCII 27 Esc)
    set(ColourReset "${Esc}[m")
    set(BoldRed     "${Esc}[1;31m")
  else ()
    set(ColourReset "")
    set(BoldRed     "")
  endif ()

  message(FATAL_ERROR "${BoldRed}${msg}${ColourReset}")
endfunction ()

function (add_c_flag_if_supported flag var)
  string(REPLACE "-" "_" supported ${flag}_c)
  check_c_compiler_flag(${flag} ${supported})
  if(${${supported}})
    set(${var} "${${var}} ${flag}" PARENT_SCOPE)
  endif()
endfunction()

function (add_cxx_flag_if_supported flag var)
  string(REPLACE "-" "_" supported ${flag}_cxx)
  check_cxx_compiler_flag(${flag} ${supported})
  if(${${supported}})
    set(${var} "${${var}} ${flag}" PARENT_SCOPE)
  endif()
endfunction()

function (add_linker_flag_if_supported flag var)
  string(REPLACE "-" "_" supported ${flag}_ld)
  string(REPLACE "," "_" supported ${flag}_ld)
  check_linker_flag(${flag} ${supported})
  if(${${supported}})
    set(${var} "${${var}} ${flag}" PARENT_SCOPE)
  endif()
endfunction()

function (add_definition_if_function_found function var)
  string(REPLACE "-" "_" supported ${function}_function)
  check_function_exists(${function} ${supported})
  if(${${supported}})
    add_definitions("-D${var}")
  endif()
endfunction()

function (add_definition_if_library_exists library function header var)
  string(REPLACE "-" "_" supported ${function}_library)
  check_library_exists(${library} ${function} ${header} ${supported})
  if(${${supported}})
    add_definitions("-D${var}")
  endif()
endfunction()

if(NOT CMAKE_BUILD_TYPE)
  set(CMAKE_BUILD_TYPE Release CACHE STRING "Build type" FORCE)
  message(STATUS "Setting default build type: ${CMAKE_BUILD_TYPE}")
endif()
string(TOLOWER ${CMAKE_BUILD_TYPE} CMAKE_BUILD_TYPE_LOWER)

# On Darwin, ensure the user-defined paths are used to find PCSC
# before falling back to the system frameworks.
set(CMAKE_FIND_FRAMEWORK "LAST")

# ARCH defines the target architecture, either by an explicit identifier or
# one of the following two keywords. By default, ARCH a value of 'native':
# target arch = host arch, binary is not portable. When ARCH is set to the
# string 'default', no -march arg is passed, which creates a binary that is
# portable across processors in the same family as host processor.  In cases
# when ARCH is not set to an explicit identifier, cmake's builtin is used
# to identify the target architecture, to direct logic in this cmake script.
# Since ARCH is a cached variable, it will not be set on first cmake invocation.
if (NOT ARCH OR ARCH STREQUAL "" OR ARCH STREQUAL "native" OR ARCH STREQUAL "default")
  set(ARCH_ID "${CMAKE_SYSTEM_PROCESSOR}")
else()
  set(ARCH_ID "${ARCH}")
endif()
string(TOLOWER "${ARCH_ID}" ARM_ID)
string(SUBSTRING "${ARM_ID}" 0 3 ARM_TEST)
if (ARM_TEST STREQUAL "arm")
  set(ARM 1)
  string(SUBSTRING "${ARM_ID}" 0 5 ARM_TEST)
  if (ARM_TEST STREQUAL "armv6")
    set(ARM6 1)
  endif()
  if (ARM_TEST STREQUAL "armv7")
    set(ARM7 1)
  endif()
endif()

if (ARM_ID STREQUAL "aarch64" OR ARM_ID STREQUAL "arm64" OR ARM_ID STREQUAL "armv8-a")
  set(ARM 1)
  set(ARM8 1)
  set(ARCH "armv8-a")
endif()

if(ARCH_ID STREQUAL "ppc64le")
  set(PPC64LE 1)
  set(PPC64   0)
  set(PPC     0)

endif()

if(ARCH_ID STREQUAL "powerpc64" OR ARCH_ID STREQUAL "ppc64")
  set(PPC64LE 0)
  set(PPC64   1)
  set(PPC     0)
endif()

if(ARCH_ID STREQUAL "powerpc")
  set(PPC64LE 0)
  set(PPC64   0)
  set(PPC     1)
endif()

if(WIN32 OR ARM OR PPC64LE OR PPC64 OR PPC)
  set(OPT_FLAGS_RELEASE "-O2")
else()
  set(OPT_FLAGS_RELEASE "-Ofast")
endif()

# BUILD_TAG is used to select the build type to check for a new version
if(BUILD_TAG)
  message(STATUS "Building build tag ${BUILD_TAG}")
  add_definitions("-DBUILD_TAG=${BUILD_TAG}")
else()
  message(STATUS "Building without build tag")
endif()

set(CMAKE_C_FLAGS_RELEASE "-DNDEBUG ${OPT_FLAGS_RELEASE}")
set(CMAKE_CXX_FLAGS_RELEASE "-DNDEBUG ${OPT_FLAGS_RELEASE}")

# set this to 0 if per-block checkpoint needs to be disabled
set(PER_BLOCK_CHECKPOINT 1)

if(PER_BLOCK_CHECKPOINT)
  add_definitions("-DPER_BLOCK_CHECKPOINT")
endif()

list(INSERT CMAKE_MODULE_PATH 0
  "${CMAKE_SOURCE_DIR}/cmake")

if (NOT DEFINED ENV{DEVELOPER_LOCAL_TOOLS})
  message(STATUS "Could not find DEVELOPER_LOCAL_TOOLS in env (not required)")
  set(BOOST_IGNORE_SYSTEM_PATHS_DEFAULT OFF)
elseif ("$ENV{DEVELOPER_LOCAL_TOOLS}" EQUAL 1)
  message(STATUS "Found: env DEVELOPER_LOCAL_TOOLS = 1")
  set(BOOST_IGNORE_SYSTEM_PATHS_DEFAULT ON)
else()
  message(STATUS "Found: env DEVELOPER_LOCAL_TOOLS = 0")
  set(BOOST_IGNORE_SYSTEM_PATHS_DEFAULT OFF)
endif()

message(STATUS "BOOST_IGNORE_SYSTEM_PATHS defaults to ${BOOST_IGNORE_SYSTEM_PATHS_DEFAULT}")
option(BOOST_IGNORE_SYSTEM_PATHS "Ignore boost system paths for local boost installation" ${BOOST_IGNORE_SYSTEM_PATHS_DEFAULT})


if (NOT DEFINED ENV{DEVELOPER_LIBUNBOUND_OLD})
  message(STATUS "Could not find DEVELOPER_LIBUNBOUND_OLD in env (not required)")
elseif ("$ENV{DEVELOPER_LIBUNBOUND_OLD}" EQUAL 1)
  message(STATUS "Found: env DEVELOPER_LIBUNBOUND_OLD = 1, will use the work around")
  add_definitions(-DDEVELOPER_LIBUNBOUND_OLD)
elseif ("$ENV{DEVELOPER_LIBUNBOUND_OLD}" EQUAL 0)
  message(STATUS "Found: env DEVELOPER_LIBUNBOUND_OLD = 0")
else()
  message(STATUS "Found: env DEVELOPER_LIBUNBOUND_OLD with bad value. Will NOT use the work around")
endif()

set_property(GLOBAL PROPERTY USE_FOLDERS ON)
enable_testing()

option(BUILD_DOCUMENTATION "Build the Doxygen documentation." ON)
option(BUILD_TESTS "Build tests." OFF)

# Check whether we're on a 32-bit or 64-bit system
if(CMAKE_SIZEOF_VOID_P EQUAL "8")
  set(DEFAULT_BUILD_64 ON)
else()
  set(DEFAULT_BUILD_64 OFF)
endif()
option(BUILD_64 "Build for 64-bit? 'OFF' builds for 32-bit." ${DEFAULT_BUILD_64})

if(BUILD_64)
  set(ARCH_WIDTH "64")
else()
  set(ARCH_WIDTH "32")
endif()
message(STATUS "Building for a ${ARCH_WIDTH}-bit system")

# Check if we're on FreeBSD so we can exclude the local miniupnpc (it should be installed from ports instead)
# CMAKE_SYSTEM_NAME checks are commonly known, but specifically taken from libsdl's CMakeLists
if(CMAKE_SYSTEM_NAME MATCHES "kFreeBSD.*|FreeBSD")
  set(FREEBSD TRUE)
endif()

# Check if we're on DragonFly BSD. See the README.md for build instructions.
if(CMAKE_SYSTEM_NAME MATCHES "DragonFly.*")
  set(DRAGONFLY TRUE)
endif()

# Check if we're on OpenBSD. See the README.md for build instructions.
if(CMAKE_SYSTEM_NAME MATCHES "kOpenBSD.*|OpenBSD.*")
  set(OPENBSD TRUE)
endif()

# TODO: check bsdi, NetBSD, to see if they need the same FreeBSD changes
#
# elseif(CMAKE_SYSTEM_NAME MATCHES "kNetBSD.*|NetBSD.*")
#   set(NETBSD TRUE)
# elseif(CMAKE_SYSTEM_NAME MATCHES ".*BSDI.*")
#   set(BSDI TRUE)

include_directories(external/rapidjson/include external/easylogging++ src contrib/epee/include external)

if(APPLE)
  include_directories(SYSTEM /usr/include/malloc)
  if(POLICY CMP0042)
    cmake_policy(SET CMP0042 NEW)
  endif()
endif()

if(MSVC OR MINGW)
  set(DEFAULT_STATIC true)
else()
  set(DEFAULT_STATIC false)
endif()
option(STATIC "Link libraries statically" ${DEFAULT_STATIC})

# This is a CMake built-in switch that concerns internal libraries
if (NOT DEFINED BUILD_SHARED_LIBS AND NOT STATIC AND CMAKE_BUILD_TYPE_LOWER STREQUAL "debug")
    set(BUILD_SHARED_LIBS ON)
endif()

if (BUILD_SHARED_LIBS)
  message(STATUS "Building internal libraries with position independent code")
  add_definitions("-DBUILD_SHARED_LIBS")
else()
  message(STATUS "Building internal libraries as static")
endif()
set(PIC_FLAG "-fPIC")

if(MINGW)
  string(REGEX MATCH "^[^/]:/[^/]*" msys2_install_path "${CMAKE_C_COMPILER}")
  message(STATUS "MSYS location: ${msys2_install_path}")
  set(CMAKE_INCLUDE_PATH "${msys2_install_path}/mingw${ARCH_WIDTH}/include")
  # This is necessary because otherwise CMake will make Boost libraries -lfoo
  # rather than a full path. Unfortunately, this makes the shared libraries get
  # linked due to a bug in CMake which misses putting -static flags around the
  # -lfoo arguments.
  set(DEFLIB ${msys2_install_path}/mingw${ARCH_WIDTH}/lib)
  list(REMOVE_ITEM CMAKE_C_IMPLICIT_LINK_DIRECTORIES ${DEFLIB})
  list(REMOVE_ITEM CMAKE_CXX_IMPLICIT_LINK_DIRECTORIES ${DEFLIB})
endif()

if(STATIC)
  if(MSVC)
    set(CMAKE_FIND_LIBRARY_SUFFIXES .lib .dll.a .a ${CMAKE_FIND_LIBRARY_SUFFIXES})
  else()
    set(CMAKE_FIND_LIBRARY_SUFFIXES .a ${CMAKE_FIND_LIBRARY_SUFFIXES})
  endif()
  set(CMAKE_CXX_FLAGS "${CMAKE_CXX_FLAGS} -DZMQ_STATIC")
endif()

if(SANITIZE)
  if (MSVC)
    message(FATAL_ERROR "Cannot sanitize with MSVC")
  else()
    message(STATUS "Using ASAN")
    set(CMAKE_C_FLAGS "${CMAKE_C_FLAGS} -fsanitize=address")
    set(CMAKE_CXX_FLAGS "${CMAKE_CXX_FLAGS} -fsanitize=address")
  endif()
endif()

# Set default blockchain storage location:
# memory was the default in Cryptonote before monero implemented LMDB, it still works but is unnecessary.
# set(DATABASE memory)
set(DATABASE lmdb)

if (DEFINED ENV{DATABASE})
  set(DATABASE $ENV{DATABASE})
  message(STATUS "DATABASE set: ${DATABASE}")
else()
  message(STATUS "Could not find DATABASE in env (not required unless you want to change database type from default: ${DATABASE})")
endif()

set(BERKELEY_DB_OVERRIDE 0)
if (DEFINED ENV{BERKELEY_DB})
  set(BERKELEY_DB_OVERRIDE 1)
  set(BERKELEY_DB $ENV{BERKELEY_DB})
elseif()
  set(BERKELEY_DB 0)
endif()

if (DATABASE STREQUAL "lmdb")
  message(STATUS "Using LMDB as default DB type")
  set(BLOCKCHAIN_DB DB_LMDB)
  add_definitions("-DDEFAULT_DB_TYPE=\"lmdb\"")
elseif (DATABASE STREQUAL "berkeleydb")
  find_package(BerkeleyDB)
  if(NOT BERKELEY_DB)
      die("Found BerkeleyDB includes, but could not find BerkeleyDB library. Please make sure you have installed libdb and libdb-dev / libdb++-dev or the equivalent.")
  else()
    message(STATUS "Found BerkeleyDB include (db.h) in ${BERKELEY_DB_INCLUDE_DIR}")
    if(BERKELEY_DB_LIBRARIES)
      message(STATUS "Found BerkeleyDB shared library")
      set(BDB_STATIC false CACHE BOOL "BDB Static flag")
      set(BDB_INCLUDE ${BERKELEY_DB_INCLUDE_DIR} CACHE STRING "BDB include path")
      set(BDB_LIBRARY ${BERKELEY_DB_LIBRARIES} CACHE STRING "BDB library name")
      set(BDB_LIBRARY_DIRS "" CACHE STRING "BDB Library dirs")
      set(BERKELEY_DB 1)
    else()
      die("Found BerkeleyDB includes, but could not find BerkeleyDB library. Please make sure you have installed libdb and libdb-dev / libdb++-dev or the equivalent.")
    endif()
  endif()

  message(STATUS "Using Berkeley DB as default DB type")
  add_definitions("-DDEFAULT_DB_TYPE=\"berkeley\"")
else()
  die("Invalid database type: ${DATABASE}")
endif()

if(BERKELEY_DB)
  add_definitions("-DBERKELEY_DB")
endif()

add_definitions("-DBLOCKCHAIN_DB=${BLOCKCHAIN_DB}")

# Can't install hook in static build on OSX, because OSX linker does not support --wrap
# On ARM, having libunwind package (with .so's only) installed breaks static link.
# When possible, avoid stack tracing using libunwind in favor of using easylogging++.
if (APPLE)
  set(DEFAULT_STACK_TRACE OFF)
  set(LIBUNWIND_LIBRARIES "")
elseif (DEPENDS AND NOT LINUX)
  set(DEFAULT_STACK_TRACE OFF)
  set(LIBUNWIND_LIBRARIES "")
elseif(CMAKE_C_COMPILER_ID STREQUAL "GNU" AND NOT MINGW)
  set(DEFAULT_STACK_TRACE ON)
  set(STACK_TRACE_LIB "easylogging++") # for diag output only
  set(LIBUNWIND_LIBRARIES "")
elseif (ARM AND STATIC)
  set(DEFAULT_STACK_TRACE OFF)
  set(LIBUNWIND_LIBRARIES "")
else()
  find_package(Libunwind)
  if(LIBUNWIND_FOUND)
    set(DEFAULT_STACK_TRACE ON)
    set(STACK_TRACE_LIB "libunwind") # for diag output only
  else()
    set(DEFAULT_STACK_TRACE OFF)
    set(LIBUNWIND_LIBRARIES "")
  endif()
endif()

option(STACK_TRACE "Install a hook that dumps stack on exception" ${DEFAULT_STACK_TRACE})

if(STACK_TRACE)
  message(STATUS "Stack trace on exception enabled (using ${STACK_TRACE_LIB})")
else()
  message(STATUS "Stack trace on exception disabled")
endif()

if (UNIX AND NOT APPLE)
  # Note that at the time of this writing the -Wstrict-prototypes flag added below will make this fail
  set(THREADS_PREFER_PTHREAD_FLAG ON)
  find_package(Threads)
endif()

# Handle OpenSSL, used for sha256sum on binary updates and light wallet ssl http
if (CMAKE_SYSTEM_NAME MATCHES "(SunOS|Solaris)")
  set(CMAKE_CXX_FLAGS "${CMAKE_CXX_FLAGS} -pthreads")
endif ()

if (APPLE AND NOT IOS)
<<<<<<< HEAD
  if (NOT OpenSSL_DIR AND NOT DEFINED ENV{OpenSSL_DIR})
=======
  set(CMAKE_CXX_FLAGS "${CMAKE_CXX_FLAGS} -march=x86-64 -fvisibility=default")
  if (NOT OpenSSL_DIR)
>>>>>>> 4a1744e9
      EXECUTE_PROCESS(COMMAND brew --prefix openssl
        OUTPUT_VARIABLE OPENSSL_ROOT_DIR
        OUTPUT_STRIP_TRAILING_WHITESPACE)
    message(STATUS "Using OpenSSL found at ${OPENSSL_ROOT_DIR}")
  endif()
endif()

find_package(OpenSSL REQUIRED)
message(STATUS "Using OpenSSL include dir at ${OPENSSL_INCLUDE_DIR}")
include_directories(${OPENSSL_INCLUDE_DIR})
if(STATIC AND NOT IOS)
  if(UNIX)
    set(OPENSSL_LIBRARIES "${OPENSSL_LIBRARIES};${CMAKE_DL_LIBS};${CMAKE_THREAD_LIBS_INIT}")
  endif()
endif()

find_package(PCSC)

add_definition_if_library_exists(c memset_s "string.h" HAVE_MEMSET_S)
add_definition_if_library_exists(c explicit_bzero "strings.h" HAVE_EXPLICIT_BZERO)
add_definition_if_function_found(strptime HAVE_STRPTIME)

add_definitions(-DAUTO_INITIALIZE_EASYLOGGINGPP)

# Generate header for embedded translations
# Generate header for embedded translations, use target toolchain if depends, otherwise use the
# lrelease and lupdate binaries from the host
include(ExternalProject)
ExternalProject_Add(generate_translations_header
  SOURCE_DIR "${CMAKE_CURRENT_SOURCE_DIR}/translations"
  BINARY_DIR "${CMAKE_CURRENT_BINARY_DIR}/translations"
  STAMP_DIR ${LRELEASE_PATH}
  CMAKE_ARGS -DLRELEASE_PATH=${LRELEASE_PATH}
  INSTALL_COMMAND cmake -E echo "")
include_directories("${CMAKE_CURRENT_BINARY_DIR}/translations")
add_subdirectory(external)

# Final setup for libunbound
include_directories(${UNBOUND_INCLUDE})
link_directories(${UNBOUND_LIBRARY_DIRS})

# Final setup for easylogging++
include_directories(${EASYLOGGING_INCLUDE})
link_directories(${EASYLOGGING_LIBRARY_DIRS})

# Final setup for liblmdb
include_directories(${LMDB_INCLUDE})

# Final setup for Berkeley DB
if (BERKELEY_DB)
  include_directories(${BDB_INCLUDE})
endif()

# Final setup for libunwind
include_directories(${LIBUNWIND_INCLUDE})
link_directories(${LIBUNWIND_LIBRARY_DIRS})

# Final setup for libpcsc
if (PCSC_FOUND) 
  message(STATUS "Using PCSC include dir at ${PCSC_INCLUDE_DIR}")
  add_definitions(-DHAVE_PCSC)
  include_directories(${PCSC_INCLUDE_DIR})
  link_directories(${LIBPCSC_LIBRARY_DIRS})
else (PCSC_FOUND)
  message(STATUS "Could not find PCSC")
endif()

if(MSVC)
  add_definitions("/bigobj /MP /W3 /GS- /D_CRT_SECURE_NO_WARNINGS /wd4996 /wd4345 /D_WIN32_WINNT=0x0600 /DWIN32_LEAN_AND_MEAN /DGTEST_HAS_TR1_TUPLE=0 /FIinline_c.h /D__SSE4_1__")
  # set(CMAKE_C_FLAGS "${CMAKE_C_FLAGS} /Dinline=__inline")
  set(CMAKE_EXE_LINKER_FLAGS "${CMAKE_EXE_LINKER_FLAGS} /STACK:10485760")
  if(STATIC)
    foreach(VAR CMAKE_C_FLAGS_DEBUG CMAKE_CXX_FLAGS_DEBUG CMAKE_C_FLAGS_RELEASE CMAKE_CXX_FLAGS_RELEASE)
      string(REPLACE "/MD" "/MT" ${VAR} "${${VAR}}")
    endforeach()
  endif()
  include_directories(SYSTEM src/platform/msc)
else()
  include(TestCXXAcceptsFlag)
  if (NOT ARM6)
    if(NOT DEPENDS OR DEPENDS AND NOT ARM)
      set(ARCH native CACHE STRING "CPU to build for: -march value or 'default' to not pass -march at all")
    endif()
  endif()
  message(STATUS "Building on ${CMAKE_SYSTEM_PROCESSOR} for ${ARCH}")
  if(ARCH STREQUAL "default")
    set(ARCH_FLAG "")
  elseif(PPC64LE)
    set(ARCH_FLAG "-mcpu=power8")
  elseif(PPC64)
    set(ARCH_FLAG "-mcpu=970")
  elseif(PPC)
    set(ARCH_FLAG "-mcpu=7400")
  elseif(IOS AND ARCH STREQUAL "arm64")
    message(STATUS "IOS: Changing arch from arm64 to armv8")
    set(ARCH_FLAG "-march=armv8")
  else()
    set(ARCH_FLAG "-march=${ARCH}")
    if(ARCH STREQUAL "native")
      check_c_compiler_flag(-march=native CC_SUPPORTS_MARCH_NATIVE)
      if (NOT CC_SUPPORTS_MARCH_NATIVE)
        check_c_compiler_flag(-mtune=native CC_SUPPORTS_MTUNE_NATIVE)
        if (CC_SUPPORTS_MTUNE_NATIVE)
          set(ARCH_FLAG "-mtune=${ARCH}")
        else()
          set(ARCH_FLAG "")
        endif()
      endif()
    endif()
  endif()
  set(WARNINGS "-Wall -Wextra -Wpointer-arith -Wundef -Wvla -Wwrite-strings -Wno-error=extra -Wno-error=deprecated-declarations -Wno-unused-parameter -Wno-unused-variable -Wno-error=unused-variable -Wno-error=undef -Wno-error=uninitialized")
  if(NOT MINGW)
    set(WARNINGS_AS_ERRORS_FLAG "-Werror")
  endif()
  if(CMAKE_C_COMPILER_ID STREQUAL "Clang")
    if(ARM)
      set(WARNINGS "${WARNINGS} -Wno-error=inline-asm")
    endif()
  else()
    set(WARNINGS "${WARNINGS} -Wlogical-op -Wno-error=maybe-uninitialized -Wno-error=cpp")
  endif()
  if(MINGW)
    set(WARNINGS "${WARNINGS} -Wno-error=unused-value -Wno-error=unused-but-set-variable")
    set(MINGW_FLAG "${MINGW_FLAG} -DWIN32_LEAN_AND_MEAN")
    set(Boost_THREADAPI win32)
    include_directories(SYSTEM src/platform/mingw)
    # mingw doesn't support LTO (multiple definition errors at link time)
    set(USE_LTO_DEFAULT false)
    set(CMAKE_EXE_LINKER_FLAGS "${CMAKE_EXE_LINKER_FLAGS} -Wl,--stack,10485760")
    if(NOT BUILD_64)
      add_definitions(-DWINVER=0x0501 -D_WIN32_WINNT=0x0501)
    endif()
  endif()
  set(C_WARNINGS "-Waggregate-return -Wnested-externs -Wold-style-definition -Wstrict-prototypes")
  set(CXX_WARNINGS "-Wno-reorder -Wno-missing-field-initializers")
  try_compile(STATIC_ASSERT_RES "${CMAKE_CURRENT_BINARY_DIR}/static-assert" "${CMAKE_CURRENT_SOURCE_DIR}/cmake/test-static-assert.c" COMPILE_DEFINITIONS "-std=c11")
  if(STATIC_ASSERT_RES)
    set(STATIC_ASSERT_FLAG "")
  else()
    set(STATIC_ASSERT_FLAG "-Dstatic_assert=_Static_assert")
  endif()

  try_compile(STATIC_ASSERT_CPP_RES "${CMAKE_CURRENT_BINARY_DIR}/static-assert" "${CMAKE_CURRENT_SOURCE_DIR}/cmake/test-static-assert.cpp" COMPILE_DEFINITIONS "-std=c++11")
  if(STATIC_ASSERT_CPP_RES)
    set(STATIC_ASSERT_CPP_FLAG "")
  else()
    set(STATIC_ASSERT_CPP_FLAG "-Dstatic_assert=_Static_assert")
  endif()

  option(COVERAGE "Enable profiling for test coverage report" 0)

  if(COVERAGE)
    message(STATUS "Building with profiling for test coverage report")
    set(COVERAGE_FLAGS "-fprofile-arcs -ftest-coverage --coverage")
  endif()

  # With GCC 6.1.1 the compiled binary malfunctions due to aliasing. Until that
  # is fixed in the code (Issue #847), force compiler to be conservative.
  set(CMAKE_C_FLAGS "${CMAKE_C_FLAGS} -fno-strict-aliasing")
  set(CMAKE_CXX_FLAGS "${CMAKE_CXX_FLAGS} -fno-strict-aliasing")

  # if those don't work for your compiler, single it out where appropriate
  if(CMAKE_BUILD_TYPE STREQUAL "Release")
    set(C_SECURITY_FLAGS "${C_SECURITY_FLAGS} -U_FORTIFY_SOURCE -D_FORTIFY_SOURCE=1")
    set(CXX_SECURITY_FLAGS "${CXX_SECURITY_FLAGS} -U_FORTIFY_SOURCE -D_FORTIFY_SOURCE=1")
  endif()

  # warnings
  add_c_flag_if_supported(-Wformat C_SECURITY_FLAGS)
  add_cxx_flag_if_supported(-Wformat CXX_SECURITY_FLAGS)
  add_c_flag_if_supported(-Wformat-security C_SECURITY_FLAGS)
  add_cxx_flag_if_supported(-Wformat-security CXX_SECURITY_FLAGS)

  # -fstack-protector
  if (NOT WIN32)
    add_c_flag_if_supported(-fstack-protector C_SECURITY_FLAGS)
    add_cxx_flag_if_supported(-fstack-protector CXX_SECURITY_FLAGS)
    add_c_flag_if_supported(-fstack-protector-strong C_SECURITY_FLAGS)
    add_cxx_flag_if_supported(-fstack-protector-strong CXX_SECURITY_FLAGS)
  endif()

  # New in GCC 8.2
  if (NOT WIN32)
    add_c_flag_if_supported(-fcf-protection=full C_SECURITY_FLAGS)
    add_cxx_flag_if_supported(-fcf-protection=full CXX_SECURITY_FLAGS)
    add_c_flag_if_supported(-fstack-clash-protection C_SECURITY_FLAGS)
    add_cxx_flag_if_supported(-fstack-clash-protection CXX_SECURITY_FLAGS)
  endif()

  add_c_flag_if_supported(-mmitigate-rop C_SECURITY_FLAGS)
  add_cxx_flag_if_supported(-mmitigate-rop CXX_SECURITY_FLAGS)

  # linker
  if (NOT WIN32)
    # Windows binaries die on startup with PIE
    add_linker_flag_if_supported(-pie LD_SECURITY_FLAGS)
  endif()
  add_linker_flag_if_supported(-Wl,-z,relro LD_SECURITY_FLAGS)
  add_linker_flag_if_supported(-Wl,-z,now LD_SECURITY_FLAGS)
  add_linker_flag_if_supported(-Wl,-z,noexecstack noexecstack_SUPPORTED)
  if (noexecstack_SUPPORTED)
    set(LD_SECURITY_FLAGS "${LD_SECURITY_FLAGS} -Wl,-z,noexecstack")
    set(LD_RAW_FLAGS ${LD_RAW_FLAGS} -z noexecstack)
  endif()
  add_linker_flag_if_supported(-Wl,-z,noexecheap noexecheap_SUPPORTED)
  if (noexecheap_SUPPORTED)
    set(LD_SECURITY_FLAGS "${LD_SECURITY_FLAGS} -Wl,-z,noexecheap")
    set(LD_RAW_FLAGS ${LD_RAW_FLAGS} -z noexecheap)
  endif()

  # some windows linker bits
  if (WIN32)
    add_linker_flag_if_supported(-Wl,--dynamicbase LD_SECURITY_FLAGS)
    add_linker_flag_if_supported(-Wl,--nxcompat LD_SECURITY_FLAGS)
  endif()

  message(STATUS "Using C security hardening flags: ${C_SECURITY_FLAGS}")
  message(STATUS "Using C++ security hardening flags: ${CXX_SECURITY_FLAGS}")
  message(STATUS "Using linker security hardening flags: ${LD_SECURITY_FLAGS}")

  option(NO_AES "Explicitly disable AES support" ${NO_AES})

  if(NO_AES)
    message(STATUS "AES support explicitly disabled")
    set(CMAKE_C_FLAGS "${CMAKE_C_FLAGS} -DNO_AES")
    set(CMAKE_CXX_FLAGS "${CMAKE_CXX_FLAGS} -DNO_AES")
  elseif(NOT ARM AND NOT PPC64LE AND NOT PPC64 AND NOT PPC)
    message(STATUS "AES support enabled")
    set(CMAKE_C_FLAGS "${CMAKE_C_FLAGS} -maes")
    set(CMAKE_CXX_FLAGS "${CMAKE_CXX_FLAGS} -maes")
  elseif(PPC64LE OR PPC64 OR PPC)
    message(STATUS "AES support not available on POWER")
  elseif(ARM6)
    message(STATUS "AES support not available on ARMv6")
  elseif(ARM7)
    message(STATUS "AES support not available on ARMv7")
  elseif(ARM8)
    CHECK_CXX_ACCEPTS_FLAG("-march=${ARCH}+crypto" ARCH_PLUS_CRYPTO)
    if(ARCH_PLUS_CRYPTO)
      message(STATUS "Crypto extensions enabled for ARMv8")
      set(ARCH_FLAG "-march=${ARCH}+crypto")
    else()
      message(STATUS "Crypto extensions unavailable on your ARMv8 device")
    endif()
  else()
    message(STATUS "AES support disabled")
  endif()

  set(CMAKE_C_FLAGS "${CMAKE_C_FLAGS} -std=c11 -D_GNU_SOURCE ${MINGW_FLAG} ${STATIC_ASSERT_FLAG} ${WARNINGS} ${C_WARNINGS} ${ARCH_FLAG} ${COVERAGE_FLAGS} ${PIC_FLAG} ${C_SECURITY_FLAGS}")
  set(CMAKE_CXX_FLAGS "${CMAKE_CXX_FLAGS} -std=c++11 -D_GNU_SOURCE ${MINGW_FLAG} ${STATIC_ASSERT_CPP_FLAG} ${WARNINGS} ${CXX_WARNINGS} ${ARCH_FLAG} ${COVERAGE_FLAGS} ${PIC_FLAG} ${CXX_SECURITY_FLAGS}")
  set(CMAKE_EXE_LINKER_FLAGS "${CMAKE_EXE_LINKER_FLAGS} ${LD_SECURITY_FLAGS}")

  # With GCC 6.1.1 the compiled binary malfunctions due to aliasing. Until that
  # is fixed in the code (Issue #847), force compiler to be conservative.
  set(CMAKE_C_FLAGS "${CMAKE_C_FLAGS} -fno-strict-aliasing")
  set(CMAKE_CXX_FLAGS "${CMAKE_CXX_FLAGS} -fno-strict-aliasing")

  if(ARM)
    message(STATUS "Setting FPU Flags for ARM Processors")

    #NB NEON hardware does not fully implement the IEEE 754 standard for floating-point arithmetic
    #Need custom assembly code to take full advantage of NEON SIMD

    #Cortex-A5/9  -mfpu=neon-fp16
    #Cortex-A7/15 -mfpu=neon-vfpv4
    #Cortex-A8    -mfpu=neon
    #ARMv8  	  -FP and SIMD on by default for all ARM8v-A series, NO -mfpu setting needed

    #For custom -mtune, processor IDs for ARMv8-A series:
    #0xd04 - Cortex-A35
    #0xd07 - Cortex-A57
    #0xd08 - Cortex-A72
    #0xd03 - Cortex-A73

    if(NOT ARM8)
      CHECK_CXX_ACCEPTS_FLAG(-mfpu=vfp3-d16 CXX_ACCEPTS_VFP3_D16)
      CHECK_CXX_ACCEPTS_FLAG(-mfpu=vfp4 CXX_ACCEPTS_VFP4)
      CHECK_CXX_ACCEPTS_FLAG(-mfloat-abi=hard CXX_ACCEPTS_MFLOAT_HARD)
      CHECK_CXX_ACCEPTS_FLAG(-mfloat-abi=softfp CXX_ACCEPTS_MFLOAT_SOFTFP)
    endif()

    if(ARM8)
      CHECK_CXX_ACCEPTS_FLAG(-mfix-cortex-a53-835769 CXX_ACCEPTS_MFIX_CORTEX_A53_835769)
      CHECK_CXX_ACCEPTS_FLAG(-mfix-cortex-a53-843419 CXX_ACCEPTS_MFIX_CORTEX_A53_843419)
    endif()

    if(ARM6)
      message(STATUS "Selecting VFP for ARMv6")
      set(CMAKE_C_FLAGS "${CMAKE_C_FLAGS} -mfpu=vfp")
      set(CMAKE_CXX_FLAGS "${CMAKE_CXX_FLAGS} -mfpu=vfp")
      if(DEPENDS)
        set(CMAKE_C_FLAGS "${CMAKE_C_FLAGS} -marm")
        set(CMAKE_CXX_FLAGS "${CMAKE_CXX_FLAGS} -marm")
      endif()
    endif(ARM6)

    if(ARM7)
      if(CXX_ACCEPTS_VFP3_D16 AND NOT CXX_ACCEPTS_VFP4)
        message(STATUS "Selecting VFP3 for ARMv7")
        set(CMAKE_C_FLAGS "${CMAKE_C_FLAGS} -mfpu=vfp3-d16")
        set(CMAKE_CXX_FLAGS "${CMAKE_CXX_FLAGS} -mfpu=vfp3-d16")
      endif()

      if(CXX_ACCEPTS_VFP4)
        message(STATUS "Selecting VFP4 for ARMv7")
        set(CMAKE_C_FLAGS "${CMAKE_C_FLAGS} -mfpu=vfp4")
        set(CMAKE_CXX_FLAGS "${CMAKE_CXX_FLAGS} -mfpu=vfp4")
      endif()

      if(CXX_ACCEPTS_MFLOAT_HARD)
        message(STATUS "Setting Hardware ABI for Floating Point")
        set(CMAKE_C_FLAGS "${CMAKE_C_FLAGS} -mfloat-abi=hard")
        set(CMAKE_CXX_FLAGS "${CMAKE_CXX_FLAGS} -mfloat-abi=hard")
      endif()

      if(CXX_ACCEPTS_MFLOAT_SOFTFP AND NOT CXX_ACCEPTS_MFLOAT_HARD)
        message(STATUS "Setting Software ABI for Floating Point")
        set(CMAKE_C_FLAGS "${CMAKE_C_FLAGS} -mfloat-abi=softfp")
        set(CMAKE_CXX_FLAGS "${CMAKE_CXX_FLAGS} -mfloat-abi=softfp")
      endif()
    endif(ARM7)

    if(ARM8)
      if(CXX_ACCEPTS_MFIX_CORTEX_A53_835769)
        message(STATUS "Enabling Cortex-A53 workaround 835769")
        set(CMAKE_C_FLAGS "${CMAKE_C_FLAGS} -mfix-cortex-a53-835769")
        set(CMAKE_CXX_FLAGS "${CMAKE_CXX_FLAGS} -mfix-cortex-a53-835769")
      endif()

      if(CXX_ACCEPTS_MFIX_CORTEX_A53_843419)
        message(STATUS "Enabling Cortex-A53 workaround 843419")
        set(CMAKE_C_FLAGS "${CMAKE_C_FLAGS} -mfix-cortex-a53-843419")
        set(CMAKE_CXX_FLAGS "${CMAKE_CXX_FLAGS} -mfix-cortex-a53-843419")
      endif()
    endif(ARM8)

  endif(ARM)

  if(ANDROID AND NOT BUILD_GUI_DEPS STREQUAL "ON" OR IOS)
    #From Android 5: "only position independent executables (PIE) are supported" 
    message(STATUS "Enabling PIE executable")
    set(PIC_FLAG "")
    set(CMAKE_C_FLAGS "${CMAKE_C_FLAGS} -fPIE")
    set(CMAKE_CXX_FLAGS "${CMAKE_CXX_FLAGS} -fPIE")
    set(CMAKE_EXE_LINKER_FLAGS "${CMAKE_CXX_FLAGS} -fPIE -pie")
  endif()

  if(APPLE)
    set(CMAKE_CXX_FLAGS "${CMAKE_CXX_FLAGS} -fvisibility=hidden -DGTEST_HAS_TR1_TUPLE=0")
  endif()

  set(DEBUG_FLAGS "-g3")
  if(CMAKE_C_COMPILER_ID STREQUAL "GNU" AND NOT (CMAKE_C_COMPILER_VERSION VERSION_LESS 4.8))
    set(DEBUG_FLAGS "${DEBUG_FLAGS} -Og ")
  else()
    set(DEBUG_FLAGS "${DEBUG_FLAGS} -O0 ")
  endif()

  if(NOT DEFINED USE_LTO_DEFAULT)
    set(USE_LTO_DEFAULT false)
  endif()
  set(USE_LTO ${USE_LTO_DEFAULT} CACHE BOOL "Use Link-Time Optimization (Release mode only)")

  if(CMAKE_CXX_COMPILER_ID STREQUAL "Clang")
    # There is a clang bug that does not allow to compile code that uses AES-NI intrinsics if -flto is enabled, so explicitly disable
    set(USE_LTO false)
  endif()


  if(USE_LTO)
    set(RELEASE_FLAGS "${RELEASE_FLAGS} -flto")
    if(STATIC)
      set(RELEASE_FLAGS "${RELEASE_FLAGS} -ffat-lto-objects")
    endif()
    # Since gcc 4.9 the LTO format is non-standard (slim), so we need the gcc-specific ar and ranlib binaries
    if(CMAKE_CXX_COMPILER_ID STREQUAL "GNU" AND NOT (CMAKE_CXX_COMPILER_VERSION VERSION_LESS 4.9.0) AND NOT OPENBSD AND NOT DRAGONFLY)
      # When invoking cmake on distributions on which gcc's binaries are prefixed
      # with an arch-specific triplet, the user must specify -DCHOST=<prefix>
      if (DEFINED CHOST)
        set(CMAKE_AR "${CHOST}-gcc-ar")
        set(CMAKE_RANLIB "${CHOST}-gcc-ranlib")
      else()
        set(CMAKE_AR "gcc-ar")
        set(CMAKE_RANLIB "gcc-ranlib")
      endif()
    endif()
  endif()

  set(CMAKE_C_FLAGS_DEBUG "${CMAKE_C_FLAGS_DEBUG} ${DEBUG_FLAGS}")
  set(CMAKE_CXX_FLAGS_DEBUG "${CMAKE_CXX_FLAGS_DEBUG} ${DEBUG_FLAGS}")
  set(CMAKE_C_FLAGS_RELEASE "${CMAKE_C_FLAGS_RELEASE} ${RELEASE_FLAGS}")
  set(CMAKE_CXX_FLAGS_RELEASE "${CMAKE_CXX_FLAGS_RELEASE} ${RELEASE_FLAGS}")

  if(STATIC)
    # STATIC already configures most deps to be linked in statically,
    # here we make more deps static if the platform permits it
    if (MINGW)
      # On Windows, this is as close to fully-static as we get:
      # this leaves only deps on /c/Windows/system32/*.dll
      set(STATIC_FLAGS "-static")
    elseif (NOT (APPLE OR FREEBSD OR OPENBSD OR DRAGONFLY))
      # On Linux, we don't support fully static build, but these can be static
      set(STATIC_FLAGS "-static-libgcc -static-libstdc++")
    endif()
    set(CMAKE_EXE_LINKER_FLAGS "${CMAKE_EXE_LINKER_FLAGS} ${STATIC_FLAGS} ")
  endif()
endif()

if (${BOOST_IGNORE_SYSTEM_PATHS} STREQUAL "ON")
  set(Boost_NO_SYSTEM_PATHS TRUE)
endif()

set(OLD_LIB_SUFFIXES ${CMAKE_FIND_LIBRARY_SUFFIXES})
if(STATIC)
  if(MINGW)
    set(CMAKE_FIND_LIBRARY_SUFFIXES .a)
  endif()

  set(Boost_USE_STATIC_LIBS ON)
  set(Boost_USE_STATIC_RUNTIME ON)
endif()
find_package(Boost 1.58 QUIET REQUIRED COMPONENTS system filesystem thread date_time chrono regex serialization program_options locale)

set(CMAKE_FIND_LIBRARY_SUFFIXES ${OLD_LIB_SUFFIXES})
if(NOT Boost_FOUND)
  die("Could not find Boost libraries, please make sure you have installed Boost or libboost-all-dev (1.58) or the equivalent")
elseif(Boost_FOUND)
  message(STATUS "Found Boost Version: ${Boost_VERSION}")
  if (Boost_VERSION VERSION_LESS 106200 AND NOT (OPENSSL_VERSION VERSION_LESS 1.1))
      message(FATAL_ERROR "Boost older than 1.62 is too old to link with OpenSSL 1.1 or newer. "
                          "Update Boost or install OpenSSL 1.0 and set path to it when running cmake: "
                          "cmake -DOPENSSL_ROOT_DIR='/usr/include/openssl-1.0;/usr/lib/openssl-1.0'")
  endif()
endif()

include_directories(SYSTEM ${Boost_INCLUDE_DIRS})
if(MINGW)
  set(CMAKE_CXX_FLAGS_DEBUG "${CMAKE_CXX_FLAGS_DEBUG} -Wa,-mbig-obj")
  set(EXTRA_LIBRARIES mswsock;ws2_32;iphlpapi;crypt32)
  if(DEPENDS)
    set(ICU_LIBRARIES ${Boost_LOCALE_LIBRARY} sicuio sicuin sicuuc sicudt sicutu iconv)
  else()
    set(ICU_LIBRARIES ${Boost_LOCALE_LIBRARY} icuio icuin icuuc icudt icutu iconv)
  endif()
elseif(APPLE OR OPENBSD OR ANDROID)
  set(EXTRA_LIBRARIES "")
elseif(FREEBSD)
  set(EXTRA_LIBRARIES execinfo)
elseif(DRAGONFLY)
  find_library(COMPAT compat)
  set(EXTRA_LIBRARIES execinfo ${COMPAT})
elseif(CMAKE_SYSTEM_NAME MATCHES "(SunOS|Solaris)")
  set(EXTRA_LIBRARIES socket nsl resolv)
elseif(NOT MSVC)
  find_library(RT rt)
  set(EXTRA_LIBRARIES ${RT})
endif()

list(APPEND EXTRA_LIBRARIES ${CMAKE_DL_LIBS})

option(USE_READLINE "Build with GNU readline support." ON)
if(USE_READLINE)
  find_package(Readline)
  if(READLINE_FOUND AND GNU_READLINE_FOUND)
    add_definitions(-DHAVE_READLINE)
    include_directories(${Readline_INCLUDE_DIR})
    message(STATUS "Found readline library at: ${Readline_ROOT_DIR}")
    set(EPEE_READLINE epee_readline)
  else()
    message(STATUS "Could not find GNU readline library so building without readline support")
  endif()
endif()

if(ANDROID)
  set(ATOMIC libatomic.a)
  set(CMAKE_CXX_FLAGS "${CMAKE_CXX_FLAGS} -Wno-error=user-defined-warnings")
endif()
if(CMAKE_C_COMPILER_ID STREQUAL "Clang" AND ARCH_WIDTH EQUAL "32" AND NOT IOS AND NOT FREEBSD)
  find_library(ATOMIC atomic)
  list(APPEND EXTRA_LIBRARIES ${ATOMIC})
endif()

find_path(ZMQ_INCLUDE_PATH zmq.hpp)
find_library(ZMQ_LIB zmq)
find_library(PGM_LIBRARY pgm)
find_library(NORM_LIBRARY norm)
find_library(SODIUM_LIBRARY sodium)

if(NOT ZMQ_INCLUDE_PATH)
  message(FATAL_ERROR "Could not find required header zmq.hpp")
endif()
if(NOT ZMQ_LIB)
  message(FATAL_ERROR "Could not find required libzmq")
endif()
if(PGM_LIBRARY)
  set(ZMQ_LIB "${ZMQ_LIB};${PGM_LIBRARY}")
endif()
if(NORM_LIBRARY)
  set(ZMQ_LIB "${ZMQ_LIB};${NORM_LIBRARY}")
endif()
if(SODIUM_LIBRARY)
  set(ZMQ_LIB "${ZMQ_LIB};${SODIUM_LIBRARY}")
endif()

add_subdirectory(contrib)
add_subdirectory(src)

if(BUILD_TESTS)
  add_subdirectory(tests)
endif()

if(BUILD_DOCUMENTATION)
  set(DOC_GRAPHS "YES" CACHE STRING "Create dependency graphs (needs graphviz)")
  set(DOC_FULLGRAPHS "NO" CACHE STRING "Create call/callee graphs (large)")

  find_program(DOT_PATH dot)

  if (DOT_PATH STREQUAL "DOT_PATH-NOTFOUND")
    message("Doxygen: graphviz not found - graphs disabled")
    set(DOC_GRAPHS "NO")
  endif()

  find_package(Doxygen)
  if(DOXYGEN_FOUND)
    configure_file("cmake/Doxyfile.in" "Doxyfile" @ONLY)
    configure_file("cmake/Doxygen.extra.css.in" "Doxygen.extra.css" @ONLY)
    add_custom_target(doc
      ${DOXYGEN_EXECUTABLE} ${CMAKE_CURRENT_BINARY_DIR}/Doxyfile
      WORKING_DIRECTORY ${CMAKE_CURRENT_BINARY_DIR}
      COMMENT "Generating API documentation with Doxygen.." VERBATIM)
  endif()
endif()

# when ON - will install libwallet_merged into "lib"
option(BUILD_GUI_DEPS "Build GUI dependencies." OFF)

# This is not nice, distribution packagers should not enable this, but depend
# on libunbound shipped with their distribution instead
option(INSTALL_VENDORED_LIBUNBOUND "Install libunbound binary built from source vendored with this repo." OFF)


CHECK_C_COMPILER_FLAG(-std=c11 HAVE_C11)<|MERGE_RESOLUTION|>--- conflicted
+++ resolved
@@ -418,12 +418,8 @@
 endif ()
 
 if (APPLE AND NOT IOS)
-<<<<<<< HEAD
-  if (NOT OpenSSL_DIR AND NOT DEFINED ENV{OpenSSL_DIR})
-=======
   set(CMAKE_CXX_FLAGS "${CMAKE_CXX_FLAGS} -march=x86-64 -fvisibility=default")
   if (NOT OpenSSL_DIR)
->>>>>>> 4a1744e9
       EXECUTE_PROCESS(COMMAND brew --prefix openssl
         OUTPUT_VARIABLE OPENSSL_ROOT_DIR
         OUTPUT_STRIP_TRAILING_WHITESPACE)
