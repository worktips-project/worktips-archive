// Copyright (c) 2014-2018, The Monero Project
// 
// All rights reserved.
// 
// Redistribution and use in source and binary forms, with or without modification, are
// permitted provided that the following conditions are met:
// 
// 1. Redistributions of source code must retain the above copyright notice, this list of
//    conditions and the following disclaimer.
// 
// 2. Redistributions in binary form must reproduce the above copyright notice, this list
//    of conditions and the following disclaimer in the documentation and/or other
//    materials provided with the distribution.
// 
// 3. Neither the name of the copyright holder nor the names of its contributors may be
//    used to endorse or promote products derived from this software without specific
//    prior written permission.
// 
// THIS SOFTWARE IS PROVIDED BY THE COPYRIGHT HOLDERS AND CONTRIBUTORS "AS IS" AND ANY
// EXPRESS OR IMPLIED WARRANTIES, INCLUDING, BUT NOT LIMITED TO, THE IMPLIED WARRANTIES OF
// MERCHANTABILITY AND FITNESS FOR A PARTICULAR PURPOSE ARE DISCLAIMED. IN NO EVENT SHALL
// THE COPYRIGHT HOLDER OR CONTRIBUTORS BE LIABLE FOR ANY DIRECT, INDIRECT, INCIDENTAL,
// SPECIAL, EXEMPLARY, OR CONSEQUENTIAL DAMAGES (INCLUDING, BUT NOT LIMITED TO,
// PROCUREMENT OF SUBSTITUTE GOODS OR SERVICES; LOSS OF USE, DATA, OR PROFITS; OR BUSINESS
// INTERRUPTION) HOWEVER CAUSED AND ON ANY THEORY OF LIABILITY, WHETHER IN CONTRACT,
// STRICT LIABILITY, OR TORT (INCLUDING NEGLIGENCE OR OTHERWISE) ARISING IN ANY WAY OUT OF
// THE USE OF THIS SOFTWARE, EVEN IF ADVISED OF THE POSSIBILITY OF SUCH DAMAGE.
// 
// Parts of this file are originally copyright (c) 2012-2013 The Cryptonote developers

#include "ringct/rctSigs.h"
#include "ringct/bulletproofs.h"
#include "chaingen.h"
#include "bulletproofs.h"
#include "device/device.hpp"

using namespace epee;
using namespace crypto;
using namespace cryptonote;

//----------------------------------------------------------------------------------------------------------------------
// Tests

bool gen_bp_tx_validation_base::generate_with(std::vector<test_event_entry>& events,
    size_t n_txes, const uint64_t *amounts_paid, bool valid, const rct::RCTConfig *rct_config,
    const std::function<bool(std::vector<tx_source_entry> &sources, std::vector<tx_destination_entry> &destinations, size_t tx_idx)> &pre_tx,
    const std::function<bool(transaction &tx, size_t tx_idx)> &post_tx) const
{
  uint64_t ts_start = 1338224400;

  GENERATE_ACCOUNT(miner_account);
  MAKE_GENESIS_BLOCK(events, blk_0, miner_account, ts_start);

  // create 12 miner accounts, and have them mine the next 48 blocks
  int const NUM_MINERS = 12;

  cryptonote::account_base miner_accounts[NUM_MINERS];
  const cryptonote::block *prev_block = &blk_0;
  cryptonote::block blocks[NUM_UNLOCKED_BLOCKS + CRYPTONOTE_MINED_MONEY_UNLOCK_WINDOW];

  for (size_t i = 0; i < NUM_MINERS; ++i)
    miner_accounts[i].generate();

  generator.m_hf_version = 8;
  for (size_t n = 0; n < NUM_UNLOCKED_BLOCKS; ++n) {
    CHECK_AND_ASSERT_MES(generator.construct_block_manually(blocks[n], *prev_block, miner_accounts[n % NUM_MINERS],
        test_generator::bf_major_ver | test_generator::bf_minor_ver | test_generator::bf_timestamp | test_generator::bf_hf_version,
        8, 8, prev_block->timestamp + DIFFICULTY_BLOCKS_ESTIMATE_TIMESPAN * 2, // v2 has blocks twice as long
          crypto::hash(), 0, transaction(), std::vector<crypto::hash>(), 0),
        false, "Failed to generate block");
    events.push_back(blocks[n]);
    prev_block = blocks + n;
    LOG_PRINT_L0("Initial miner tx " << n << ": " << obj_to_json_str(blocks[n].miner_tx));
  }

  // rewind
  cryptonote::block blk_r, blk_last;
  {
    blk_last = blocks[NUM_UNLOCKED_BLOCKS - 1];
    for (size_t i = 0; i < CRYPTONOTE_MINED_MONEY_UNLOCK_WINDOW; ++i)
    {
      CHECK_AND_ASSERT_MES(generator.construct_block_manually(blocks[NUM_UNLOCKED_BLOCKS + i], blk_last, miner_account,
          test_generator::bf_major_ver | test_generator::bf_minor_ver | test_generator::bf_timestamp | test_generator::bf_hf_version,
          8, 8, blk_last.timestamp + DIFFICULTY_BLOCKS_ESTIMATE_TIMESPAN * 2, // v2 has blocks twice as long
          crypto::hash(), 0, transaction(), std::vector<crypto::hash>(), 0),
          false, "Failed to generate block");
      events.push_back(blocks[NUM_UNLOCKED_BLOCKS+i]);
      blk_last = blocks[NUM_UNLOCKED_BLOCKS+i];
    }
    blk_r = blk_last;
  }

  // NOTE(loki): Submit one more block. On the fork height, we allow exactly the
  // forking block to contain borromean TX's, due to some clients constructing
  // old style TX's on the fork height. So make sure we create one block so that
  // the block containing bulletproofs txes, which is 1 block after the fork
  // height, is tested with BP logic
  generator.m_hf_version = cryptonote::network_version_11_swarms;
  {
    block blk;
    CHECK_AND_ASSERT_MES(generator.construct_block_manually(blk, blk_last, miner_account,
        test_generator::bf_major_ver | test_generator::bf_minor_ver | test_generator::bf_timestamp | test_generator::bf_hf_version,
        generator.m_hf_version, generator.m_hf_version, blk_last.timestamp + DIFFICULTY_BLOCKS_ESTIMATE_TIMESPAN * 2, // v2 has blocks twice as long
        crypto::hash(), 0, transaction(), std::vector<crypto::hash>(), 0),
        false, "Failed to generate block");
    events.push_back(blk);
    blk_last = blk;
  }

  std::vector<transaction> rct_txes;
  cryptonote::block blk_txes;
  std::vector<crypto::hash> starting_rct_tx_hashes;

  for (size_t n = 0, block_index = 0; n < n_txes; ++n)
  {
    std::vector<tx_source_entry> sources;
    std::vector<tx_destination_entry> destinations;

    cryptonote::account_base const &from = miner_accounts[n];
    cryptonote::account_base const &to   = miner_accounts[n+1];
    assert(n + 1 < NUM_MINERS);

    // NOTE: Monero tests use multiple null terminated entries in their arrays
    int amounts_paid_len = 0;
    for(int i = 0; amounts_paid[i] != (uint64_t)-1; ++i) ++amounts_paid_len;

    uint64_t change_amount;
    fill_tx_sources_and_multi_destinations(events, blk_last, from, to, amounts_paid, amounts_paid_len, TESTS_DEFAULT_FEE, CRYPTONOTE_DEFAULT_TX_MIXIN, sources, destinations, &change_amount);
    tx_destination_entry change_addr{change_amount, from.get_keys().m_account_address, false /* is subaddr */ };

    // NOTE(loki): Monero tests presume the generated TX doesn't have change so remove it from our output.
    for (auto it = destinations.begin(); it != destinations.end(); ++it)
    {
      if (it->amount != change_amount) continue;
      destinations.erase(it);
      break;
    }

    std::unordered_map<crypto::public_key, cryptonote::subaddress_index> subaddresses;
    subaddresses[from.get_keys().m_account_address.m_spend_public_key] = {0,0};

    std::vector<crypto::secret_key> additional_tx_keys;
    cryptonote::transaction tx;
    crypto::secret_key private_tx_key;

    if (pre_tx && !pre_tx(sources, destinations, n))
    {
      MDEBUG("pre_tx returned failure");
      return false;
    }

    loki_construct_tx_params tx_params(cryptonote::network_version_10_bulletproofs);
    tx_params.type = range_proof_type[n];
    if (!cryptonote::construct_tx_and_get_tx_key(
        from.get_keys(),
        subaddresses,
        sources,
        destinations,
        change_addr,
        {} /*tx_extra*/,
        tx,
        0 /*unlock_time*/,
        private_tx_key,
        additional_tx_keys,
<<<<<<< HEAD
        true /*rct*/,
        rct_config[n],
        nullptr, /*multisig_out*/
        false, /*is_staking_tx*/
        true /*per_output_unlock*/))
=======
        nullptr,
        tx_params))
>>>>>>> 3a7b6b59
    {
      MDEBUG("construct_tx_and_get_tx_key failure");
      return false;
    }

    rct_txes.push_back(tx);
    if (post_tx && !post_tx(rct_txes.back(), n))
    {
      MDEBUG("post_tx returned failure");
      return false;
    }

    starting_rct_tx_hashes.push_back(get_transaction_hash(rct_txes.back()));
    LOG_PRINT_L0("Test tx: " << obj_to_json_str(rct_txes.back()));

    uint64_t total_amount_encoded = 0;
    for (int o = 0; amounts_paid[o] != (uint64_t)-1; ++o)
    {
      crypto::key_derivation derivation;
      bool r = crypto::generate_key_derivation(destinations[o].addr.m_view_public_key, private_tx_key, derivation);
      CHECK_AND_ASSERT_MES(r, false, "Failed to generate key derivation");
      crypto::secret_key amount_key;
      crypto::derivation_to_scalar(derivation, o, amount_key);
      rct::key rct_tx_mask;

      uint64_t amount = 0;
      const uint8_t type = rct_txes.back().rct_signatures.type;
      if (type == rct::RCTTypeSimple || type == rct::RCTTypeBulletproof || type == rct::RCTTypeBulletproof2)
        amount = rct::decodeRctSimple(rct_txes.back().rct_signatures, rct::sk2rct(amount_key), o, rct_tx_mask, hw::get_device("default"));
      else
        amount = rct::decodeRct(rct_txes.back().rct_signatures, rct::sk2rct(amount_key), o, rct_tx_mask, hw::get_device("default"));

      total_amount_encoded += amount;
    }

    uint64_t expected_amount_encoded = 0;
    while (amounts_paid[0] != (size_t)-1)
      expected_amount_encoded += *amounts_paid++;
    ++amounts_paid;

    CHECK_AND_ASSERT_MES(expected_amount_encoded == total_amount_encoded, false, "Decoded rct did not match amount to pay");
  }

  if (!valid)
    DO_CALLBACK(events, "mark_invalid_tx");
  events.push_back(rct_txes);

  CHECK_AND_ASSERT_MES(generator.construct_block_manually(blk_txes, blk_last, miner_account,
      test_generator::bf_major_ver | test_generator::bf_minor_ver | test_generator::bf_timestamp | test_generator::bf_tx_hashes | test_generator::bf_hf_version,
      generator.m_hf_version, generator.m_hf_version, blk_last.timestamp + DIFFICULTY_BLOCKS_ESTIMATE_TIMESPAN * 2, // v2 has blocks twice as long
      crypto::hash(), 0, transaction(), starting_rct_tx_hashes, 0),
      false, "Failed to generate block");
  if (!valid)
    DO_CALLBACK(events, "mark_invalid_block");
  events.push_back(blk_txes);
  blk_last = blk_txes;

  return true;
}

bool gen_bp_tx_validation_base::check_bp(const cryptonote::transaction &tx, size_t tx_idx, const size_t *sizes, const char *context) const
{
  DEFINE_TESTS_ERROR_CONTEXT(context);
  CHECK_TEST_CONDITION(tx.version >= 2);
  CHECK_TEST_CONDITION(rct::is_rct_bulletproof(tx.rct_signatures.type));
  size_t n_sizes = 0, n_amounts = 0;
  for (size_t n = 0; n < tx_idx; ++n)
  {
    while (sizes[0] != (size_t)-1)
      ++sizes;
    ++sizes;
  }
  while (sizes[n_sizes] != (size_t)-1)
    n_amounts += sizes[n_sizes++];
  CHECK_TEST_CONDITION(tx.rct_signatures.p.bulletproofs.size() == n_sizes);
  CHECK_TEST_CONDITION(rct::n_bulletproof_max_amounts(tx.rct_signatures.p.bulletproofs) == n_amounts);
  for (size_t n = 0; n < n_sizes; ++n)
    CHECK_TEST_CONDITION(rct::n_bulletproof_max_amounts(tx.rct_signatures.p.bulletproofs[n]) == sizes[n]);
  return true;
}

// TODO(doyle): Revisit this. Is there some rule prohibiting a tx fee greater
// than the block reward? Monero is unaffected because they have multiple
// outputs of varying sizes in their miner tx, so the tx fee (inputs-outputs)
// (because they don't use a change addr) doesn't eclipse the reward and doesn't
// trigger the "base reward calculation bug" assert, whereas we do since we only
// have 1 output. So my fix is to make it so we don't generate a tx that makes
// too high of a fee from the change amount.

// Further addendum. In Loki hardfork 10, we also introduce batching governance
// payments- so most block heights will remove the governance output from the
// reward. So if we send less than the governance amount (~6ish loki from the
// start of the chain), then we'll eclipse the reward again and overflow, so
// most of these tests have again been modified to ensure that we use atleast
// 6 loki from the block reward.
//  - 2018/10/29

bool gen_bp_tx_valid_1::generate(std::vector<test_event_entry>& events) const
{
  const uint64_t amounts_paid[] = {MK_COINS(10), (uint64_t)-1};
  const size_t bp_sizes[] = {1, (size_t)-1};
  const rct::RCTConfig rct_config[] = { { rct::RangeProofPaddedBulletproof, 0 } };
  return generate_with(events, 1, amounts_paid, true, rct_config, NULL, [&](const cryptonote::transaction &tx, size_t tx_idx){ return check_bp(tx, tx_idx, bp_sizes, "gen_bp_tx_valid_1"); });
}

bool gen_bp_tx_invalid_1_1::generate(std::vector<test_event_entry>& events) const
{
  const uint64_t amounts_paid[] = {5, 5, (uint64_t)-1};
  const rct::RCTConfig rct_config[] = { { rct::RangeProofBulletproof , 0 } };
  return generate_with(events, 1, amounts_paid, false, rct_config, NULL, NULL);
}

bool gen_bp_tx_valid_2::generate(std::vector<test_event_entry>& events) const
{
  const uint64_t amounts_paid[] = {MK_COINS(5), MK_COINS(5), (uint64_t)-1};
  const size_t bp_sizes[] = {2, (size_t)-1};
  const rct::RCTConfig rct_config[] = { { rct::RangeProofPaddedBulletproof, 0 } };
  return generate_with(events, 1, amounts_paid, true, rct_config, NULL, [&](const cryptonote::transaction &tx, size_t tx_idx){ return check_bp(tx, tx_idx, bp_sizes, "gen_bp_tx_valid_2"); });
}

bool gen_bp_tx_valid_3::generate(std::vector<test_event_entry>& events) const
{
  // const uint64_t amounts_paid[] = {50, 50, 50, (uint64_t)-1};
  const uint64_t amounts_paid[] = {MK_COINS(28), MK_COINS(28), MK_COINS(28), (uint64_t)-1};
  const size_t bp_sizes[] = {4, (size_t)-1};
  const rct::RCTConfig rct_config[] = { { rct::RangeProofPaddedBulletproof , 0 } };
  return generate_with(events, 1, amounts_paid, true, rct_config, NULL, [&](const cryptonote::transaction &tx, size_t tx_idx){ return check_bp(tx, tx_idx, bp_sizes, "gen_bp_tx_valid_3"); });
}

bool gen_bp_tx_valid_16::generate(std::vector<test_event_entry>& events) const
{
  // const uint64_t amounts_paid[] = {5, 5, 5, 5, 5, 5, 5, 5, 5, 5, 5, 5, 5, 5, 5, 5, (uint64_t)-1};
  const uint64_t amounts_paid[] = {MK_COINS(1), MK_COINS(1), MK_COINS(1), MK_COINS(1), MK_COINS(1), MK_COINS(1), MK_COINS(1), MK_COINS(1), MK_COINS(1), MK_COINS(1), MK_COINS(1), MK_COINS(1), MK_COINS(1), MK_COINS(1), MK_COINS(1), MK_COINS(1), (uint64_t)-1};
  const size_t bp_sizes[] = {16, (size_t)-1};
  const rct::RCTConfig rct_config[] = { { rct::RangeProofPaddedBulletproof , 0 } };
  return generate_with(events, 1, amounts_paid, true, rct_config, NULL, [&](const cryptonote::transaction &tx, size_t tx_idx){ return check_bp(tx, tx_idx, bp_sizes, "gen_bp_tx_valid_16"); });
}

bool gen_bp_tx_invalid_4_2_1::generate(std::vector<test_event_entry>& events) const
{
  const uint64_t amounts_paid[] = {1, 1, 1, 1, 1, 1, 1, (uint64_t)-1};
  const rct::RCTConfig rct_config[] = { { rct::RangeProofMultiOutputBulletproof , 0 } };
  return generate_with(events, 1, amounts_paid, false, rct_config, NULL, NULL);
}

bool gen_bp_tx_invalid_16_16::generate(std::vector<test_event_entry>& events) const
{
  const uint64_t amounts_paid[] = {1, 1, 1, 1, 1, 1, 1, 1, 1, 1, 1, 1, 1, 1, 1, 1, 1, 1, 1, 1, 1, 1, 1, 1, 1, 1, 1, 1, 1, 1, 1, 1, (uint64_t)-1};
  const rct::RCTConfig rct_config[] = { { rct::RangeProofMultiOutputBulletproof , 0 } };
  return generate_with(events, 1, amounts_paid, false, rct_config, NULL, NULL);
}

bool gen_bp_txs_valid_2_and_2::generate(std::vector<test_event_entry>& events) const
{
  //const uint64_t amounts_paid[] = {1000, 1000, (size_t)-1, 1000, 1000, (uint64_t)-1};
  const uint64_t amounts_paid[] = {MK_COINS(50), MK_COINS(50), (size_t)-1, MK_COINS(50), MK_COINS(50), (uint64_t)-1};

  const size_t bp_sizes[] = {2, (size_t)-1, 2, (size_t)-1};
  const rct::RCTConfig rct_config[] = { { rct::RangeProofPaddedBulletproof, 0 }, {rct::RangeProofPaddedBulletproof, 0 } };
  return generate_with(events, 2, amounts_paid, true, rct_config, NULL, [&](const cryptonote::transaction &tx, size_t tx_idx){ return check_bp(tx, tx_idx, bp_sizes, "gen_bp_txs_valid_2_and_2"); });
}

bool gen_bp_txs_invalid_2_and_8_2_and_16_16_1::generate(std::vector<test_event_entry>& events) const
{
  const uint64_t amounts_paid[] = {1, 1, (uint64_t)-1, 1, 1, 1, 1, 1, 1, 1, 1, 1, 1, (uint64_t)-1, 1, 1, 1, 1, 1, 1, 1, 1, 1, 1, 1, 1, 1, 1, 1, 1, 1, 1, 1, 1, 1, 1, 1, 1, 1, 1, 1, 1, 1, 1, 1, 1, 1, (uint64_t)-1};
  const rct::RCTConfig rct_config[] = {{rct::RangeProofMultiOutputBulletproof, 0}, {rct::RangeProofMultiOutputBulletproof, 0}, {rct::RangeProofMultiOutputBulletproof, 0}};
  return generate_with(events, 3, amounts_paid, false, rct_config, NULL, NULL);
}

bool gen_bp_txs_valid_2_and_3_and_2_and_4::generate(std::vector<test_event_entry>& events) const
{
  // TODO(doyle): See valid_2_and_2 comment
  // const uint64_t amounts_paid[] = {11111115000, 11111115000, (uint64_t)-1, 11111115000, 11111115000, 11111115001, (uint64_t)-1, 11111115000, 11111115002, (uint64_t)-1, 11111115000, 11111115000, 11111115000, 11111115003, (uint64_t)-1};
  const uint64_t amounts_paid[] = {MK_COINS(50), MK_COINS(50), (uint64_t)-1, MK_COINS(5), MK_COINS(50), MK_COINS(51), (uint64_t)-1, MK_COINS(50), MK_COINS(52), (uint64_t)-1, MK_COINS(5), MK_COINS(50), MK_COINS(53), MK_COINS(6), (uint64_t)-1};

  const rct::RCTConfig rct_config[] = {{rct::RangeProofPaddedBulletproof, 0}, {rct::RangeProofPaddedBulletproof, 0}, {rct::RangeProofPaddedBulletproof, 0}, {rct::RangeProofPaddedBulletproof, 0}};
  const size_t bp_sizes[] = {2, (size_t)-1, 4, (size_t)-1, 2, (size_t)-1, 4, (size_t)-1};
  return generate_with(events, 4, amounts_paid, true, rct_config, NULL, [&](const cryptonote::transaction &tx, size_t tx_idx) { return check_bp(tx, tx_idx, bp_sizes, "gen_bp_txs_valid_2_and_3_and_2_and_4"); });
}

bool gen_bp_tx_invalid_not_enough_proofs::generate(std::vector<test_event_entry>& events) const
{
  DEFINE_TESTS_ERROR_CONTEXT("gen_bp_tx_invalid_not_enough_proofs");
  const uint64_t amounts_paid[] = {5, 5, (uint64_t)-1};
  const rct::RCTConfig rct_config[] = { { rct::RangeProofBulletproof, 0 } };
  return generate_with(events, 1, amounts_paid, false, rct_config, NULL, [&](cryptonote::transaction &tx, size_t idx){
    CHECK_TEST_CONDITION(tx.rct_signatures.type == rct::RCTTypeBulletproof || tx.rct_signatures.type == rct::RCTTypeBulletproof2);
    CHECK_TEST_CONDITION(!tx.rct_signatures.p.bulletproofs.empty());
    tx.rct_signatures.p.bulletproofs.pop_back();
    CHECK_TEST_CONDITION(!tx.rct_signatures.p.bulletproofs.empty());
    return true;
  });
}

bool gen_bp_tx_invalid_empty_proofs::generate(std::vector<test_event_entry>& events) const
{
  DEFINE_TESTS_ERROR_CONTEXT("gen_bp_tx_invalid_empty_proofs");
  const uint64_t amounts_paid[] = {50, 50, (uint64_t)-1};
  const rct::RCTConfig rct_config[] = { { rct::RangeProofBulletproof, 0 } };
  return generate_with(events, 1, amounts_paid, false, rct_config, NULL, [&](cryptonote::transaction &tx, size_t idx){
    CHECK_TEST_CONDITION(tx.rct_signatures.type == rct::RCTTypeBulletproof || tx.rct_signatures.type == rct::RCTTypeBulletproof2);
    tx.rct_signatures.p.bulletproofs.clear();
    return true;
  });
}

bool gen_bp_tx_invalid_too_many_proofs::generate(std::vector<test_event_entry>& events) const
{
  DEFINE_TESTS_ERROR_CONTEXT("gen_bp_tx_invalid_too_many_proofs");
  const uint64_t amounts_paid[] = {10000, (uint64_t)-1};
  const rct::RCTConfig rct_config[] = { { rct::RangeProofBulletproof, 0 } };
  return generate_with(events, 1, amounts_paid, false, rct_config, NULL, [&](cryptonote::transaction &tx, size_t idx){
    CHECK_TEST_CONDITION(tx.rct_signatures.type == rct::RCTTypeBulletproof || tx.rct_signatures.type == rct::RCTTypeBulletproof2);
    CHECK_TEST_CONDITION(!tx.rct_signatures.p.bulletproofs.empty());
    tx.rct_signatures.p.bulletproofs.push_back(tx.rct_signatures.p.bulletproofs.back());
    return true;
  });
}

bool gen_bp_tx_invalid_wrong_amount::generate(std::vector<test_event_entry>& events) const
{
  DEFINE_TESTS_ERROR_CONTEXT("gen_bp_tx_invalid_wrong_amount");
  const uint64_t amounts_paid[] = {10, (uint64_t)-1};
  const rct::RCTConfig rct_config[] = { { rct::RangeProofBulletproof, 0 } };
  return generate_with(events, 1, amounts_paid, false, rct_config, NULL, [&](cryptonote::transaction &tx, size_t idx){
    CHECK_TEST_CONDITION(tx.rct_signatures.type == rct::RCTTypeBulletproof || tx.rct_signatures.type == rct::RCTTypeBulletproof2);
    CHECK_TEST_CONDITION(!tx.rct_signatures.p.bulletproofs.empty());
    tx.rct_signatures.p.bulletproofs.back() = rct::bulletproof_PROVE(1000, rct::skGen());
    return true;
  });
}

bool gen_bp_tx_invalid_borromean_type::generate(std::vector<test_event_entry>& events) const
{
  DEFINE_TESTS_ERROR_CONTEXT("gen_bp_tx_invalid_borromean_type");
  const uint64_t amounts_paid[] = {5, 5, (uint64_t)-1};
  const rct::RCTConfig rct_config[] = { { rct::RangeProofBorromean, 0 } };
  return generate_with(events, 1, amounts_paid, false, rct_config, NULL, [&](cryptonote::transaction &tx, size_t tx_idx){
    return true;
  });
}<|MERGE_RESOLUTION|>--- conflicted
+++ resolved
@@ -149,8 +149,7 @@
       return false;
     }
 
-    loki_construct_tx_params tx_params(cryptonote::network_version_10_bulletproofs);
-    tx_params.type = range_proof_type[n];
+    loki_construct_tx_params tx_params(generator.m_hf_version);
     if (!cryptonote::construct_tx_and_get_tx_key(
         from.get_keys(),
         subaddresses,
@@ -162,16 +161,9 @@
         0 /*unlock_time*/,
         private_tx_key,
         additional_tx_keys,
-<<<<<<< HEAD
-        true /*rct*/,
         rct_config[n],
         nullptr, /*multisig_out*/
-        false, /*is_staking_tx*/
-        true /*per_output_unlock*/))
-=======
-        nullptr,
         tx_params))
->>>>>>> 3a7b6b59
     {
       MDEBUG("construct_tx_and_get_tx_key failure");
       return false;
