# Loki

<p align="center">
    <a href="https://github.com/loki-project/loki/commits/dev"><img alt="pipeline status" src="https://gitlab.com/lokiproject/loki/badges/dev/pipeline.svg" /></a>
</p>

Copyright (c) 2018 The Loki Project.   
Portions Copyright (c) 2014-2018 The Monero Project.   
Portions Copyright (c) 2012-2013 The Cryptonote developers.

## Development resources

- Web: [loki.network](https://loki.network)
- Telegram: [t.me/LokiCommunity](https://t.me/LokiCommunity)
- Mail: [team@loki.network](mailto:team@loki.network)
- GitHub: [https://github.com/loki-project/loki](https://github.com/loki-project/loki)
- Discord: [https://discord.gg/67GXfD6](https://discord.gg/67GXfD6)

## Vulnerability disclosure

- Check out our [Vulnerability Response Process](https://loki-project.github.io/loki-docs/Contributing/VULNERABILITY_RESPONSE_LOKI), encourages prompt disclosure of any Vulnerabilities

## Information

Loki is a private cryptocurrency based on Monero. Loki currently offers an incentivised full node layer, over the coming months we will be looking to support a secondary p2p network (Lokinet) and a messenger that offers private communications based on the Signal protocol (Loki Messenger).

More information on the project can be found on the website and in the whitepaper.

Loki is an open source project, and we encourage contributions from anyone with something to offer. For more information on contributing, please contact team@loki.network

<<<<<<< HEAD
## Compiling Loki from source
=======
See [LICENSE](LICENSE).

## Contributing

If you want to help out, see [CONTRIBUTING](CONTRIBUTING.md) for a set of guidelines.

## Scheduled software upgrades

Monero uses a fixed-schedule software upgrade (hard fork) mechanism to implement new features. This means that users of Monero (end users and service providers) should run current versions and upgrade their software on a regular schedule. Software upgrades occur during the months of April and October. The required software for these upgrades will be available prior to the scheduled date. Please check the repository prior to this date for the proper Monero software version. Below is the historical schedule and the projected schedule for the next upgrade.
Dates are provided in the format YYYY-MM-DD.


| Software upgrade block height | Date       | Fork version | Minimum Monero version | Recommended Monero version | Details                                                                            |  
| ------------------------------ | -----------| ----------------- | ---------------------- | -------------------------- | ---------------------------------------------------------------------------------- |
| 1009827                        | 2016-03-22 | v2                | v0.9.4                 | v0.9.4                     | Allow only >= ringsize 3, blocktime = 120 seconds, fee-free blocksize 60 kb       |
| 1141317                        | 2016-09-21 | v3                | v0.9.4                 | v0.10.0                    | Splits coinbase into denominations  |
| 1220516                        | 2017-01-05 | v4                | v0.10.1                | v0.10.2.1                  | Allow normal and RingCT transactions |
| 1288616                        | 2017-04-15 | v5                | v0.10.3.0              | v0.10.3.1                  | Adjusted minimum blocksize and fee algorithm      |
| 1400000                        | 2017-09-16 | v6                | v0.11.0.0              | v0.11.0.0                  | Allow only RingCT transactions, allow only >= ringsize 5      |
| 1546000                        | 2018-04-06 | v7                | v0.12.0.0              | v0.12.3.0                  | Cryptonight variant 1, ringsize >= 7, sorted inputs
| 1685555                        | 2018-10-18 | v8                | v0.13.0.0              | v0.13.0.4                  | max transaction size at half the penalty free block size, bulletproofs enabled, cryptonight variant 2, fixed ringsize [11](https://youtu.be/KOO5S4vxi0o)
| 1686275                        | 2018-10-19 | v9                | v0.13.0.0              | v0.13.0.4                  | bulletproofs required
| 1788000                        | 2019-03-09 | v10               | v0.14.0.0              | v0.14.0.2                  | New PoW based on Cryptonight-R, new block weight algorithm, slightly more efficient RingCT format
| 1788720                        | 2019-03-10 | v11               | v0.14.0.0              | v0.14.0.2                  | forbid old RingCT transaction format
| XXXXXXX                        | 2019-10-XX | XX                | XXXXXXXXX              | XXXXXXXXX                  | X

X's indicate that these details have not been determined as of commit date.

## Release staging schedule and protocol

Approximately three months prior to a scheduled software upgrade, a branch from Master will be created with the new release version tag. Pull requests that address bugs should then be made to both Master and the new release branch. Pull requests that require extensive review and testing (generally, optimizations and new features) should *not* be made to the release branch.

## Compiling Monero from source
>>>>>>> e03b9bcd

### Dependencies

The following table summarizes the tools and libraries required to build. A
few of the libraries are also included in this repository (marked as
"Vendored"). By default, the build uses the library installed on the system,
and ignores the vendored sources. However, if no library is found installed on
the system, then the vendored source will be built and used. The vendored
sources are also used for statically-linked builds because distribution
packages often include only shared library binaries (`.so`) but not static
library archives (`.a`).

| Dep          | Min. version  | Vendored | Debian/Ubuntu pkg  | Arch pkg     | Fedora            | Optional | Purpose        |
| ------------ | ------------- | -------- | ------------------ | ------------ | ----------------- | -------- | -------------- |
| GCC          | 4.7.3         | NO       | `build-essential`  | `base-devel` | `gcc`             | NO       |                |
| CMake        | 3.5           | NO       | `cmake`            | `cmake`      | `cmake`           | NO       |                |
| pkg-config   | any           | NO       | `pkg-config`       | `base-devel` | `pkgconf`         | NO       |                |
| Boost        | 1.58          | NO       | `libboost-all-dev` | `boost`      | `boost-devel`     | NO       | C++ libraries  |
| OpenSSL      | basically any | NO       | `libssl-dev`       | `openssl`    | `openssl-devel`   | NO       | sha256 sum     |
| libzmq       | 3.0.0         | NO       | `libzmq3-dev`      | `zeromq`     | `cppzmq-devel`    | NO       | ZeroMQ library |
| OpenPGM      | ?             | NO       | `libpgm-dev`       | `libpgm`     | `openpgm-devel`   | NO       | For ZeroMQ     |
| libnorm[2]   | ?             | NO       | `libnorm-dev`      |              |               `   | YES      | For ZeroMQ     |
| libunbound   | 1.4.16        | YES      | `libunbound-dev`   | `unbound`    | `unbound-devel`   | NO       | DNS resolver   |
| libsodium    | ?             | NO       | `libsodium-dev`    | `libsodium`  | `libsodium-devel` | NO       | cryptography   |
| libunwind    | any           | NO       | `libunwind8-dev`   | `libunwind`  | `libunwind-devel` | YES      | Stack traces   |
| liblzma      | any           | NO       | `liblzma-dev`      | `xz`         | `xz-devel`        | YES      | For libunwind  |
| libreadline  | 6.3.0         | NO       | `libreadline6-dev` | `readline`   | `readline-devel`  | YES      | Input editing  |
| ldns         | 1.6.17        | NO       | `libldns-dev`      | `ldns`       | `ldns-devel`      | YES      | SSL toolkit    |
| expat        | 1.1           | NO       | `libexpat1-dev`    | `expat`      | `expat-devel`     | YES      | XML parsing    |
| GTest        | 1.5           | YES      | `libgtest-dev`[1]  | `gtest`      | `gtest-devel`     | YES      | Test suite     |
| Doxygen      | any           | NO       | `doxygen`          | `doxygen`    | `doxygen`         | YES      | Documentation  |
| Graphviz     | any           | NO       | `graphviz`         | `graphviz`   | `graphviz`        | YES      | Documentation  |


[1] On Debian/Ubuntu `libgtest-dev` only includes sources and headers. You must
build the library binary manually. This can be done with the following command ```sudo apt-get install libgtest-dev && cd /usr/src/gtest && sudo cmake . && sudo make && sudo mv libg* /usr/lib/ ```
[2] libnorm-dev is needed if your zmq library was built with libnorm, and not needed otherwise

Install all dependencies at once on Debian/Ubuntu:

``` sudo apt update && sudo apt install build-essential cmake pkg-config libboost-all-dev libssl-dev libzmq3-dev libunbound-dev libsodium-dev libunwind8-dev liblzma-dev libreadline6-dev libldns-dev libexpat1-dev doxygen graphviz libpgm-dev```

Install all dependencies at once on macOS:
``` brew update && brew install cmake pkg-config openssl boost hidapi zmq libpgm unbound libsodium miniupnpc readline ldns expat doxygen graphviz protobuf ```

FreeBSD one liner for required to build dependencies
```pkg install git gmake cmake pkgconf boost-libs cppzmq libsodium```

### Cloning the repository

Clone recursively to pull-in needed submodule(s):

`$ git clone --recursive https://github.com/loki-project/loki`

If you already have a repo cloned, initialize and update:

`$ cd loki && git submodule init && git submodule update`

### Build instructions

Loki uses the CMake build system and a top-level [Makefile](Makefile) that
invokes cmake commands as needed.

#### On Linux and macOS

* Install the dependencies
* Change to the root of the source code directory, change to the most recent release branch, and build:

        cd loki
        git checkout master
        make

    *Optional*: If your machine has several cores and enough memory, enable
    parallel build by running `make -j<number of threads>` instead of `make`. For
    this to be worthwhile, the machine should have one core and about 2GB of RAM
    available per thread.

    *Note*: If cmake can not find zmq.hpp file on macOS, installing `zmq.hpp` from
    https://github.com/zeromq/cppzmq to `/usr/local/include` should fix that error.

    *Note*: The instructions above will compile the most stable release of the
    Loki software. If you would like to use and test the most recent software,
    use ```git checkout master```. The master branch may contain updates that are
    both unstable and incompatible with release software, though testing is always
    encouraged.

* The resulting executables can be found in `build/release/bin`

* Add `PATH="$PATH:$HOME/loki/build/release/bin"` to `.profile`

* Run Loki with `lokid --detach`

* **Optional**: build and run the test suite to verify the binaries:

        make release-test

    *NOTE*: `core_tests` test may take a few hours to complete.

* **Optional**: to build binaries suitable for debugging:

         make debug

* **Optional**: to build statically-linked binaries:

         make release-static

Dependencies need to be built with -fPIC. Static libraries usually aren't, so you may have to build them yourself with -fPIC. Refer to their documentation for how to build them.

* **Optional**: build documentation in `doc/html` (omit `HAVE_DOT=YES` if `graphviz` is not installed):

        HAVE_DOT=YES doxygen Doxyfile

#### On the Raspberry Pi

Tested on a Raspberry Pi Zero with a clean install of minimal Raspbian Stretch (2017-09-07 or later) from https://www.raspberrypi.org/downloads/raspbian/. If you are using Raspian Jessie, [please see note in the following section](#note-for-raspbian-jessie-users).

* `apt-get update && apt-get upgrade` to install all of the latest software

* Install the dependencies for Loki from the 'Debian' column in the table above.

* Increase the system swap size:
```
	sudo /etc/init.d/dphys-swapfile stop  
	sudo nano /etc/dphys-swapfile  
	CONF_SWAPSIZE=2048
	sudo /etc/init.d/dphys-swapfile start  
```
* If using an external hard disk without an external power supply, ensure it gets enough power to avoid hardware issues when syncing, by adding the line "max_usb_current=1" to /boot/config.txt

* Clone loki and checkout most recent release version:
```
        git clone https://github.com/loki-project/loki.git
	cd loki
	git checkout master
```
* Build:
```
        make release
```
* Wait 4-6 hours

* The resulting executables can be found in `build/release/bin`

* Add `PATH="$PATH:$HOME/loki/build/release/bin"` to `.profile`

* Run Loki with `lokid --detach`

* You may wish to reduce the size of the swap file after the build has finished, and delete the boost directory from your home directory

#### *Note for Raspbian Jessie users:*

If you are using the older Raspbian Jessie image, compiling Loki is a bit more complicated. The version of Boost available in the Debian Jessie repositories is too old to use with Loki, and thus you must compile a newer version yourself. The following explains the extra steps, and has been tested on a Raspberry Pi 2 with a clean install of minimal Raspbian Jessie.

* As before, `apt-get update && apt-get upgrade` to install all of the latest software, and increase the system swap size

```
	sudo /etc/init.d/dphys-swapfile stop  
	sudo nano /etc/dphys-swapfile  
	CONF_SWAPSIZE=2048  
	sudo /etc/init.d/dphys-swapfile start  
```

* Then, install the dependencies for Loki except `libunwind` and `libboost-all-dev`

* Install the latest version of boost (this may first require invoking `apt-get remove --purge libboost*` to remove a previous version if you're not using a clean install):
```
	cd  
	wget https://sourceforge.net/projects/boost/files/boost/1.64.0/boost_1_64_0.tar.bz2  
	tar xvfo boost_1_64_0.tar.bz2  
	cd boost_1_64_0  
	./bootstrap.sh  
	sudo ./b2  
```
* Wait ~8 hours
```
	sudo ./bjam cxxflags=-fPIC cflags=-fPIC -a install
```
* Wait ~4 hours

* From here, follow the [general Raspberry Pi instructions](#on-the-raspberry-pi) from the "Clone loki and checkout most recent release version" step.

#### On Windows:

Binaries for Windows are built on Windows using the MinGW toolchain within
[MSYS2 environment](https://www.msys2.org). The MSYS2 environment emulates a
POSIX system. The toolchain runs within the environment and *cross-compiles*
binaries that can run outside of the environment as a regular Windows
application.

**Preparing the build environment**

* Download and install the [MSYS2 installer](https://www.msys2.org), either the 64-bit (x86_64) or the 32-bit (i686) package, depending on your system.
* Note: Installation must be on the C drive and root directory as result of [Monero issue 3167](https://github.com/monero-project/monero/issues/3167).
* Open the MSYS shell via the `MSYS2 MSYS` shortcut in the Start Menu or "C:\msys64\msys2_shell.cmd -msys"
* Update packages using pacman:  

        pacman -Syu  

* Exit the MSYS shell using Alt+F4 when you get a warning stating: "terminate MSYS2 without returning to shell and check for updates again/for example close your terminal window instead of calling exit"

* Open the MSYS MinGW shell via the `MSYS2 MinGW 64-bit` shortcut or "C:\msys64\msys2_shell.cmd -mingw64" for 64-bit builds or via the `MSYS2 MinGW 32-bit` shortcut or "C:\msys64\msys2_shell.cmd -mingw32" for 32-bit builds 

* Update packages again using pacman: 

        pacman -Syu  

* Install dependencies:

    To build for 64-bit Windows:

        pacman -S mingw-w64-x86_64-toolchain make mingw-w64-x86_64-cmake mingw-w64-x86_64-boost mingw-w64-x86_64-openssl mingw-w64-x86_64-zeromq mingw-w64-x86_64-libsodium mingw-w64-x86_64-hidapi git

    To build for 32-bit Windows:

        pacman -S mingw-w64-i686-toolchain make mingw-w64-i686-cmake mingw-w64-i686-boost mingw-w64-i686-openssl mingw-w64-i686-zeromq mingw-w64-i686-libsodium mingw-w64-i686-hidapi git

* Close and reopen the MSYS MinGW shell via `MSYS2 MinGW 64-bit` shortcut on
  64-bit Windows or `MSYS2 MinGW 32-bit` shortcut on 32-bit Windows. Note 
  that if you are running 64-bit Windows, you will have both 64-bit and
  32-bit MinGW shells.

**Cloning**

* To git clone, run:

        git clone --recursive https://github.com/loki-project/loki.git

**Building**

* Change to the cloned directory, run:
	
        cd ~/loki

<<<<<<< HEAD
* **Optional**: if you would like a specific [version/tag](https://github.com/loki-project/loki/tags), do a git checkout for that version. eg. 'v3.0.4'. If you dont care about the version and just want binaries from master, skip this step:
=======
        cd monero

* If you would like a specific [version/tag](https://github.com/monero-project/monero/tags), do a git checkout for that version. eg. 'v0.14.1.0'. If you don't care about the version and just want binaries from master, skip this step:
>>>>>>> e03b9bcd
	
        git checkout v3.0.4

* If you are on a 64-bit system, run:

        make release-static-win64

* If you are on a 32-bit system, run:

        make release-static-win32

* The resulting executables can be found in `build/<MinGW version>/<loki version>/release/bin`

* **Optional**: to build Windows binaries suitable for debugging on a 64-bit system, run:

        make debug-static-win64

* **Optional**: to build Windows binaries suitable for debugging on a 32-bit system, run:

        make debug-static-win32

* The resulting executables can be found in `build/<MinGW version>/<loki version>/debug/bin`

### On FreeBSD:

The project can be built from scratch by following instructions for Linux above(but use `gmake` instead of `make`). If you are running loki in a jail you need to add the flag: `allow.sysvipc=1` to your jail configuration, otherwise lmdb will throw the error message: `Failed to open lmdb environment: Function not implemented`.

We expect to add Loki into the ports tree in the near future, which will aid in managing installations using ports or packages.

### On OpenBSD:

#### OpenBSD < 6.2

This has been tested on OpenBSD 5.8.

You will need to add a few packages to your system. `pkg_add db cmake gcc gcc-libs g++ gtest`.

The doxygen and graphviz packages are optional and require the xbase set.

The Boost package has a bug that will prevent librpc.a from building correctly. In order to fix this, you will have to Build boost yourself from scratch. Follow the directions here (under "Building Boost"):
https://github.com/bitcoin/bitcoin/blob/master/doc/build-openbsd.md

You will have to add the serialization, date_time, and regex modules to Boost when building as they are needed by Loki.

To build: `env CC=egcc CXX=eg++ CPP=ecpp DEVELOPER_LOCAL_TOOLS=1 BOOST_ROOT=/path/to/the/boost/you/built make release-static-64`

#### OpenBSD 6.2 and 6.3

You will need to add a few packages to your system. `pkg_add cmake zeromq libiconv`.

The doxygen and graphviz packages are optional and require the xbase set.


Build the Boost library using clang. This guide is derived from: https://github.com/bitcoin/bitcoin/blob/master/doc/build-openbsd.md

We assume you are compiling with a non-root user and you have `doas` enabled.

Note: do not use the boost package provided by OpenBSD, as we are installing boost to `/usr/local`.

```
# Create boost building directory
mkdir ~/boost
cd ~/boost

# Fetch boost source
ftp -o boost_1_64_0.tar.bz2 https://netcologne.dl.sourceforge.net/project/boost/boost/1.64.0/boost_1_64_0.tar.bz2

# MUST output: (SHA256) boost_1_64_0.tar.bz2: OK
echo "7bcc5caace97baa948931d712ea5f37038dbb1c5d89b43ad4def4ed7cb683332 boost_1_64_0.tar.bz2" | sha256 -c
tar xfj boost_1_64_0.tar.bz2

# Fetch and apply boost patches, required for OpenBSD
ftp -o boost_test_impl_execution_monitor_ipp.patch https://raw.githubusercontent.com/openbsd/ports/bee9e6df517077a7269ff0dfd57995f5c6a10379/devel/boost/patches/patch-boost_test_impl_execution_monitor_ipp
ftp -o boost_config_platform_bsd_hpp.patch https://raw.githubusercontent.com/openbsd/ports/90658284fb786f5a60dd9d6e8d14500c167bdaa0/devel/boost/patches/patch-boost_config_platform_bsd_hpp

# MUST output: (SHA256) boost_config_platform_bsd_hpp.patch: OK
echo "1f5e59d1154f16ee1e0cc169395f30d5e7d22a5bd9f86358f738b0ccaea5e51d boost_config_platform_bsd_hpp.patch" | sha256 -c
# MUST output: (SHA256) boost_test_impl_execution_monitor_ipp.patch: OK
echo "30cec182a1437d40c3e0bd9a866ab5ddc1400a56185b7e671bb3782634ed0206 boost_test_impl_execution_monitor_ipp.patch" | sha256 -c

cd boost_1_64_0
patch -p0 < ../boost_test_impl_execution_monitor_ipp.patch
patch -p0 < ../boost_config_platform_bsd_hpp.patch

# Start building boost
echo 'using clang : : c++ : <cxxflags>"-fvisibility=hidden -fPIC" <linkflags>"" <archiver>"ar" <striper>"strip"  <ranlib>"ranlib" <rc>"" : ;' > user-config.jam
./bootstrap.sh --without-icu --with-libraries=chrono,filesystem,program_options,system,thread,test,date_time,regex,serialization,locale --with-toolset=clang
./b2 toolset=clang cxxflags="-stdlib=libc++" linkflags="-stdlib=libc++" -sICONV_PATH=/usr/local
doas ./b2 -d0 runtime-link=shared threadapi=pthread threading=multi link=static variant=release --layout=tagged --build-type=complete --user-config=user-config.jam -sNO_BZIP2=1 -sICONV_PATH=/usr/local --prefix=/usr/local install
```

Build the cppzmq bindings.

We assume you are compiling with a non-root user and you have `doas` enabled.

```
# Create cppzmq building directory
mkdir ~/cppzmq
cd ~/cppzmq

# Fetch cppzmq source
ftp -o cppzmq-4.2.3.tar.gz https://github.com/zeromq/cppzmq/archive/v4.2.3.tar.gz

# MUST output: (SHA256) cppzmq-4.2.3.tar.gz: OK
echo "3e6b57bf49115f4ae893b1ff7848ead7267013087dc7be1ab27636a97144d373 cppzmq-4.2.3.tar.gz" | sha256 -c
tar xfz cppzmq-4.2.3.tar.gz

# Start building cppzmq
cd cppzmq-4.2.3
mkdir build
cd build
cmake ..
doas make install
```

Build loki: `env DEVELOPER_LOCAL_TOOLS=1 BOOST_ROOT=/usr/local make release-static`

#### OpenBSD >= 6.4

You will need to add a few packages to your system. `pkg_add cmake gmake zeromq cppzmq libiconv boost`.

The doxygen and graphviz packages are optional and require the xbase set.

Build loki: `env DEVELOPER_LOCAL_TOOLS=1 BOOST_ROOT=/usr/local gmake release-static`

Note: you may encounter the following error, when compiling the latest version of loki as a normal user:

```
LLVM ERROR: out of memory
c++: error: unable to execute command: Abort trap (core dumped)
```

Then you need to increase the data ulimit size to 2GB and try again: `ulimit -d 2000000`

### On Solaris:

The default Solaris linker can't be used, you have to install GNU ld, then run cmake manually with the path to your copy of GNU ld:

        mkdir -p build/release
        cd build/release
        cmake -DCMAKE_LINKER=/path/to/ld -D CMAKE_BUILD_TYPE=Release ../..
        cd ../..

Then you can run make as usual.

### On Linux for Android (using docker):

        # Build image (for ARM 32-bit)
        docker build -f utils/build_scripts/android32.Dockerfile -t loki-android .
        # Build image (for ARM 64-bit)
        docker build -f utils/build_scripts/android64.Dockerfile -t loki-android .
        # Create container
        docker create -it --name loki-android loki-android bash
        # Get binaries
        docker cp loki-android:/src/build/release/bin .

### Building portable statically linked binaries

By default, in either dynamically or statically linked builds, binaries target the specific host processor on which the build happens and are not portable to other processors. Portable binaries can be built using the following targets:

* ```make release-static-linux-x86_64``` builds binaries on Linux on x86_64 portable across POSIX systems on x86_64 processors
* ```make release-static-linux-i686``` builds binaries on Linux on x86_64 or i686 portable across POSIX systems on i686 processors
* ```make release-static-linux-armv8``` builds binaries on Linux portable across POSIX systems on armv8 processors
* ```make release-static-linux-armv7``` builds binaries on Linux portable across POSIX systems on armv7 processors
* ```make release-static-linux-armv6``` builds binaries on Linux portable across POSIX systems on armv6 processors
* ```make release-static-win64``` builds binaries on 64-bit Windows portable across 64-bit Windows systems
* ```make release-static-win32``` builds binaries on 64-bit or 32-bit Windows portable across 32-bit Windows systems

### Cross Compiling

You can also cross-compile static binaries on Linux for Windows and macOS with the `depends` system.

* ```make depends target=x86_64-linux-gnu``` for 64-bit linux binaries.
* ```make depends target=x86_64-w64-mingw32``` for 64-bit windows binaries. Requires: python3 g++-mingw-w64-x86-64 wine1.6 bc
* ```make depends target=x86_64-apple-darwin11``` for macOS binaries. Requires: cmake imagemagick libcap-dev librsvg2-bin libz-dev libbz2-dev libtiff-tools python-dev
* ```make depends target=i686-linux-gnu``` for 32-bit linux binaries. Requires: g++-multilib bc
* ```make depends target=i686-w64-mingw32``` for 32-bit windows binaries. Requires: python3 g++-mingw-w64-i686
* ```make depends target=arm-linux-gnueabihf``` for armv7 binaries. Requires: g++-arm-linux-gnueabihf
* ```make depends target=aarch64-linux-gnu``` for armv8 binaries. Requires: g++-aarch64-linux-gnu

The required packages are the names for each toolchain on apt. Depending on your distro, they may have different names.

Using `depends` might also be easier to compile Loki on Windows than using MSYS. Activate Windows Subsystem for Linux (WSL) with a distro (for example Ubuntu), install the apt build-essentials and follow the `depends` steps as depicted above.

The produced binaries still link libc dynamically. If the binary is compiled on a current distribution, it might not run on an older distribution with an older installation of libc. Passing `-DBACKCOMPAT=ON` to cmake will make sure that the binary will run on systems having at least libc version 2.17.

## Installing Loki from a package

* Docker

        # Build using all available cores
        docker build -t loki .

        # or build using a specific number of cores (reduce RAM requirement)
        docker build --build-arg NPROC=1 -t loki .

        # either run in foreground
        docker run -it -v /loki/chain:/root/.loki -v /loki/wallet:/wallet -p 22022:22022 loki

        # or in background
        docker run -it -d -v /loki/chain:/root/.loki -v /loki/wallet:/wallet -p 22022:22022 loki

* The build needs 3 GB space.
* Wait one  hour or more

## Running lokid

The build places the binary in `bin/` sub-directory within the build directory
from which cmake was invoked (repository root by default). To run in
foreground:

    ./bin/lokid

To list all available options, run `./bin/lokid --help`.  Options can be
specified either on the command line or in a configuration file passed by the
`--config-file` argument.  To specify an option in the configuration file, add
a line with the syntax `argumentname=value`, where `argumentname` is the name
of the argument without the leading dashes, for example `log-level=1`.

To run in background:

    ./bin/lokid --log-file lokid.log --detach

## Internationalization

See [README.i18n.md](README.i18n.md).

## Using Tor

> There is a new, still experimental, [integration with Tor](ANONYMITY_NETWORKS.md). The
> feature allows connecting over IPv4 and Tor simulatenously - IPv4 is used for
> relaying blocks and relaying transactions received by peers whereas Tor is
> used solely for relaying transactions received over local RPC. This provides
> privacy and better protection against surrounding node (sybil) attacks.

While Loki isn't made to integrate with Tor, it can be used wrapped with torsocks, by
setting the following configuration parameters and environment variables:

* `--p2p-bind-ip 127.0.0.1` on the command line or `p2p-bind-ip=127.0.0.1` in
  lokid.conf to disable listening for connections on external interfaces.
* `--no-igd` on the command line or `no-igd=1` in lokid.conf to disable IGD
  (UPnP port forwarding negotiation), which is pointless with Tor.
* `DNS_PUBLIC=tcp` or `DNS_PUBLIC=tcp://x.x.x.x` where x.x.x.x is the IP of the
  desired DNS server, for DNS requests to go over TCP, so that they are routed
  through Tor. When IP is not specified, lokid uses the default list of
  servers defined in [src/common/dns_utils.cpp](src/common/dns_utils.cpp).
* `TORSOCKS_ALLOW_INBOUND=1` to tell torsocks to allow lokid to bind to interfaces
   to accept connections from the wallet. On some Linux systems, torsocks
   allows binding to localhost by default, so setting this variable is only
   necessary to allow binding to local LAN/VPN interfaces to allow wallets to
   connect from remote hosts. On other systems, it may be needed for local wallets
   as well.
* Do NOT pass `--detach` when running through torsocks with systemd, (see
  [utils/systemd/lokid.service](utils/systemd/lokid.service) for details).
* If you use the wallet with a Tor daemon via the loopback IP (eg, 127.0.0.1:9050),
  then use `--untrusted-daemon` unless it is your own hidden service.

Example command line to start lokid through Tor:

    DNS_PUBLIC=tcp torsocks lokid --p2p-bind-ip 127.0.0.1 --no-igd

### Using Tor on Tails

TAILS ships with a very restrictive set of firewall rules. Therefore, you need
to add a rule to allow this connection too, in addition to telling torsocks to
allow inbound connections. Full example:

    sudo iptables -I OUTPUT 2 -p tcp -d 127.0.0.1 -m tcp --dport 18081 -j ACCEPT
    DNS_PUBLIC=tcp torsocks ./lokid --p2p-bind-ip 127.0.0.1 --no-igd --rpc-bind-ip 127.0.0.1 \
        --data-dir /home/amnesia/Persistent/your/directory/to/the/blockchain

## Debugging

<<<<<<< HEAD
This section contains general instructions for debugging failed installs or problems encountered with Loki. First ensure you are running the latest version built from the Github repo.
=======
This section contains general instructions for debugging failed installs or problems encountered with Monero. First, ensure you are running the latest version built from the Github repo.
>>>>>>> e03b9bcd

### Obtaining stack traces and core dumps on Unix systems

We generally use the tool `gdb` (GNU debugger) to provide stack trace functionality, and `ulimit` to provide core dumps in builds which crash or segfault.

* To use gdb in order to obtain a stack trace for a build that has stalled:

Run the build.

Once it stalls, enter the following command:

```
gdb /path/to/lokid `pidof lokid`
```

Type `thread apply all bt` within gdb in order to obtain the stack trace

* If however the core dumps or segfaults:

Enter `ulimit -c unlimited` on the command line to enable unlimited filesizes for core dumps

Enter `echo core | sudo tee /proc/sys/kernel/core_pattern` to stop cores from being hijacked by other tools

Run the build.

When it terminates with an output along the lines of "Segmentation fault (core dumped)", there should be a core dump file in the same directory as lokid. It may be named just `core`, or `core.xxxx` with numbers appended.

You can now analyse this core dump with `gdb` as follows:

`gdb /path/to/lokid /path/to/dumpfile`

Print the stack trace with `bt`

* To run loki within gdb:

Type `gdb /path/to/lokid`

Pass command-line options with `--args` followed by the relevant arguments

Type `run` to run lokid

### Analysing memory corruption

There are two tools available:

* ASAN

Configure Loki with the -D SANITIZE=ON cmake flag, eg:

    cd build/debug && cmake -D SANITIZE=ON -D CMAKE_BUILD_TYPE=Debug ../..

You can then run the loki tools normally. Performance will typically halve.

* valgrind

Install valgrind and run as `valgrind /path/to/lokid`. It will be very slow.

### LMDB

Instructions for debugging suspected blockchain corruption as per @HYC

There is an `mdb_stat` command in the LMDB source that can print statistics about the database but it's not routinely built. This can be built with the following command:

`cd ~/loki/external/db_drivers/liblmdb && make`

The output of `mdb_stat -ea <path to blockchain dir>` will indicate inconsistencies in the blocks, block_heights and block_info table.

The output of `mdb_dump -s blocks <path to blockchain dir>` and `mdb_dump -s block_info <path to blockchain dir>` is useful for indicating whether blocks and block_info contain the same keys.

These records are dumped as hex data, where the first line is the key and the second line is the data.<|MERGE_RESOLUTION|>--- conflicted
+++ resolved
@@ -28,43 +28,7 @@
 
 Loki is an open source project, and we encourage contributions from anyone with something to offer. For more information on contributing, please contact team@loki.network
 
-<<<<<<< HEAD
 ## Compiling Loki from source
-=======
-See [LICENSE](LICENSE).
-
-## Contributing
-
-If you want to help out, see [CONTRIBUTING](CONTRIBUTING.md) for a set of guidelines.
-
-## Scheduled software upgrades
-
-Monero uses a fixed-schedule software upgrade (hard fork) mechanism to implement new features. This means that users of Monero (end users and service providers) should run current versions and upgrade their software on a regular schedule. Software upgrades occur during the months of April and October. The required software for these upgrades will be available prior to the scheduled date. Please check the repository prior to this date for the proper Monero software version. Below is the historical schedule and the projected schedule for the next upgrade.
-Dates are provided in the format YYYY-MM-DD.
-
-
-| Software upgrade block height | Date       | Fork version | Minimum Monero version | Recommended Monero version | Details                                                                            |  
-| ------------------------------ | -----------| ----------------- | ---------------------- | -------------------------- | ---------------------------------------------------------------------------------- |
-| 1009827                        | 2016-03-22 | v2                | v0.9.4                 | v0.9.4                     | Allow only >= ringsize 3, blocktime = 120 seconds, fee-free blocksize 60 kb       |
-| 1141317                        | 2016-09-21 | v3                | v0.9.4                 | v0.10.0                    | Splits coinbase into denominations  |
-| 1220516                        | 2017-01-05 | v4                | v0.10.1                | v0.10.2.1                  | Allow normal and RingCT transactions |
-| 1288616                        | 2017-04-15 | v5                | v0.10.3.0              | v0.10.3.1                  | Adjusted minimum blocksize and fee algorithm      |
-| 1400000                        | 2017-09-16 | v6                | v0.11.0.0              | v0.11.0.0                  | Allow only RingCT transactions, allow only >= ringsize 5      |
-| 1546000                        | 2018-04-06 | v7                | v0.12.0.0              | v0.12.3.0                  | Cryptonight variant 1, ringsize >= 7, sorted inputs
-| 1685555                        | 2018-10-18 | v8                | v0.13.0.0              | v0.13.0.4                  | max transaction size at half the penalty free block size, bulletproofs enabled, cryptonight variant 2, fixed ringsize [11](https://youtu.be/KOO5S4vxi0o)
-| 1686275                        | 2018-10-19 | v9                | v0.13.0.0              | v0.13.0.4                  | bulletproofs required
-| 1788000                        | 2019-03-09 | v10               | v0.14.0.0              | v0.14.0.2                  | New PoW based on Cryptonight-R, new block weight algorithm, slightly more efficient RingCT format
-| 1788720                        | 2019-03-10 | v11               | v0.14.0.0              | v0.14.0.2                  | forbid old RingCT transaction format
-| XXXXXXX                        | 2019-10-XX | XX                | XXXXXXXXX              | XXXXXXXXX                  | X
-
-X's indicate that these details have not been determined as of commit date.
-
-## Release staging schedule and protocol
-
-Approximately three months prior to a scheduled software upgrade, a branch from Master will be created with the new release version tag. Pull requests that address bugs should then be made to both Master and the new release branch. Pull requests that require extensive review and testing (generally, optimizations and new features) should *not* be made to the release branch.
-
-## Compiling Monero from source
->>>>>>> e03b9bcd
 
 ### Dependencies
 
@@ -298,13 +262,7 @@
 	
         cd ~/loki
 
-<<<<<<< HEAD
-* **Optional**: if you would like a specific [version/tag](https://github.com/loki-project/loki/tags), do a git checkout for that version. eg. 'v3.0.4'. If you dont care about the version and just want binaries from master, skip this step:
-=======
-        cd monero
-
-* If you would like a specific [version/tag](https://github.com/monero-project/monero/tags), do a git checkout for that version. eg. 'v0.14.1.0'. If you don't care about the version and just want binaries from master, skip this step:
->>>>>>> e03b9bcd
+* **Optional**: if you would like a specific [version/tag](https://github.com/loki-project/loki/tags), do a git checkout for that version. eg. 'v3.0.4'. If you don't care about the version and just want binaries from master, skip this step:
 	
         git checkout v3.0.4
 
@@ -578,11 +536,7 @@
 
 ## Debugging
 
-<<<<<<< HEAD
 This section contains general instructions for debugging failed installs or problems encountered with Loki. First ensure you are running the latest version built from the Github repo.
-=======
-This section contains general instructions for debugging failed installs or problems encountered with Monero. First, ensure you are running the latest version built from the Github repo.
->>>>>>> e03b9bcd
 
 ### Obtaining stack traces and core dumps on Unix systems
 
