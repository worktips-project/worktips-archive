---
name: "loki-linux-x64-1.0.4"
enable_cache: true
suites:
- "bionic"
architectures:
- "amd64"
packages:
- "curl"
- "gperf"
- "gcc-7"
- "g++-7"
- "gcc"
- "g++"
- "gcc-7-aarch64-linux-gnu"
- "g++-7-aarch64-linux-gnu"
- "gcc-aarch64-linux-gnu"
- "g++-aarch64-linux-gnu"
- "binutils-aarch64-linux-gnu"
- "gcc-7-arm-linux-gnueabihf"
- "g++-7-arm-linux-gnueabihf"
- "gcc-arm-linux-gnueabihf"
- "g++-arm-linux-gnueabihf"
- "g++-7-multilib"
- "gcc-7-multilib"
- "binutils-arm-linux-gnueabihf"
- "binutils-gold"
- "git"
- "pkg-config"
- "build-essential"
- "autoconf"
- "libtool"
- "automake"
- "faketime"
- "bsdmainutils"
- "ca-certificates"
- "python"
- "cmake"
- "ccache"
- "protobuf-compiler"
- "libdbus-1-dev"
- "libharfbuzz-dev"
- "libprotobuf-dev"
- "python3-zmq"
remotes:
- "url": "https://github.com/loki-project/loki.git"
  "dir": "loki"
files: []
script: |

  WRAP_DIR=$HOME/wrapped
  HOSTS="x86_64-linux-gnu arm-linux-gnueabihf aarch64-linux-gnu i686-linux-gnu"
  FAKETIME_HOST_PROGS="gcc g++"
  FAKETIME_PROGS="date ar ranlib nm"
  HOST_CFLAGS="-O2 -g"
  HOST_CXXFLAGS="-O2 -g"
  HOST_LDFLAGS=-static-libstdc++

  export GZIP="-9n"
  export TAR_OPTIONS="--mtime="$REFERENCE_DATE\\\ $REFERENCE_TIME""
  export TZ="UTC"
  export BUILD_DIR=`pwd`
  mkdir -p ${WRAP_DIR}
  if test -n "$GBUILD_CACHE_ENABLED"; then
    export SOURCES_PATH=${GBUILD_COMMON_CACHE}
    export BASE_CACHE=${GBUILD_PACKAGE_CACHE}
    mkdir -p ${BASE_CACHE} ${SOURCES_PATH}
  fi

  function create_global_faketime_wrappers {
  for prog in ${FAKETIME_PROGS}; do
    echo '#!/usr/bin/env bash' > ${WRAP_DIR}/${prog}
    echo "REAL=\`which -a ${prog} | grep -v ${WRAP_DIR}/${prog} | head -1\`" >> ${WRAP_DIR}/${prog}
    echo 'export LD_PRELOAD=/usr/lib/x86_64-linux-gnu/faketime/libfaketime.so.1' >> ${WRAP_DIR}/${prog}
    echo "export FAKETIME=\"$1\"" >> ${WRAP_DIR}/${prog}
    echo "\$REAL \$@" >> $WRAP_DIR/${prog}
    chmod +x ${WRAP_DIR}/${prog}
  done
  }

  function create_per-host_faketime_wrappers {
  for i in $HOSTS; do
    for prog in ${FAKETIME_HOST_PROGS}; do
        if which ${i}-${prog}-7
        then
            echo '#!/usr/bin/env bash' > ${WRAP_DIR}/${i}-${prog}
            echo "REAL=\`which -a ${i}-${prog}-7 | grep -v ${WRAP_DIR}/${i}-${prog} | head -1\`" >> ${WRAP_DIR}/${i}-${prog}
            echo 'export LD_PRELOAD=/usr/lib/x86_64-linux-gnu/faketime/libfaketime.so.1' >> ${WRAP_DIR}/${i}-${prog}
            echo "export FAKETIME=\"$1\"" >> ${WRAP_DIR}/${i}-${prog}
            echo "\$REAL \$@" >> $WRAP_DIR/${i}-${prog}
            chmod +x ${WRAP_DIR}/${i}-${prog}
        fi
    done
  done
  }

  # Faketime for depends so intermediate results are comparable
  export PATH_orig=${PATH}
  create_global_faketime_wrappers "2000-01-01 12:00:00"
  create_per-host_faketime_wrappers "2000-01-01 12:00:00"
  export PATH=${WRAP_DIR}:${PATH}

  EXTRA_INCLUDES_BASE=$WRAP_DIR/extra_includes
  mkdir -p $EXTRA_INCLUDES_BASE

  # x86 needs /usr/include/i386-linux-gnu/asm pointed to /usr/include/x86_64-linux-gnu/asm,
  # but we can't write there. Instead, create a link here and force it to be included in the
  # search paths by wrapping gcc/g++.

  mkdir -p $EXTRA_INCLUDES_BASE/i686-pc-linux-gnu
  rm -f $WRAP_DIR/extra_includes/i686-pc-linux-gnu/asm
  ln -s /usr/include/x86_64-linux-gnu/asm $EXTRA_INCLUDES_BASE/i686-pc-linux-gnu/asm

  for prog in gcc g++; do
  rm -f ${WRAP_DIR}/${prog}
  cat << EOF > ${WRAP_DIR}/${prog}
  #!/usr/bin/env bash
  REAL="`which -a ${prog}-7 | grep -v ${WRAP_DIR}/${prog} | head -1`"
  for var in "\$@"
  do
    if [ "\$var" = "-m32" ]; then
      export C_INCLUDE_PATH="$EXTRA_INCLUDES_BASE/i686-pc-linux-gnu"
      export CPLUS_INCLUDE_PATH="$EXTRA_INCLUDES_BASE/i686-pc-linux-gnu"
      break
    fi
  done
  \$REAL \$@
  EOF
  chmod +x ${WRAP_DIR}/${prog}
  done

<<<<<<< HEAD
  cd loki
=======
  git config --global core.abbrev 9
  cd monero
>>>>>>> 1d5e8f46
  BASEPREFIX=`pwd`/contrib/depends
  # Build dependencies for each host
  for i in $HOSTS; do
    EXTRA_INCLUDES="$EXTRA_INCLUDES_BASE/$i"
    if [ -d "$EXTRA_INCLUDES" ]; then
      export HOST_ID_SALT="$EXTRA_INCLUDES"
    fi
    make ${MAKEOPTS} -C ${BASEPREFIX} HOST="${i}" V=1
    unset HOST_ID_SALT
  done

  # Faketime for binaries
  export PATH=${PATH_orig}
  create_global_faketime_wrappers "${REFERENCE_DATETIME}"
  create_per-host_faketime_wrappers "${REFERENCE_DATETIME}"
  export PATH=${WRAP_DIR}:${PATH}

  ORIGPATH="$PATH"
  # Build in a new dir for each host
  for i in ${HOSTS}; do
    export PATH=${BASEPREFIX}/${i}/native/bin:${ORIGPATH}
    mkdir build && cd build
    cmake .. -DCMAKE_TOOLCHAIN_FILE=${BASEPREFIX}/${i}/share/toolchain.cmake -DBACKCOMPAT=ON
<<<<<<< HEAD
    make
    DISTNAME=loki-${i}
=======
    make ${MAKEOPTS}
    DISTNAME=monero-${i}
>>>>>>> 1d5e8f46
    mv bin ${DISTNAME}
    find ${DISTNAME}/ | sort | tar --no-recursion --mode='u+rw,go+r-w,a+X' --owner=0 --group=0 -c -T - | gzip -9n > ${OUTDIR}/${DISTNAME}.tar.gz
    cd ..
    rm -rf build
  done<|MERGE_RESOLUTION|>--- conflicted
+++ resolved
@@ -129,12 +129,8 @@
   chmod +x ${WRAP_DIR}/${prog}
   done
 
-<<<<<<< HEAD
+  git config --global core.abbrev 9
   cd loki
-=======
-  git config --global core.abbrev 9
-  cd monero
->>>>>>> 1d5e8f46
   BASEPREFIX=`pwd`/contrib/depends
   # Build dependencies for each host
   for i in $HOSTS; do
@@ -158,13 +154,8 @@
     export PATH=${BASEPREFIX}/${i}/native/bin:${ORIGPATH}
     mkdir build && cd build
     cmake .. -DCMAKE_TOOLCHAIN_FILE=${BASEPREFIX}/${i}/share/toolchain.cmake -DBACKCOMPAT=ON
-<<<<<<< HEAD
-    make
+    make ${MAKEOPTS}
     DISTNAME=loki-${i}
-=======
-    make ${MAKEOPTS}
-    DISTNAME=monero-${i}
->>>>>>> 1d5e8f46
     mv bin ${DISTNAME}
     find ${DISTNAME}/ | sort | tar --no-recursion --mode='u+rw,go+r-w,a+X' --owner=0 --group=0 -c -T - | gzip -9n > ${OUTDIR}/${DISTNAME}.tar.gz
     cd ..
