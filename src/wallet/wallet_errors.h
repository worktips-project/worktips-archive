// Copyright (c) 2014-2018, The Monero Project
// 
// All rights reserved.
// 
// Redistribution and use in source and binary forms, with or without modification, are
// permitted provided that the following conditions are met:
// 
// 1. Redistributions of source code must retain the above copyright notice, this list of
//    conditions and the following disclaimer.
// 
// 2. Redistributions in binary form must reproduce the above copyright notice, this list
//    of conditions and the following disclaimer in the documentation and/or other
//    materials provided with the distribution.
// 
// 3. Neither the name of the copyright holder nor the names of its contributors may be
//    used to endorse or promote products derived from this software without specific
//    prior written permission.
// 
// THIS SOFTWARE IS PROVIDED BY THE COPYRIGHT HOLDERS AND CONTRIBUTORS "AS IS" AND ANY
// EXPRESS OR IMPLIED WARRANTIES, INCLUDING, BUT NOT LIMITED TO, THE IMPLIED WARRANTIES OF
// MERCHANTABILITY AND FITNESS FOR A PARTICULAR PURPOSE ARE DISCLAIMED. IN NO EVENT SHALL
// THE COPYRIGHT HOLDER OR CONTRIBUTORS BE LIABLE FOR ANY DIRECT, INDIRECT, INCIDENTAL,
// SPECIAL, EXEMPLARY, OR CONSEQUENTIAL DAMAGES (INCLUDING, BUT NOT LIMITED TO,
// PROCUREMENT OF SUBSTITUTE GOODS OR SERVICES; LOSS OF USE, DATA, OR PROFITS; OR BUSINESS
// INTERRUPTION) HOWEVER CAUSED AND ON ANY THEORY OF LIABILITY, WHETHER IN CONTRACT,
// STRICT LIABILITY, OR TORT (INCLUDING NEGLIGENCE OR OTHERWISE) ARISING IN ANY WAY OUT OF
// THE USE OF THIS SOFTWARE, EVEN IF ADVISED OF THE POSSIBILITY OF SUCH DAMAGE.
// 
// Parts of this file are originally copyright (c) 2012-2013 The Cryptonote developers

#pragma once

#include <stdexcept>
#include <system_error>
#include <string>
#include <vector>

#include "cryptonote_basic/cryptonote_format_utils.h"
#include "cryptonote_core/cryptonote_tx_utils.h"
#include "rpc/core_rpc_server_commands_defs.h"
#include "include_base_utils.h"


namespace tools
{
  namespace error
  {
    // std::exception
    //   std::runtime_error
    //     wallet_runtime_error *
    //       wallet_internal_error
    //         unexpected_txin_type
    //         wallet_not_initialized
    //       multisig_export_needed
    //       multisig_import_needed
    //       password_needed
    //   std::logic_error
    //     wallet_logic_error *
    //       file_exists
    //       file_not_found
    //       file_read_error
    //       file_save_error
    //       invalid_password
    //       invalid_priority
    //       invalid_multisig_seed
    //       refresh_error *
    //         acc_outs_lookup_error
    //         block_parse_error
    //         get_blocks_error
    //         get_hashes_error
    //         get_out_indexes_error
    //         tx_parse_error
    //         get_tx_pool_error
    //         out_of_hashchain_bounds_error
    //       transfer_error *
    //         get_outs_general_error
    //         not_enough_unlocked_money
    //         not_enough_money
    //         tx_not_possible
    //         not_enough_outs_to_mix
    //         tx_not_constructed
    //         vote_rejected
    //         tx_rejected
    //         tx_sum_overflow
    //         tx_too_big
    //         zero_destination
    //       wallet_rpc_error *
    //         daemon_busy
    //         no_connection_to_daemon
    //         is_key_image_spent_error
    //         get_histogram_error
    //         get_output_distribution
    //       wallet_files_doesnt_correspond
    //
    // * - class with protected ctor

    //----------------------------------------------------------------------------------------------------
    template<typename Base>
    struct wallet_error_base : public Base
    {
      const std::string& location() const { return m_loc; }

      std::string to_string() const
      {
        std::ostringstream ss;
        ss << m_loc << ':' << typeid(*this).name() << ": " << Base::what();
        return ss.str();
      }

    protected:
      wallet_error_base(std::string&& loc, const std::string& message)
        : Base(message)
        , m_loc(loc)
      {
      }

    private:
      std::string m_loc;
    };
    //----------------------------------------------------------------------------------------------------
    const char* const failed_rpc_request_messages[] = {
      "failed to get blocks",
      "failed to get hashes",
      "failed to get out indices",
      "failed to get random outs",
      "failed to get service_node_list",
    };
    enum failed_rpc_request_message_indices
    {
      get_blocks_error_message_index,
      get_hashes_error_message_index,
      get_out_indices_error_message_index,
<<<<<<< HEAD
      get_random_outs_error_message_index,
      get_service_nodes_error_message_index
=======
      get_outs_error_message_index
>>>>>>> 7addabce
    };

    template<typename Base, int msg_index>
    struct failed_rpc_request : public Base
    {
      explicit failed_rpc_request(std::string&& loc, const std::string& status)
        : Base(std::move(loc), failed_rpc_request_messages[msg_index])
        , m_status(status)
      {
      }

      const std::string& status() const { return m_status; }

      std::string to_string() const
      {
        std::ostringstream ss;
        ss << Base::to_string() << ", status = " << status();
        return ss.str();
      }

    private:
      std::string m_status;
    };
    //----------------------------------------------------------------------------------------------------
    typedef wallet_error_base<std::logic_error> wallet_logic_error;
    typedef wallet_error_base<std::runtime_error> wallet_runtime_error;
    //----------------------------------------------------------------------------------------------------
    struct wallet_internal_error : public wallet_runtime_error
    {
      explicit wallet_internal_error(std::string&& loc, const std::string& message)
        : wallet_runtime_error(std::move(loc), message)
      {
      }
    };
    //----------------------------------------------------------------------------------------------------
    struct unexpected_txin_type : public wallet_internal_error
    {
      explicit unexpected_txin_type(std::string&& loc, const cryptonote::transaction& tx)
        : wallet_internal_error(std::move(loc), "one of tx inputs has unexpected type")
        , m_tx(tx)
      {
      }

      const cryptonote::transaction& tx() const { return m_tx; }

      std::string to_string() const
      {
        std::ostringstream ss;
        cryptonote::transaction tx = m_tx;
        ss << wallet_internal_error::to_string() << ", tx:\n" << cryptonote::obj_to_json_str(tx);
        return ss.str();
      }

    private:
      cryptonote::transaction m_tx;
    };
    //----------------------------------------------------------------------------------------------------
    struct wallet_not_initialized : public wallet_internal_error
    {
      explicit wallet_not_initialized(std::string&& loc)
        : wallet_internal_error(std::move(loc), "wallet is not initialized")
      {
      }
    };
    //----------------------------------------------------------------------------------------------------
    struct multisig_export_needed : public wallet_runtime_error
    {
      explicit multisig_export_needed(std::string&& loc)
        : wallet_runtime_error(std::move(loc), "This signature was made with stale data: export fresh multisig data, which other participants must then use")
      {
      }
    };
    //----------------------------------------------------------------------------------------------------
    struct multisig_import_needed : public wallet_runtime_error
    {
      explicit multisig_import_needed(std::string&& loc)
        : wallet_runtime_error(std::move(loc), "Not enough multisig data was found to sign: import multisig data from more other participants")
      {
      }
    };
    //----------------------------------------------------------------------------------------------------
    struct password_needed : public wallet_runtime_error
    {
      explicit password_needed(std::string&& loc, const std::string &msg = "Password needed")
        : wallet_runtime_error(std::move(loc), msg)
      {
      }
    };
    //----------------------------------------------------------------------------------------------------
    const char* const file_error_messages[] = {
      "file already exists",
      "file not found",
      "failed to read file",
      "failed to save file"
    };
    enum file_error_message_indices
    {
      file_exists_message_index,
      file_not_found_message_index,
      file_read_error_message_index,
      file_save_error_message_index
    };

    template<int msg_index>
    struct file_error_base : public wallet_logic_error
    {
      explicit file_error_base(std::string&& loc, const std::string& file)
        : wallet_logic_error(std::move(loc), std::string(file_error_messages[msg_index]) +  " \"" + file + '\"')
        , m_file(file)
      {
      }

      explicit file_error_base(std::string&& loc, const std::string& file, const std::error_code &e)
        : wallet_logic_error(std::move(loc), std::string(file_error_messages[msg_index]) +  " \"" + file + "\": " + e.message())
        , m_file(file)
      {
      }

      const std::string& file() const { return m_file; }

      std::string to_string() const { return wallet_logic_error::to_string(); }

    private:
      std::string m_file;
    };
    //----------------------------------------------------------------------------------------------------
    typedef file_error_base<file_exists_message_index> file_exists;
    typedef file_error_base<file_not_found_message_index>  file_not_found;
    typedef file_error_base<file_read_error_message_index> file_read_error;
    typedef file_error_base<file_save_error_message_index> file_save_error;
    //----------------------------------------------------------------------------------------------------
    struct invalid_password : public wallet_logic_error
    {
      explicit invalid_password(std::string&& loc)
        : wallet_logic_error(std::move(loc), "invalid password")
      {
      }

      std::string to_string() const { return wallet_logic_error::to_string(); }
    };
    struct invalid_priority : public wallet_logic_error
    {
      explicit invalid_priority(std::string&& loc)
        : wallet_logic_error(std::move(loc), "invalid priority")
      {
      }

      std::string to_string() const { return wallet_logic_error::to_string(); }
    };

    struct invalid_multisig_seed : public wallet_logic_error
    {
      explicit invalid_multisig_seed(std::string&& loc)
        : wallet_logic_error(std::move(loc), "invalid multisig seed")
      {
      }

      std::string to_string() const { return wallet_logic_error::to_string(); }
    };

    //----------------------------------------------------------------------------------------------------
    struct invalid_pregenerated_random : public wallet_logic_error
    {
      explicit invalid_pregenerated_random (std::string&& loc)
        : wallet_logic_error(std::move(loc), "invalid pregenerated random for wallet creation/recovery")
      {
      }

      std::string to_string() const { return wallet_logic_error::to_string(); }
    };
    //----------------------------------------------------------------------------------------------------
    struct refresh_error : public wallet_logic_error
    {
    protected:
      explicit refresh_error(std::string&& loc, const std::string& message)
        : wallet_logic_error(std::move(loc), message)
      {
      }
    };
    //----------------------------------------------------------------------------------------------------
    struct index_outofbound : public wallet_logic_error
    {
      explicit index_outofbound(std::string&& loc, const std::string& message)
        : wallet_logic_error(std::move(loc), message)
      {
      }
    };
    struct account_index_outofbound : public index_outofbound
    {
      explicit account_index_outofbound(std::string&& loc)
        : index_outofbound(std::move(loc), "account index is out of bound")
      {
      }
    };
    struct address_index_outofbound: public index_outofbound
    {
      explicit address_index_outofbound(std::string&& loc)
        : index_outofbound(std::move(loc), "address index is out of bound")
      {
      }
    };
    //----------------------------------------------------------------------------------------------------
    struct acc_outs_lookup_error : public refresh_error
    {
      explicit acc_outs_lookup_error(std::string&& loc, const cryptonote::transaction& tx,
        const crypto::public_key& tx_pub_key, const cryptonote::account_keys& acc_keys)
        : refresh_error(std::move(loc), "account outs lookup error")
        , m_tx(tx)
        , m_tx_pub_key(tx_pub_key)
        , m_acc_keys(acc_keys)
      {
      }

      const cryptonote::transaction& tx() const { return m_tx; }
      const crypto::public_key& tx_pub_key() const { return m_tx_pub_key; }
      const cryptonote::account_keys& acc_keys() const { return m_acc_keys; }

      std::string to_string() const
      {
        std::ostringstream ss;
        cryptonote::transaction tx = m_tx;
        ss << refresh_error::to_string() << ", tx: " << cryptonote::obj_to_json_str(tx);
        return ss.str();
      }

    private:
      const cryptonote::transaction m_tx;
      const crypto::public_key m_tx_pub_key;
      const cryptonote::account_keys m_acc_keys;
    };
    //----------------------------------------------------------------------------------------------------
    struct block_parse_error : public refresh_error
    {
      explicit block_parse_error(std::string&& loc, const cryptonote::blobdata& block_data)
        : refresh_error(std::move(loc), "block parse error")
        , m_block_blob(block_data)
      {
      }

      const cryptonote::blobdata& block_blob() const { return m_block_blob; }

      std::string to_string() const { return refresh_error::to_string(); }

    private:
      cryptonote::blobdata m_block_blob;
    };
    //----------------------------------------------------------------------------------------------------
    typedef failed_rpc_request<refresh_error, get_blocks_error_message_index> get_blocks_error;
    //----------------------------------------------------------------------------------------------------
    typedef failed_rpc_request<refresh_error, get_service_nodes_error_message_index> get_service_nodes_error;
    //----------------------------------------------------------------------------------------------------
    typedef failed_rpc_request<refresh_error, get_hashes_error_message_index> get_hashes_error;
    //----------------------------------------------------------------------------------------------------
    typedef failed_rpc_request<refresh_error, get_out_indices_error_message_index> get_out_indices_error;
    //----------------------------------------------------------------------------------------------------
    struct tx_parse_error : public refresh_error
    {
      explicit tx_parse_error(std::string&& loc, const cryptonote::blobdata& tx_blob)
        : refresh_error(std::move(loc), "transaction parse error")
        , m_tx_blob(tx_blob)
      {
      }

      const cryptonote::blobdata& tx_blob() const { return m_tx_blob; }

      std::string to_string() const { return refresh_error::to_string(); }

    private:
      cryptonote::blobdata m_tx_blob;
    };
    //----------------------------------------------------------------------------------------------------
    struct get_tx_pool_error : public refresh_error
    {
      explicit get_tx_pool_error(std::string&& loc)
        : refresh_error(std::move(loc), "error getting transaction pool")
      {
      }

      std::string to_string() const { return refresh_error::to_string(); }
    };
    //----------------------------------------------------------------------------------------------------
    struct out_of_hashchain_bounds_error : public refresh_error
    {
      explicit out_of_hashchain_bounds_error(std::string&& loc)
        : refresh_error(std::move(loc), "Index out of bounds of of hashchain")
      {
      }

      std::string to_string() const { return refresh_error::to_string(); }
    };
    //----------------------------------------------------------------------------------------------------
    struct transfer_error : public wallet_logic_error
    {
    protected:
      explicit transfer_error(std::string&& loc, const std::string& message)
        : wallet_logic_error(std::move(loc), message)
      {
      }
    };
    //----------------------------------------------------------------------------------------------------
    typedef failed_rpc_request<transfer_error, get_outs_error_message_index> get_outs_error;
    //----------------------------------------------------------------------------------------------------
    struct not_enough_unlocked_money : public transfer_error
    {
      explicit not_enough_unlocked_money(std::string&& loc, uint64_t available, uint64_t tx_amount, uint64_t fee)
        : transfer_error(std::move(loc), "not enough unlocked money")
        , m_available(available)
        , m_tx_amount(tx_amount)
      {
      }

      uint64_t available() const { return m_available; }
      uint64_t tx_amount() const { return m_tx_amount; }

      std::string to_string() const
      {
        std::ostringstream ss;
        ss << transfer_error::to_string() <<
          ", available = " << cryptonote::print_money(m_available) <<
          ", tx_amount = " << cryptonote::print_money(m_tx_amount);
        return ss.str();
      }

    private:
      uint64_t m_available;
      uint64_t m_tx_amount;
    };
    //----------------------------------------------------------------------------------------------------
    struct not_enough_money : public transfer_error
    {
      explicit not_enough_money(std::string&& loc, uint64_t available, uint64_t tx_amount, uint64_t fee)
        : transfer_error(std::move(loc), "not enough money")
        , m_available(available)
        , m_tx_amount(tx_amount)
      {
      }

      uint64_t available() const { return m_available; }
      uint64_t tx_amount() const { return m_tx_amount; }

      std::string to_string() const
      {
        std::ostringstream ss;
        ss << transfer_error::to_string() <<
          ", available = " << cryptonote::print_money(m_available) <<
          ", tx_amount = " << cryptonote::print_money(m_tx_amount);
        return ss.str();
      }

    private:
      uint64_t m_available;
      uint64_t m_tx_amount;
    };
    //----------------------------------------------------------------------------------------------------
    struct tx_not_possible : public transfer_error
    {
      explicit tx_not_possible(std::string&& loc, uint64_t available, uint64_t tx_amount, uint64_t fee)
        : transfer_error(std::move(loc), "tx not possible")
        , m_available(available)
        , m_tx_amount(tx_amount)
        , m_fee(fee)
      {
      }

      uint64_t available() const { return m_available; }
      uint64_t tx_amount() const { return m_tx_amount; }
      uint64_t fee() const { return m_fee; }

      std::string to_string() const
      {
        std::ostringstream ss;
        ss << transfer_error::to_string() <<
          ", available = " << cryptonote::print_money(m_available) <<
          ", tx_amount = " << cryptonote::print_money(m_tx_amount) <<
          ", fee = " << cryptonote::print_money(m_fee);
        return ss.str();
      }

    private:
      uint64_t m_available;
      uint64_t m_tx_amount;
      uint64_t m_fee;
    };
    //----------------------------------------------------------------------------------------------------
    struct not_enough_outs_to_mix : public transfer_error
    {
      typedef std::unordered_map<uint64_t, uint64_t> scanty_outs_t;

      explicit not_enough_outs_to_mix(std::string&& loc, const scanty_outs_t& scanty_outs, size_t mixin_count)
        : transfer_error(std::move(loc), "not enough outputs to use")
        , m_scanty_outs(scanty_outs)
        , m_mixin_count(mixin_count)
      {
      }

      const scanty_outs_t& scanty_outs() const { return m_scanty_outs; }
      size_t mixin_count() const { return m_mixin_count; }

      std::string to_string() const
      {
        std::ostringstream ss;
        ss << transfer_error::to_string() << ", ring size = " << (m_mixin_count + 1) << ", scanty_outs:";
        for (const auto& out: m_scanty_outs)
        {
          ss << '\n' << cryptonote::print_money(out.first) << " - " << out.second;
        }
        return ss.str();
      }

    private:
      scanty_outs_t m_scanty_outs;
      size_t m_mixin_count;
    };
    //----------------------------------------------------------------------------------------------------
    struct tx_not_constructed : public transfer_error
    {
      typedef std::vector<cryptonote::tx_source_entry> sources_t;
      typedef std::vector<cryptonote::tx_destination_entry> destinations_t;

      explicit tx_not_constructed(
          std::string && loc
        , sources_t const & sources
        , destinations_t const & destinations
        , uint64_t unlock_time
        , cryptonote::network_type nettype
        )
        : transfer_error(std::move(loc), "transaction was not constructed")
        , m_sources(sources)
        , m_destinations(destinations)
        , m_unlock_time(unlock_time)
        , m_nettype(nettype)
      {
      }

      const sources_t& sources() const { return m_sources; }
      const destinations_t& destinations() const { return m_destinations; }
      uint64_t unlock_time() const { return m_unlock_time; }

      std::string to_string() const
      {
        std::ostringstream ss;
        ss << transfer_error::to_string();
        ss << "\nSources:";
        for (size_t i = 0; i < m_sources.size(); ++i)
        {
          const cryptonote::tx_source_entry& src = m_sources[i];
          ss << "\n  source " << i << ":";
          ss << "\n    amount: " << cryptonote::print_money(src.amount);
          // It's not good, if logs will contain such much data
          //ss << "\n    real_output: " << src.real_output;
          //ss << "\n    real_output_in_tx_index: " << src.real_output_in_tx_index;
          //ss << "\n    real_out_tx_key: " << epee::string_tools::pod_to_hex(src.real_out_tx_key);
          //ss << "\n    outputs:";
          //for (size_t j = 0; j < src.outputs.size(); ++j)
          //{
          //  const cryptonote::tx_source_entry::output_entry& out = src.outputs[j];
          //  ss << "\n      " << j << ": " << out.first << ", " << epee::string_tools::pod_to_hex(out.second);
          //}
        }

        ss << "\nDestinations:";
        for (size_t i = 0; i < m_destinations.size(); ++i)
        {
          const cryptonote::tx_destination_entry& dst = m_destinations[i];
          ss << "\n  " << i << ": " << cryptonote::get_account_address_as_str(m_nettype, dst.is_subaddress, dst.addr) << " " <<
            cryptonote::print_money(dst.amount);
        }

        ss << "\nunlock_time: " << m_unlock_time;

        return ss.str();
      }

    private:
      sources_t m_sources;
      destinations_t m_destinations;
      uint64_t m_unlock_time;
      cryptonote::network_type m_nettype;
    };
    //----------------------------------------------------------------------------------------------------
    struct tx_rejected : public transfer_error
    {
      explicit tx_rejected(std::string&& loc, const cryptonote::transaction& tx, const std::string& status, const std::string& reason)
        : transfer_error(std::move(loc), "transaction was rejected by daemon")
        , m_tx(tx)
        , m_status(status)
        , m_reason(reason)
      {
      }

      const cryptonote::transaction& tx() const { return m_tx; }
      const std::string& status() const { return m_status; }
      const std::string& reason() const { return m_reason; }

      std::string to_string() const
      {
        std::ostringstream ss;
        ss << transfer_error::to_string() << ", status = " << m_status << ", tx:\n";
        cryptonote::transaction tx = m_tx;
        ss << cryptonote::obj_to_json_str(tx);
        if (!m_reason.empty())
        {
          ss << " (" << m_reason << ")";
        }
        return ss.str();
      }

    private:
      cryptonote::transaction m_tx;
      std::string m_status;
      std::string m_reason;
    };
    //----------------------------------------------------------------------------------------------------
    struct vote_rejected : public transfer_error
    {
      explicit vote_rejected(std::string&& loc, const std::string& status, const std::string& reason)
        : transfer_error(std::move(loc), "vote was rejected by daemon")
        , m_status(status)
        , m_reason(reason)
      {
      }

      const std::string& status() const { return m_status; }
      const std::string& reason() const { return m_reason; }

      std::string to_string() const
      {
        std::ostringstream ss;
        ss << transfer_error::to_string() << ", status = " << m_status;
        if (!m_reason.empty())
        {
          ss << " (" << m_reason << ")";
        }
        return ss.str();
      }

    private:
      std::string m_status;
      std::string m_reason;
    };
    //----------------------------------------------------------------------------------------------------
    struct tx_sum_overflow : public transfer_error
    {
      explicit tx_sum_overflow(
          std::string && loc
        , const std::vector<cryptonote::tx_destination_entry>& destinations
        , uint64_t fee
        , cryptonote::network_type nettype
        )
        : transfer_error(std::move(loc), "transaction sum + fee exceeds " + cryptonote::print_money(std::numeric_limits<uint64_t>::max()))
        , m_destinations(destinations)
        , m_fee(fee)
        , m_nettype(nettype)
      {
      }

      const std::vector<cryptonote::tx_destination_entry>& destinations() const { return m_destinations; }
      uint64_t fee() const { return m_fee; }

      std::string to_string() const
      {
        std::ostringstream ss;
        ss << transfer_error::to_string() <<
          ", fee = " << cryptonote::print_money(m_fee) <<
          ", destinations:";
        for (const auto& dst : m_destinations)
        {
          ss << '\n' << cryptonote::print_money(dst.amount) << " -> " << cryptonote::get_account_address_as_str(m_nettype, dst.is_subaddress, dst.addr);
        }
        return ss.str();
      }

    private:
      std::vector<cryptonote::tx_destination_entry> m_destinations;
      uint64_t m_fee;
      cryptonote::network_type m_nettype;
    };
    //----------------------------------------------------------------------------------------------------
    struct tx_too_big : public transfer_error
    {
      explicit tx_too_big(std::string&& loc, const cryptonote::transaction& tx, uint64_t tx_weight_limit)
        : transfer_error(std::move(loc), "transaction is too big")
        , m_tx(tx)
        , m_tx_weight_limit(tx_weight_limit)
      {
      }

      const cryptonote::transaction& tx() const { return m_tx; }
      uint64_t tx_weight_limit() const { return m_tx_weight_limit; }

      std::string to_string() const
      {
        std::ostringstream ss;
        cryptonote::transaction tx = m_tx;
        ss << transfer_error::to_string() <<
          ", tx_weight_limit = " << m_tx_weight_limit <<
          ", tx weight = " << get_transaction_weight(m_tx) <<
          ", tx:\n" << cryptonote::obj_to_json_str(tx);
        return ss.str();
      }

    private:
      cryptonote::transaction m_tx;
      uint64_t m_tx_weight_limit;
    };
    //----------------------------------------------------------------------------------------------------
    struct zero_destination : public transfer_error
    {
      explicit zero_destination(std::string&& loc)
        : transfer_error(std::move(loc), "destination amount is zero")
      {
      }
    };
    //----------------------------------------------------------------------------------------------------
    struct wallet_rpc_error : public wallet_logic_error
    {
      const std::string& request() const { return m_request; }

      std::string to_string() const
      {
        std::ostringstream ss;
        ss << wallet_logic_error::to_string() << ", request = " << m_request;
        return ss.str();
      }

    protected:
      explicit wallet_rpc_error(std::string&& loc, const std::string& message, const std::string& request)
        : wallet_logic_error(std::move(loc), message)
        , m_request(request)
      {
      }

    private:
      std::string m_request;
    };
    //----------------------------------------------------------------------------------------------------
    struct wallet_generic_rpc_error : public wallet_rpc_error
    {
      explicit wallet_generic_rpc_error(std::string&& loc, const std::string& request, const std::string& status)
        : wallet_rpc_error(std::move(loc), std::string("error in ") + request + " RPC: " + status, request),
        m_status(status)
      {
      }
      const std::string& status() const { return m_status; }
    private:
      const std::string m_status;
    };
    //----------------------------------------------------------------------------------------------------
    struct daemon_busy : public wallet_rpc_error
    {
      explicit daemon_busy(std::string&& loc, const std::string& request)
        : wallet_rpc_error(std::move(loc), "daemon is busy", request)
      {
      }
    };
    //----------------------------------------------------------------------------------------------------
    struct no_connection_to_daemon : public wallet_rpc_error
    {
      explicit no_connection_to_daemon(std::string&& loc, const std::string& request)
        : wallet_rpc_error(std::move(loc), "no connection to daemon", request)
      {
      }
    };
    //----------------------------------------------------------------------------------------------------
    struct is_key_image_spent_error : public wallet_rpc_error
    {
      explicit is_key_image_spent_error(std::string&& loc, const std::string& request)
        : wallet_rpc_error(std::move(loc), "error from is_key_image_spent call", request)
      {
      }
    };
    //----------------------------------------------------------------------------------------------------
    struct get_histogram_error : public wallet_rpc_error
    {
      explicit get_histogram_error(std::string&& loc, const std::string& request)
        : wallet_rpc_error(std::move(loc), "failed to get output histogram", request)
      {
      }
    };
    //----------------------------------------------------------------------------------------------------
    struct get_output_distribution : public wallet_rpc_error
    {
      explicit get_output_distribution(std::string&& loc, const std::string& request)
        : wallet_rpc_error(std::move(loc), "failed to get output distribution", request)
      {
      }
    };
    //----------------------------------------------------------------------------------------------------
    struct wallet_files_doesnt_correspond : public wallet_logic_error
    {
      explicit wallet_files_doesnt_correspond(std::string&& loc, const std::string& keys_file, const std::string& wallet_file)
        : wallet_logic_error(std::move(loc), "file " + wallet_file + " does not correspond to " + keys_file)
      {
      }

      const std::string& keys_file() const { return m_keys_file; }
      const std::string& wallet_file() const { return m_wallet_file; }

      std::string to_string() const { return wallet_logic_error::to_string(); }

    private:
      std::string m_keys_file;
      std::string m_wallet_file;
    };
    //----------------------------------------------------------------------------------------------------

#if !defined(_MSC_VER)

    template<typename TException, typename... TArgs>
    void throw_wallet_ex(std::string&& loc, const TArgs&... args)
    {
      TException e(std::move(loc), args...);
      LOG_PRINT_L0(e.to_string());
      throw e;
    }

#else
    #include <boost/preprocessor/repetition/enum_binary_params.hpp>
    #include <boost/preprocessor/repetition/enum_params.hpp>
    #include <boost/preprocessor/repetition/repeat_from_to.hpp>

    template<typename TException>
    void throw_wallet_ex(std::string&& loc)
    {
      TException e(std::move(loc));
      LOG_PRINT_L0(e.to_string());
      throw e;
    }

#define GEN_throw_wallet_ex(z, n, data)                                                       \
    template<typename TException, BOOST_PP_ENUM_PARAMS(n, typename TArg)>                     \
    void throw_wallet_ex(std::string&& loc, BOOST_PP_ENUM_BINARY_PARAMS(n, const TArg, &arg)) \
    {                                                                                         \
      TException e(std::move(loc), BOOST_PP_ENUM_PARAMS(n, arg));                             \
      LOG_PRINT_L0(e.to_string());                                                            \
      throw e;                                                                                \
    }

    BOOST_PP_REPEAT_FROM_TO(1, 6, GEN_throw_wallet_ex, ~)
#endif
  }
}

#define STRINGIZE_DETAIL(x) #x
#define STRINGIZE(x) STRINGIZE_DETAIL(x)

#define THROW_WALLET_EXCEPTION(err_type, ...)                                                               \
  do {                                                                                                      \
    LOG_ERROR("THROW EXCEPTION: " << #err_type);                                                 \
    tools::error::throw_wallet_ex<err_type>(std::string(__FILE__ ":" STRINGIZE(__LINE__)), ## __VA_ARGS__); \
  } while(0)

#define THROW_WALLET_EXCEPTION_IF(cond, err_type, ...)                                                      \
  if (cond)                                                                                                 \
  {                                                                                                         \
    LOG_ERROR(#cond << ". THROW EXCEPTION: " << #err_type);                                                 \
    tools::error::throw_wallet_ex<err_type>(std::string(__FILE__ ":" STRINGIZE(__LINE__)), ## __VA_ARGS__); \
  }<|MERGE_RESOLUTION|>--- conflicted
+++ resolved
@@ -130,12 +130,8 @@
       get_blocks_error_message_index,
       get_hashes_error_message_index,
       get_out_indices_error_message_index,
-<<<<<<< HEAD
-      get_random_outs_error_message_index,
-      get_service_nodes_error_message_index
-=======
+      get_service_nodes_error_message_index,
       get_outs_error_message_index
->>>>>>> 7addabce
     };
 
     template<typename Base, int msg_index>
