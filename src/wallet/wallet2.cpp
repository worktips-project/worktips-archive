// Copyright (c) 2014-2018, The Monero Project
// Copyright (c)      2018, The Loki Project
// 
// All rights reserved.
// 
// Redistribution and use in source and binary forms, with or without modification, are
// permitted provided that the following conditions are met:
// 
// 1. Redistributions of source code must retain the above copyright notice, this list of
//    conditions and the following disclaimer.
// 
// 2. Redistributions in binary form must reproduce the above copyright notice, this list
//    of conditions and the following disclaimer in the documentation and/or other
//    materials provided with the distribution.
// 
// 3. Neither the name of the copyright holder nor the names of its contributors may be
//    used to endorse or promote products derived from this software without specific
//    prior written permission.
// 
// THIS SOFTWARE IS PROVIDED BY THE COPYRIGHT HOLDERS AND CONTRIBUTORS "AS IS" AND ANY
// EXPRESS OR IMPLIED WARRANTIES, INCLUDING, BUT NOT LIMITED TO, THE IMPLIED WARRANTIES OF
// MERCHANTABILITY AND FITNESS FOR A PARTICULAR PURPOSE ARE DISCLAIMED. IN NO EVENT SHALL
// THE COPYRIGHT HOLDER OR CONTRIBUTORS BE LIABLE FOR ANY DIRECT, INDIRECT, INCIDENTAL,
// SPECIAL, EXEMPLARY, OR CONSEQUENTIAL DAMAGES (INCLUDING, BUT NOT LIMITED TO,
// PROCUREMENT OF SUBSTITUTE GOODS OR SERVICES; LOSS OF USE, DATA, OR PROFITS; OR BUSINESS
// INTERRUPTION) HOWEVER CAUSED AND ON ANY THEORY OF LIABILITY, WHETHER IN CONTRACT,
// STRICT LIABILITY, OR TORT (INCLUDING NEGLIGENCE OR OTHERWISE) ARISING IN ANY WAY OUT OF
// THE USE OF THIS SOFTWARE, EVEN IF ADVISED OF THE POSSIBILITY OF SUCH DAMAGE.
// 
// Parts of this file are originally copyright (c) 2012-2013 The Cryptonote developers

#include <numeric>
#include <random>
#include <tuple>
#include <boost/format.hpp>
#include <boost/optional/optional.hpp>
#include <boost/utility/value_init.hpp>
#include <boost/algorithm/string/classification.hpp>
#include <boost/algorithm/string/trim.hpp>
#include <boost/algorithm/string/split.hpp>
#include "include_base_utils.h"
using namespace epee;

#include "common/rules.h"
#include "cryptonote_config.h"
#include "wallet2.h"
#include "cryptonote_basic/cryptonote_format_utils.h"
#include "rpc/core_rpc_server_commands_defs.h"
#include "misc_language.h"
#include "cryptonote_basic/cryptonote_basic_impl.h"
#include "multisig/multisig.h"
#include "common/boost_serialization_helper.h"
#include "common/command_line.h"
#include "common/threadpool.h"
#include "profile_tools.h"
#include "crypto/crypto.h"
#include "serialization/binary_utils.h"
#include "serialization/string.h"
#include "cryptonote_basic/blobdatatype.h"
#include "mnemonics/electrum-words.h"
#include "common/i18n.h"
#include "common/util.h"
#include "common/apply_permutation.h"
#include "rapidjson/document.h"
#include "rapidjson/writer.h"
#include "rapidjson/stringbuffer.h"
#include "common/json_util.h"
#include "memwipe.h"
#include "common/base58.h"
#include "common/dns_utils.h"
#include "ringct/rctSigs.h"
#include "ringdb.h"

extern "C"
{
#include "crypto/keccak.h"
#include "crypto/crypto-ops.h"
}
using namespace std;
using namespace crypto;
using namespace cryptonote;

#undef LOKI_DEFAULT_LOG_CATEGORY
#define LOKI_DEFAULT_LOG_CATEGORY "wallet.wallet2"

// used to choose when to stop adding outputs to a tx
#define APPROXIMATE_INPUT_BYTES 80

// used to target a given block size (additional outputs may be added on top to build fee)
#define TX_SIZE_TARGET(bytes) (bytes*2/3)

// arbitrary, used to generate different hashes from the same input
#define CHACHA8_KEY_TAIL 0x8c

#define UNSIGNED_TX_PREFIX "Loki unsigned tx set\004"
#define SIGNED_TX_PREFIX "Loki signed tx set\004"
#define MULTISIG_UNSIGNED_TX_PREFIX "Loki multisig unsigned tx set\001"

#define RECENT_OUTPUT_RATIO (0.5) // 50% of outputs are from the recent zone
#define RECENT_OUTPUT_DAYS (1.8) // last 1.8 day makes up the recent zone (taken from monerolink.pdf, Miller et al)
#define RECENT_OUTPUT_ZONE ((time_t)(RECENT_OUTPUT_DAYS * 86400))
#define RECENT_OUTPUT_BLOCKS (RECENT_OUTPUT_DAYS * 720)

#define FEE_ESTIMATE_GRACE_BLOCKS 10 // estimate fee valid for that many blocks

#define SECOND_OUTPUT_RELATEDNESS_THRESHOLD 0.0f

#define KEY_IMAGE_EXPORT_FILE_MAGIC "Loki key image export\002"

#define MULTISIG_EXPORT_FILE_MAGIC "Loki multisig export\001"

#define OUTPUT_EXPORT_FILE_MAGIC "Loki output export\003"

#define SEGREGATION_FORK_HEIGHT 1546000
#define TESTNET_SEGREGATION_FORK_HEIGHT 1000000
#define STAGENET_SEGREGATION_FORK_HEIGHT 1000000
#define SEGREGATION_FORK_VICINITY 1500 /* blocks */

static const std::string MULTISIG_SIGNATURE_MAGIC = "SigMultisigPkV1";


namespace
{
  std::string get_default_ringdb_path()
  {
    boost::filesystem::path dir = tools::get_default_data_dir();
    // remove .loki, replace with .shared-ringdb
    dir = dir.remove_filename();
    dir /= ".shared-ringdb";
    return dir.string();
  }
}

namespace
{
// Create on-demand to prevent static initialization order fiasco issues.
struct options {
  const command_line::arg_descriptor<std::string> daemon_address = {"daemon-address", tools::wallet2::tr("Use daemon instance at <host>:<port>"), ""};
  const command_line::arg_descriptor<std::string> daemon_host = {"daemon-host", tools::wallet2::tr("Use daemon instance at host <arg> instead of localhost"), ""};
  const command_line::arg_descriptor<std::string> password = {"password", tools::wallet2::tr("Wallet password (escape/quote as needed)"), "", true};
  const command_line::arg_descriptor<std::string> password_file = {"password-file", tools::wallet2::tr("Wallet password file"), "", true};
  const command_line::arg_descriptor<int> daemon_port = {"daemon-port", tools::wallet2::tr("Use daemon instance at port <arg> instead of 18081"), 0};
  const command_line::arg_descriptor<std::string> daemon_login = {"daemon-login", tools::wallet2::tr("Specify username[:password] for daemon RPC client"), "", true};
  const command_line::arg_descriptor<bool> testnet = {"testnet", tools::wallet2::tr("For testnet. Daemon must also be launched with --testnet flag"), false};
  const command_line::arg_descriptor<bool> stagenet = {"stagenet", tools::wallet2::tr("For stagenet. Daemon must also be launched with --stagenet flag"), false};
  const command_line::arg_descriptor<bool> restricted = {"restricted-rpc", tools::wallet2::tr("Restricts to view-only commands"), false};
  const command_line::arg_descriptor<std::string, false, true, 2> shared_ringdb_dir = {
    "shared-ringdb-dir", tools::wallet2::tr("Set shared ring database path"),
    get_default_ringdb_path(),
    {{ &testnet, &stagenet }},
    [](std::array<bool, 2> testnet_stagenet, bool defaulted, std::string val)->std::string {
      if (testnet_stagenet[0])
        return (boost::filesystem::path(val) / "testnet").string();
      else if (testnet_stagenet[1])
        return (boost::filesystem::path(val) / "stagenet").string();
      return val;
    }
  };
};

void do_prepare_file_names(const std::string& file_path, std::string& keys_file, std::string& wallet_file)
{
  keys_file = file_path;
  wallet_file = file_path;
  boost::system::error_code e;
  if(string_tools::get_extension(keys_file) == "keys")
  {//provided keys file name
    wallet_file = string_tools::cut_off_extension(wallet_file);
  }else
  {//provided wallet file name
    keys_file += ".keys";
  }
}

uint64_t calculate_fee(uint64_t fee_per_kb, size_t bytes, uint64_t fee_multiplier)
{
  uint64_t kB = (bytes + 1023) / 1024;
  return kB * fee_per_kb * fee_multiplier;
}

uint64_t calculate_fee(uint64_t fee_per_kb, const cryptonote::blobdata &blob, uint64_t fee_multiplier)
{
  return calculate_fee(fee_per_kb, blob.size(), fee_multiplier);
}

std::string get_size_string(size_t sz)
{
  return std::to_string(sz) + " bytes (" + std::to_string((sz + 1023) / 1024) + " kB)";
}

std::string get_size_string(const cryptonote::blobdata &tx)
{
  return get_size_string(tx.size());
}

std::unique_ptr<tools::wallet2> make_basic(const boost::program_options::variables_map& vm, const options& opts, const std::function<boost::optional<tools::password_container>(const char *, bool)> &password_prompter)
{
  const bool testnet = command_line::get_arg(vm, opts.testnet);
  const bool stagenet = command_line::get_arg(vm, opts.stagenet);
  const bool restricted = command_line::get_arg(vm, opts.restricted);

  auto daemon_address = command_line::get_arg(vm, opts.daemon_address);
  auto daemon_host = command_line::get_arg(vm, opts.daemon_host);
  auto daemon_port = command_line::get_arg(vm, opts.daemon_port);

  THROW_WALLET_EXCEPTION_IF(!daemon_address.empty() && !daemon_host.empty() && 0 != daemon_port,
      tools::error::wallet_internal_error, tools::wallet2::tr("can't specify daemon host or port more than once"));

  boost::optional<epee::net_utils::http::login> login{};
  if (command_line::has_arg(vm, opts.daemon_login))
  {
    auto parsed = tools::login::parse(
      command_line::get_arg(vm, opts.daemon_login), false, [password_prompter](bool verify) {
        return password_prompter("Daemon client password", verify);
      }
    );
    if (!parsed)
      return nullptr;

    login.emplace(std::move(parsed->username), std::move(parsed->password).password());
  }

  if (daemon_host.empty())
    daemon_host = "localhost";

  if (!daemon_port)
  {
    daemon_port = testnet ? config::testnet::RPC_DEFAULT_PORT : stagenet ? config::stagenet::RPC_DEFAULT_PORT : config::RPC_DEFAULT_PORT;
  }

  if (daemon_address.empty())
    daemon_address = std::string("http://") + daemon_host + ":" + std::to_string(daemon_port);

  std::unique_ptr<tools::wallet2> wallet(new tools::wallet2(testnet ? TESTNET : stagenet ? STAGENET : MAINNET, restricted));
  wallet->init(std::move(daemon_address), std::move(login));
  boost::filesystem::path ringdb_path = command_line::get_arg(vm, opts.shared_ringdb_dir);
  wallet->set_ring_database(ringdb_path.string());
  return wallet;
}

boost::optional<tools::password_container> get_password(const boost::program_options::variables_map& vm, const options& opts, const std::function<boost::optional<tools::password_container>(const char*, bool)> &password_prompter, const bool verify)
{
  if (command_line::has_arg(vm, opts.password) && command_line::has_arg(vm, opts.password_file))
  {
    THROW_WALLET_EXCEPTION(tools::error::wallet_internal_error, tools::wallet2::tr("can't specify more than one of --password and --password-file"));
  }

  if (command_line::has_arg(vm, opts.password))
  {
    return tools::password_container{command_line::get_arg(vm, opts.password)};
  }

  if (command_line::has_arg(vm, opts.password_file))
  {
    std::string password;
    bool r = epee::file_io_utils::load_file_to_string(command_line::get_arg(vm, opts.password_file),
                                                      password);
    THROW_WALLET_EXCEPTION_IF(!r, tools::error::wallet_internal_error, tools::wallet2::tr("the password file specified could not be read"));

    // Remove line breaks the user might have inserted
    boost::trim_right_if(password, boost::is_any_of("\r\n"));
    return {tools::password_container{std::move(password)}};
  }

  THROW_WALLET_EXCEPTION_IF(!password_prompter, tools::error::wallet_internal_error, tools::wallet2::tr("no password specified; use --prompt-for-password to prompt for a password"));

  return password_prompter(verify ? tr("Enter a new password for the wallet") : tr("Wallet password"), verify);
}

std::unique_ptr<tools::wallet2> generate_from_json(const std::string& json_file, const boost::program_options::variables_map& vm, const options& opts, const std::function<boost::optional<tools::password_container>(const char *, bool)> &password_prompter)
{
  const bool testnet = command_line::get_arg(vm, opts.testnet);
  const bool stagenet = command_line::get_arg(vm, opts.stagenet);
  const network_type nettype = testnet ? TESTNET : stagenet ? STAGENET : MAINNET;

  /* GET_FIELD_FROM_JSON_RETURN_ON_ERROR Is a generic macro that can return
  false. Gcc will coerce this into unique_ptr(nullptr), but clang correctly
  fails. This large wrapper is for the use of that macro */
  std::unique_ptr<tools::wallet2> wallet;
  const auto do_generate = [&]() -> bool {
    std::string buf;
    if (!epee::file_io_utils::load_file_to_string(json_file, buf)) {
      THROW_WALLET_EXCEPTION(tools::error::wallet_internal_error, std::string(tools::wallet2::tr("Failed to load file ")) + json_file);
      return false;
    }

    rapidjson::Document json;
    if (json.Parse(buf.c_str()).HasParseError()) {
      THROW_WALLET_EXCEPTION(tools::error::wallet_internal_error, tools::wallet2::tr("Failed to parse JSON"));
      return false;
    }

    GET_FIELD_FROM_JSON_RETURN_ON_ERROR(json, version, unsigned, Uint, true, 0);
    const int current_version = 1;
    THROW_WALLET_EXCEPTION_IF(field_version > current_version, tools::error::wallet_internal_error,
      ((boost::format(tools::wallet2::tr("Version %u too new, we can only grok up to %u")) % field_version % current_version)).str());

    GET_FIELD_FROM_JSON_RETURN_ON_ERROR(json, filename, std::string, String, true, std::string());

    GET_FIELD_FROM_JSON_RETURN_ON_ERROR(json, scan_from_height, uint64_t, Uint64, false, 0);
    const bool recover = field_scan_from_height_found;

    GET_FIELD_FROM_JSON_RETURN_ON_ERROR(json, password, std::string, String, false, std::string());

    GET_FIELD_FROM_JSON_RETURN_ON_ERROR(json, viewkey, std::string, String, false, std::string());
    crypto::secret_key viewkey;
    if (field_viewkey_found)
    {
      cryptonote::blobdata viewkey_data;
      if(!epee::string_tools::parse_hexstr_to_binbuff(field_viewkey, viewkey_data) || viewkey_data.size() != sizeof(crypto::secret_key))
      {
        THROW_WALLET_EXCEPTION(tools::error::wallet_internal_error, tools::wallet2::tr("failed to parse view key secret key"));
      }
      viewkey = *reinterpret_cast<const crypto::secret_key*>(viewkey_data.data());
      crypto::public_key pkey;
      if (!crypto::secret_key_to_public_key(viewkey, pkey)) {
        THROW_WALLET_EXCEPTION(tools::error::wallet_internal_error, tools::wallet2::tr("failed to verify view key secret key"));
      }
    }

    GET_FIELD_FROM_JSON_RETURN_ON_ERROR(json, spendkey, std::string, String, false, std::string());
    crypto::secret_key spendkey;
    if (field_spendkey_found)
    {
      cryptonote::blobdata spendkey_data;
      if(!epee::string_tools::parse_hexstr_to_binbuff(field_spendkey, spendkey_data) || spendkey_data.size() != sizeof(crypto::secret_key))
      {
        THROW_WALLET_EXCEPTION(tools::error::wallet_internal_error, tools::wallet2::tr("failed to parse spend key secret key"));
      }
      spendkey = *reinterpret_cast<const crypto::secret_key*>(spendkey_data.data());
      crypto::public_key pkey;
      if (!crypto::secret_key_to_public_key(spendkey, pkey)) {
        THROW_WALLET_EXCEPTION(tools::error::wallet_internal_error, tools::wallet2::tr("failed to verify spend key secret key"));
      }
    }

    GET_FIELD_FROM_JSON_RETURN_ON_ERROR(json, seed, std::string, String, false, std::string());
    std::string old_language;
    crypto::secret_key recovery_key;
    bool restore_deterministic_wallet = false;
    if (field_seed_found)
    {
      if (!crypto::ElectrumWords::words_to_bytes(field_seed, recovery_key, old_language))
      {
        THROW_WALLET_EXCEPTION(tools::error::wallet_internal_error, tools::wallet2::tr("Electrum-style word list failed verification"));
      }
      restore_deterministic_wallet = true;

      GET_FIELD_FROM_JSON_RETURN_ON_ERROR(json, seed_passphrase, std::string, String, false, std::string());
      if (field_seed_passphrase_found)
      {
        if (!field_seed_passphrase.empty())
          recovery_key = cryptonote::decrypt_key(recovery_key, field_seed_passphrase);
      }
    }

    GET_FIELD_FROM_JSON_RETURN_ON_ERROR(json, address, std::string, String, false, std::string());

    GET_FIELD_FROM_JSON_RETURN_ON_ERROR(json, create_address_file, int, Int, false, false);
    bool create_address_file = field_create_address_file;

    // compatibility checks
    if (!field_seed_found && !field_viewkey_found && !field_spendkey_found)
    {
      THROW_WALLET_EXCEPTION(tools::error::wallet_internal_error, tools::wallet2::tr("At least one of either an Electrum-style word list, private view key, or private spend key must be specified"));
    }
    if (field_seed_found && (field_viewkey_found || field_spendkey_found))
    {
      THROW_WALLET_EXCEPTION(tools::error::wallet_internal_error, tools::wallet2::tr("Both Electrum-style word list and private key(s) specified"));
    }

    // if an address was given, we check keys against it, and deduce the spend
    // public key if it was not given
    if (field_address_found)
    {
      cryptonote::address_parse_info info;
      if(!get_account_address_from_str(info, nettype, field_address))
      {
        THROW_WALLET_EXCEPTION(tools::error::wallet_internal_error, tools::wallet2::tr("invalid address"));
      }
      if (field_viewkey_found)
      {
        crypto::public_key pkey;
        if (!crypto::secret_key_to_public_key(viewkey, pkey)) {
          THROW_WALLET_EXCEPTION(tools::error::wallet_internal_error, tools::wallet2::tr("failed to verify view key secret key"));
        }
        if (info.address.m_view_public_key != pkey) {
          THROW_WALLET_EXCEPTION(tools::error::wallet_internal_error, tools::wallet2::tr("view key does not match standard address"));
        }
      }
      if (field_spendkey_found)
      {
        crypto::public_key pkey;
        if (!crypto::secret_key_to_public_key(spendkey, pkey)) {
          THROW_WALLET_EXCEPTION(tools::error::wallet_internal_error, tools::wallet2::tr("failed to verify spend key secret key"));
        }
        if (info.address.m_spend_public_key != pkey) {
          THROW_WALLET_EXCEPTION(tools::error::wallet_internal_error, tools::wallet2::tr("spend key does not match standard address"));
        }
      }
    }

    const bool deprecated_wallet = restore_deterministic_wallet && ((old_language == crypto::ElectrumWords::old_language_name) ||
      crypto::ElectrumWords::get_is_old_style_seed(field_seed));
    THROW_WALLET_EXCEPTION_IF(deprecated_wallet, tools::error::wallet_internal_error,
      tools::wallet2::tr("Cannot generate deprecated wallets from JSON"));

    wallet.reset(make_basic(vm, opts, password_prompter).release());
    wallet->set_refresh_from_block_height(field_scan_from_height);
    wallet->explicit_refresh_from_block_height(field_scan_from_height_found);

    try
    {
      if (!field_seed.empty())
      {
        wallet->generate(field_filename, field_password, recovery_key, recover, false, create_address_file);
      }
      else if (field_viewkey.empty() && !field_spendkey.empty())
      {
        wallet->generate(field_filename, field_password, spendkey, recover, false, create_address_file);
      }
      else
      {
        cryptonote::account_public_address address;
        if (!crypto::secret_key_to_public_key(viewkey, address.m_view_public_key)) {
          THROW_WALLET_EXCEPTION(tools::error::wallet_internal_error, tools::wallet2::tr("failed to verify view key secret key"));
        }

        if (field_spendkey.empty())
        {
          // if we have an address but no spend key, we can deduce the spend public key
          // from the address
          if (field_address_found)
          {
            cryptonote::address_parse_info info;
            if(!get_account_address_from_str(info, nettype, field_address))
            {
              THROW_WALLET_EXCEPTION(tools::error::wallet_internal_error, std::string(tools::wallet2::tr("failed to parse address: ")) + field_address);
            }
            address.m_spend_public_key = info.address.m_spend_public_key;
          }
          else
          {
            THROW_WALLET_EXCEPTION(tools::error::wallet_internal_error, tools::wallet2::tr("Address must be specified in order to create watch-only wallet"));
          }
          wallet->generate(field_filename, field_password, address, viewkey, create_address_file);
        }
        else
        {
          if (!crypto::secret_key_to_public_key(spendkey, address.m_spend_public_key)) {
            THROW_WALLET_EXCEPTION(tools::error::wallet_internal_error, tools::wallet2::tr("failed to verify spend key secret key"));
          }
          wallet->generate(field_filename, field_password, address, spendkey, viewkey, create_address_file);
        }
      }
    }
    catch (const std::exception& e)
    {
      THROW_WALLET_EXCEPTION(tools::error::wallet_internal_error, std::string(tools::wallet2::tr("failed to generate new wallet: ")) + e.what());
    }
    return true;
  };

  if (do_generate())
  {
    return wallet;
  }
  return nullptr;
}

static void throw_on_rpc_response_error(const boost::optional<std::string> &status, const char *method)
{
  // no error
  if (!status)
    return;

  // empty string -> not connection
  THROW_WALLET_EXCEPTION_IF(status->empty(), tools::error::no_connection_to_daemon, method);

  THROW_WALLET_EXCEPTION_IF(*status == CORE_RPC_STATUS_BUSY, tools::error::daemon_busy, method);
  THROW_WALLET_EXCEPTION_IF(*status != CORE_RPC_STATUS_OK, tools::error::wallet_generic_rpc_error, method, *status);
}

std::string strjoin(const std::vector<size_t> &V, const char *sep)
{
  std::stringstream ss;
  bool first = true;
  for (const auto &v: V)
  {
    if (!first)
      ss << sep;
    ss << std::to_string(v);
    first = false;
  }
  return ss.str();
}

static void emplace_or_replace(std::unordered_multimap<crypto::hash, tools::wallet2::pool_payment_details> &container,
  const crypto::hash &key, const tools::wallet2::pool_payment_details &pd)
{
  auto range = container.equal_range(key);
  for (auto i = range.first; i != range.second; ++i)
  {
    if (i->second.m_pd.m_tx_hash == pd.m_pd.m_tx_hash && i->second.m_pd.m_subaddr_index == pd.m_pd.m_subaddr_index)
    {
      i->second = pd;
      return;
    }
  }
  container.emplace(key, pd);
}

void drop_from_short_history(std::list<crypto::hash> &short_chain_history, size_t N)
{
  std::list<crypto::hash>::iterator right;
  // drop early N off, skipping the genesis block
  if (short_chain_history.size() > N) {
    right = short_chain_history.end();
    std::advance(right,-1);
    std::list<crypto::hash>::iterator left = right;
    std::advance(left, -N);
    short_chain_history.erase(left, right);
  }
}

size_t estimate_rct_tx_size(int n_inputs, int mixin, int n_outputs, size_t extra_size, bool bulletproof)
{
  size_t size = 0;

  // tx prefix

  // first few bytes
  size += 1 + 6;

  // vin
  size += n_inputs * (1+6+(mixin+1)*2+32);

  // vout
  size += n_outputs * (6+32);

  // extra
  size += extra_size;

  // rct signatures

  // type
  size += 1;

  // rangeSigs
  if (bulletproof)
    size += ((2*6 + 4 + 5)*32 + 3) * n_outputs;
  else
    size += (2*64*32+32+64*32) * n_outputs;

  // MGs
  size += n_inputs * (64 * (mixin+1) + 32);

  // mixRing - not serialized, can be reconstructed
  /* size += 2 * 32 * (mixin+1) * n_inputs; */

  // pseudoOuts
  size += 32 * n_inputs;
  // ecdhInfo
  size += 2 * 32 * n_outputs;
  // outPk - only commitment is saved
  size += 32 * n_outputs;
  // txnFee
  size += 4;

  LOG_PRINT_L2("estimated rct tx size for " << n_inputs << " with ring size " << (mixin+1) << " and " << n_outputs << ": " << size << " (" << ((32 * n_inputs/*+1*/) + 2 * 32 * (mixin+1) * n_inputs + 32 * n_outputs) << " saved)");
  return size;
}

size_t estimate_tx_size(bool use_rct, int n_inputs, int mixin, int n_outputs, size_t extra_size, bool bulletproof)
{
  if (use_rct)
    return estimate_rct_tx_size(n_inputs, mixin, n_outputs + 1, extra_size, bulletproof);
  else
    return n_inputs * (mixin+1) * APPROXIMATE_INPUT_BYTES + extra_size;
}

uint8_t get_bulletproof_fork()
{
  return 10;
}

crypto::hash8 get_short_payment_id(const tools::wallet2::pending_tx &ptx, hw::device &hwdev)
{
  crypto::hash8 payment_id8 = null_hash8;
  std::vector<tx_extra_field> tx_extra_fields;
  parse_tx_extra(ptx.tx.extra, tx_extra_fields); // ok if partially parsed
  cryptonote::tx_extra_nonce extra_nonce;
  if (find_tx_extra_field_by_type(tx_extra_fields, extra_nonce))
  {
    if(get_encrypted_payment_id_from_tx_extra_nonce(extra_nonce.nonce, payment_id8))
    {
      if (ptx.dests.empty())
      {
        MWARNING("Encrypted payment id found, but no destinations public key, cannot decrypt");
        return crypto::null_hash8;
      }
      hwdev.decrypt_payment_id(payment_id8, ptx.dests[0].addr.m_view_public_key, ptx.tx_key);
    }
  }
  return payment_id8;
}

tools::wallet2::tx_construction_data get_construction_data_with_decrypted_short_payment_id(const tools::wallet2::pending_tx &ptx, hw::device &hwdev)
{
  tools::wallet2::tx_construction_data construction_data = ptx.construction_data;
  crypto::hash8 payment_id = get_short_payment_id(ptx,hwdev);
  if (payment_id != null_hash8)
  {
    // Remove encrypted
    remove_field_from_tx_extra(construction_data.extra, typeid(cryptonote::tx_extra_nonce));
    // Add decrypted
    std::string extra_nonce;
    set_encrypted_payment_id_to_tx_extra_nonce(extra_nonce, payment_id);
    THROW_WALLET_EXCEPTION_IF(!add_extra_nonce_to_tx_extra(construction_data.extra, extra_nonce),
        tools::error::wallet_internal_error, "Failed to add decrypted payment id to tx extra");
    LOG_PRINT_L1("Decrypted payment ID: " << payment_id);
  }
  return construction_data;
}

uint32_t get_subaddress_clamped_sum(uint32_t idx, uint32_t extra)
{
  static constexpr uint32_t uint32_max = std::numeric_limits<uint32_t>::max();
  if (idx > uint32_max - extra)
    return uint32_max;
  return idx + extra;
}

  //-----------------------------------------------------------------
} //namespace

namespace tools
{
// for now, limit to 30 attempts.  TODO: discuss a good number to limit to.
const size_t MAX_SPLIT_ATTEMPTS = 30;

constexpr const std::chrono::seconds wallet2::rpc_timeout;
const char* wallet2::tr(const char* str) { return i18n_translate(str, "tools::wallet2"); }

wallet2::wallet2(network_type nettype, bool restricted):
  m_multisig_rescan_info(NULL),
  m_multisig_rescan_k(NULL),
  m_run(true),
  m_callback(0),
  m_nettype(nettype),
  m_always_confirm_transfers(true),
  m_print_ring_members(false),
  m_store_tx_info(true),
  m_default_mixin(0),
  m_default_priority(0),
  m_refresh_type(RefreshOptimizeCoinbase),
  m_auto_refresh(true),
  m_refresh_from_block_height(0),
  m_explicit_refresh_from_block_height(true),
  m_confirm_missing_payment_id(true),
  m_confirm_non_default_ring_size(true),
  m_ask_password(true),
  m_min_output_count(0),
  m_min_output_value(0),
  m_merge_destinations(false),
  m_confirm_backlog(true),
  m_confirm_backlog_threshold(0),
  m_confirm_export_overwrite(true),
  m_auto_low_priority(true),
  m_segregate_pre_fork_outputs(true),
  m_key_reuse_mitigation2(true),
  m_segregation_height(0),
  m_is_initialized(false),
  m_restricted(restricted),
  is_old_file_format(false),
  m_node_rpc_proxy(m_http_client, m_daemon_rpc_mutex),
  m_subaddress_lookahead_major(SUBADDRESS_LOOKAHEAD_MAJOR),
  m_subaddress_lookahead_minor(SUBADDRESS_LOOKAHEAD_MINOR),
  m_light_wallet(false),
  m_light_wallet_scanned_block_height(0),
  m_light_wallet_blockchain_height(0),
  m_light_wallet_connected(false),
  m_light_wallet_balance(0),
  m_light_wallet_unlocked_balance(0),
  m_key_on_device(false),
  m_ring_history_saved(false),
  m_ringdb()
{
}

wallet2::~wallet2()
{
}

bool wallet2::has_testnet_option(const boost::program_options::variables_map& vm)
{
  return command_line::get_arg(vm, options().testnet);
}

bool wallet2::has_stagenet_option(const boost::program_options::variables_map& vm)
{
  return command_line::get_arg(vm, options().stagenet);
}

void wallet2::init_options(boost::program_options::options_description& desc_params)
{
  const options opts{};
  command_line::add_arg(desc_params, opts.daemon_address);
  command_line::add_arg(desc_params, opts.daemon_host);
  command_line::add_arg(desc_params, opts.password);
  command_line::add_arg(desc_params, opts.password_file);
  command_line::add_arg(desc_params, opts.daemon_port);
  command_line::add_arg(desc_params, opts.daemon_login);
  command_line::add_arg(desc_params, opts.testnet);
  command_line::add_arg(desc_params, opts.stagenet);
  command_line::add_arg(desc_params, opts.restricted);
  command_line::add_arg(desc_params, opts.shared_ringdb_dir);
}

std::unique_ptr<wallet2> wallet2::make_from_json(const boost::program_options::variables_map& vm, const std::string& json_file, const std::function<boost::optional<tools::password_container>(const char *, bool)> &password_prompter)
{
  const options opts{};
  return generate_from_json(json_file, vm, opts, password_prompter);
}

std::pair<std::unique_ptr<wallet2>, password_container> wallet2::make_from_file(
  const boost::program_options::variables_map& vm, const std::string& wallet_file, const std::function<boost::optional<tools::password_container>(const char *, bool)> &password_prompter)
{
  const options opts{};
  auto pwd = get_password(vm, opts, password_prompter, false);
  if (!pwd)
  {
    return {nullptr, password_container{}};
  }
  auto wallet = make_basic(vm, opts, password_prompter);
  if (wallet)
  {
    wallet->load(wallet_file, pwd->password());
  }
  return {std::move(wallet), std::move(*pwd)};
}

std::pair<std::unique_ptr<wallet2>, password_container> wallet2::make_new(const boost::program_options::variables_map& vm, const std::function<boost::optional<password_container>(const char *, bool)> &password_prompter)
{
  const options opts{};
  auto pwd = get_password(vm, opts, password_prompter, true);
  if (!pwd)
  {
    return {nullptr, password_container{}};
  }
  return {make_basic(vm, opts, password_prompter), std::move(*pwd)};
}

std::unique_ptr<wallet2> wallet2::make_dummy(const boost::program_options::variables_map& vm, const std::function<boost::optional<tools::password_container>(const char *, bool)> &password_prompter)
{
  const options opts{};
  return make_basic(vm, opts, password_prompter);
}

//----------------------------------------------------------------------------------------------------
bool wallet2::init(std::string daemon_address, boost::optional<epee::net_utils::http::login> daemon_login, uint64_t upper_transaction_size_limit, bool ssl)
{
  m_checkpoints.init_default_checkpoints(m_nettype);
  if(m_http_client.is_connected())
    m_http_client.disconnect();
  m_is_initialized = true;
  m_upper_transaction_size_limit = upper_transaction_size_limit;
  m_daemon_address = std::move(daemon_address);
  m_daemon_login = std::move(daemon_login);
  // When switching from light wallet to full wallet, we need to reset the height we got from lw node.
  if(m_light_wallet)
    m_local_bc_height = m_blockchain.size();
  return m_http_client.set_server(get_daemon_address(), get_daemon_login(), ssl);
}
//----------------------------------------------------------------------------------------------------
bool wallet2::is_deterministic() const
{
  crypto::secret_key second;
  keccak((uint8_t *)&get_account().get_keys().m_spend_secret_key, sizeof(crypto::secret_key), (uint8_t *)&second, sizeof(crypto::secret_key));
  sc_reduce32((uint8_t *)&second);
  bool keys_deterministic = memcmp(second.data,get_account().get_keys().m_view_secret_key.data, sizeof(crypto::secret_key)) == 0;
  return keys_deterministic;
}
//----------------------------------------------------------------------------------------------------
bool wallet2::get_seed(std::string& electrum_words, const epee::wipeable_string &passphrase) const
{
  bool keys_deterministic = is_deterministic();
  if (!keys_deterministic)
  {
    std::cout << "This is not a deterministic wallet" << std::endl;
    return false;
  }
  if (seed_language.empty())
  {
    std::cout << "seed_language not set" << std::endl;
    return false;
  }

  crypto::secret_key key = get_account().get_keys().m_spend_secret_key;
  if (!passphrase.empty())
    key = cryptonote::encrypt_key(key, passphrase);
  if (!crypto::ElectrumWords::bytes_to_words(key, electrum_words, seed_language))
  {
    std::cout << "Failed to create seed from key for language: " << seed_language << std::endl;
    return false;
  }

  return true;
}
//----------------------------------------------------------------------------------------------------
bool wallet2::get_multisig_seed(std::string& seed, const epee::wipeable_string &passphrase, bool raw) const
{
  bool ready;
  uint32_t threshold, total;
  if (!multisig(&ready, &threshold, &total))
  {
    std::cout << "This is not a multisig wallet" << std::endl;
    return false;
  }
  if (!ready)
  {
    std::cout << "This multisig wallet is not yet finalized" << std::endl;
    return false;
  }
  if (!raw && seed_language.empty())
  {
    std::cout << "seed_language not set" << std::endl;
    return false;
  }

  crypto::secret_key skey;
  crypto::public_key pkey;
  const account_keys &keys = get_account().get_keys();
  std::string data;
  data.append((const char*)&threshold, sizeof(uint32_t));
  data.append((const char*)&total, sizeof(uint32_t));
  skey = keys.m_spend_secret_key;
  data.append((const char*)&skey, sizeof(skey));
  pkey = keys.m_account_address.m_spend_public_key;
  data.append((const char*)&pkey, sizeof(pkey));
  skey = keys.m_view_secret_key;
  data.append((const char*)&skey, sizeof(skey));
  pkey = keys.m_account_address.m_view_public_key;
  data.append((const char*)&pkey, sizeof(pkey));
  for (const auto &skey: keys.m_multisig_keys)
    data.append((const char*)&skey, sizeof(skey));
  for (const auto &signer: m_multisig_signers)
    data.append((const char*)&signer, sizeof(signer));

  if (!passphrase.empty())
  {
    crypto::secret_key key;
    crypto::cn_slow_hash(passphrase.data(), passphrase.size(), (crypto::hash&)key);
    sc_reduce32((unsigned char*)key.data);
    data = encrypt(data, key, true);
  }

  if (raw)
  {
    seed = epee::string_tools::buff_to_hex_nodelimer(data);
  }
  else
  {
    if (!crypto::ElectrumWords::bytes_to_words(data.data(), data.size(), seed, seed_language))
    {
      std::cout << "Failed to encode seed";
      return false;
    }
  }

  return true;
}
//----------------------------------------------------------------------------------------------------
/*!
 * \brief Gets the seed language
 */
const std::string &wallet2::get_seed_language() const
{
  return seed_language;
}
/*!
 * \brief Sets the seed language
 * \param language  Seed language to set to
 */
void wallet2::set_seed_language(const std::string &language)
{
  seed_language = language;
}
//----------------------------------------------------------------------------------------------------
cryptonote::account_public_address wallet2::get_subaddress(const cryptonote::subaddress_index& index) const
{
  hw::device &hwdev = m_account.get_device();
  return hwdev.get_subaddress(m_account.get_keys(), index);
}
//----------------------------------------------------------------------------------------------------
crypto::public_key wallet2::get_subaddress_spend_public_key(const cryptonote::subaddress_index& index) const
{
  hw::device &hwdev = m_account.get_device();
  return hwdev.get_subaddress_spend_public_key(m_account.get_keys(), index);
}
//----------------------------------------------------------------------------------------------------
std::string wallet2::get_subaddress_as_str(const cryptonote::subaddress_index& index) const
{
  cryptonote::account_public_address address = get_subaddress(index);
  return cryptonote::get_account_address_as_str(m_nettype, !index.is_zero(), address);
}
//----------------------------------------------------------------------------------------------------
std::string wallet2::get_integrated_address_as_str(const crypto::hash8& payment_id) const
{
  return cryptonote::get_account_integrated_address_as_str(m_nettype, get_address(), payment_id);
}
//----------------------------------------------------------------------------------------------------
void wallet2::add_subaddress_account(const std::string& label)
{
  uint32_t index_major = (uint32_t)get_num_subaddress_accounts();
  expand_subaddresses({index_major, 0});
  m_subaddress_labels[index_major][0] = label;
}
//----------------------------------------------------------------------------------------------------
void wallet2::add_subaddress(uint32_t index_major, const std::string& label)
{
  THROW_WALLET_EXCEPTION_IF(index_major >= m_subaddress_labels.size(), error::account_index_outofbound);
  uint32_t index_minor = (uint32_t)get_num_subaddresses(index_major);
  expand_subaddresses({index_major, index_minor});
  m_subaddress_labels[index_major][index_minor] = label;
}
//----------------------------------------------------------------------------------------------------
void wallet2::expand_subaddresses(const cryptonote::subaddress_index& index)
{
  hw::device &hwdev = m_account.get_device();
  if (m_subaddress_labels.size() <= index.major)
  {
    // add new accounts
    cryptonote::subaddress_index index2;
    const uint32_t major_end = get_subaddress_clamped_sum(index.major, m_subaddress_lookahead_major);
    for (index2.major = m_subaddress_labels.size(); index2.major < major_end; ++index2.major)
    {
      const uint32_t end = get_subaddress_clamped_sum((index2.major == index.major ? index.minor : 0), m_subaddress_lookahead_minor);
      const std::vector<crypto::public_key> pkeys = hwdev.get_subaddress_spend_public_keys(m_account.get_keys(), index2.major, 0, end);
      for (index2.minor = 0; index2.minor < end; ++index2.minor)
      {
         const crypto::public_key &D = pkeys[index2.minor];
         m_subaddresses[D] = index2;
      }
    }
    m_subaddress_labels.resize(index.major + 1, {"Untitled account"});
    m_subaddress_labels[index.major].resize(index.minor + 1);
  }
  else if (m_subaddress_labels[index.major].size() <= index.minor)
  {
    // add new subaddresses
    const uint32_t end = get_subaddress_clamped_sum(index.minor, m_subaddress_lookahead_minor);
    const uint32_t begin = m_subaddress_labels[index.major].size();
    cryptonote::subaddress_index index2 = {index.major, begin};
    const std::vector<crypto::public_key> pkeys = hwdev.get_subaddress_spend_public_keys(m_account.get_keys(), index2.major, index2.minor, end);
    for (; index2.minor < end; ++index2.minor)
    {
       const crypto::public_key &D = pkeys[index2.minor - begin];
       m_subaddresses[D] = index2;
    }
    m_subaddress_labels[index.major].resize(index.minor + 1);
  }
}
//----------------------------------------------------------------------------------------------------
std::string wallet2::get_subaddress_label(const cryptonote::subaddress_index& index) const
{
  if (index.major >= m_subaddress_labels.size() || index.minor >= m_subaddress_labels[index.major].size())
  {
    MERROR("Subaddress label doesn't exist");
    return "";
  }
  return m_subaddress_labels[index.major][index.minor];
}
//----------------------------------------------------------------------------------------------------
void wallet2::set_subaddress_label(const cryptonote::subaddress_index& index, const std::string &label)
{
  THROW_WALLET_EXCEPTION_IF(index.major >= m_subaddress_labels.size(), error::account_index_outofbound);
  THROW_WALLET_EXCEPTION_IF(index.minor >= m_subaddress_labels[index.major].size(), error::address_index_outofbound);
  m_subaddress_labels[index.major][index.minor] = label;
}
//----------------------------------------------------------------------------------------------------
void wallet2::set_subaddress_lookahead(size_t major, size_t minor)
{
  THROW_WALLET_EXCEPTION_IF(major > 0xffffffff, error::wallet_internal_error, "Subaddress major lookahead is too large");
  THROW_WALLET_EXCEPTION_IF(minor > 0xffffffff, error::wallet_internal_error, "Subaddress minor lookahead is too large");
  m_subaddress_lookahead_major = major;
  m_subaddress_lookahead_minor = minor;
}
//----------------------------------------------------------------------------------------------------
/*!
 * \brief Tells if the wallet file is deprecated.
 */
bool wallet2::is_deprecated() const
{
  return is_old_file_format;
}
//----------------------------------------------------------------------------------------------------
void wallet2::set_spent(size_t idx, uint64_t height)
{
  transfer_details &td = m_transfers[idx];
  LOG_PRINT_L2("Setting SPENT at " << height << ": ki " << td.m_key_image << ", amount " << print_money(td.m_amount));
  td.m_spent = true;
  td.m_spent_height = height;
}
//----------------------------------------------------------------------------------------------------
void wallet2::set_unspent(size_t idx)
{
  transfer_details &td = m_transfers[idx];
  LOG_PRINT_L2("Setting UNSPENT: ki " << td.m_key_image << ", amount " << print_money(td.m_amount));
  td.m_spent = false;
  td.m_spent_height = 0;
}
//----------------------------------------------------------------------------------------------------
void wallet2::check_acc_out_precomp(const tx_out &o, const crypto::key_derivation &derivation, const std::vector<crypto::key_derivation> &additional_derivations, size_t i, tx_scan_info_t &tx_scan_info) const
{
  hw::device &hwdev = m_account.get_device();
  boost::unique_lock<hw::device> hwdev_lock (hwdev);
  hwdev.set_mode(hw::device::TRANSACTION_PARSE);
  if (o.target.type() !=  typeid(txout_to_key))
  {
     tx_scan_info.error = true;
     LOG_ERROR("wrong type id in transaction out");
     return;
  }
  tx_scan_info.received = is_out_to_acc_precomp(m_subaddresses, boost::get<txout_to_key>(o.target).key, derivation, additional_derivations, i, hwdev);
  if(tx_scan_info.received)
  {
    tx_scan_info.money_transfered = o.amount; // may be 0 for ringct outputs
  }
  else
  {
    tx_scan_info.money_transfered = 0;
  }
  tx_scan_info.error = false;
}
//----------------------------------------------------------------------------------------------------
void wallet2::check_acc_out_precomp_once(const tx_out &o, const crypto::key_derivation &derivation, const std::vector<crypto::key_derivation> &additional_derivations, size_t i, tx_scan_info_t &tx_scan_info, bool &already_seen) const
{
  tx_scan_info.received = boost::none;
  if (already_seen)
    return;
  check_acc_out_precomp(o, derivation, additional_derivations, i, tx_scan_info);
  if (tx_scan_info.received)
    already_seen = true;
}
//----------------------------------------------------------------------------------------------------
static uint64_t decodeRct(const rct::rctSig & rv, const crypto::key_derivation &derivation, unsigned int i, rct::key & mask, hw::device &hwdev)
{
  crypto::secret_key scalar1;
  hwdev.derivation_to_scalar(derivation, i, scalar1);
  try
  {
    switch (rv.type)
    {
    case rct::RCTTypeSimple:
    case rct::RCTTypeSimpleBulletproof:
      return rct::decodeRctSimple(rv, rct::sk2rct(scalar1), i, mask, hwdev);
    case rct::RCTTypeFull:
    case rct::RCTTypeFullBulletproof:
      return rct::decodeRct(rv, rct::sk2rct(scalar1), i, mask, hwdev);
    default:
      LOG_ERROR("Unsupported rct type: " << rv.type);
      return 0;
    }
  }
  catch (const std::exception &e)
  {
    LOG_ERROR("Failed to decode input " << i);
    return 0;
  }
}
//----------------------------------------------------------------------------------------------------
void wallet2::scan_output(const cryptonote::transaction &tx, const crypto::public_key &tx_pub_key, size_t i, tx_scan_info_t &tx_scan_info, int &num_vouts_received, std::list<tx_money_got_in_out> &tx_money_got_in_outs, std::vector<size_t> &outs) const
{
  THROW_WALLET_EXCEPTION_IF(i >= tx.vout.size(), error::wallet_internal_error, "Invalid vout index");
  if (m_multisig)
  {
    tx_scan_info.in_ephemeral.pub = boost::get<cryptonote::txout_to_key>(tx.vout[i].target).key;
    tx_scan_info.in_ephemeral.sec = crypto::null_skey;
    tx_scan_info.ki = rct::rct2ki(rct::zero());
  }
  else
  {
    bool r = cryptonote::generate_key_image_helper_precomp(m_account.get_keys(), boost::get<cryptonote::txout_to_key>(tx.vout[i].target).key, tx_scan_info.received->derivation, i, tx_scan_info.received->index, tx_scan_info.in_ephemeral, tx_scan_info.ki, m_account.get_device());
    THROW_WALLET_EXCEPTION_IF(!r, error::wallet_internal_error, "Failed to generate key image");
    THROW_WALLET_EXCEPTION_IF(tx_scan_info.in_ephemeral.pub != boost::get<cryptonote::txout_to_key>(tx.vout[i].target).key,
        error::wallet_internal_error, "key_image generated ephemeral public key not matched with output_key");
  }

  outs.push_back(i);
  if (tx_scan_info.money_transfered == 0)
  {
    tx_scan_info.money_transfered = tools::decodeRct(tx.rct_signatures, tx_scan_info.received->derivation, i, tx_scan_info.mask, m_account.get_device());
  }
  tx_money_got_in_outs.push_back(tx_money_got_in_out{ tx_scan_info.received->index, tx_scan_info.money_transfered, tx.get_unlock_time(i) });
  tx_scan_info.amount = tx_scan_info.money_transfered;
  ++num_vouts_received;
}
//----------------------------------------------------------------------------------------------------
void wallet2::process_new_transaction(const crypto::hash &txid, const cryptonote::transaction& tx, const std::vector<uint64_t> &o_indices, uint64_t height, uint64_t ts, bool miner_tx, bool pool, bool double_spend_seen)
{
  //ensure device is let in NONE mode in any case
  hw::device &hwdev = m_account.get_device(); 
  
  boost::unique_lock<hw::device> hwdev_lock (hwdev, boost::defer_lock);
  hw::reset_mode rst(hwdev);  

 // In this function, tx (probably) only contains the base information
  // (that is, the prunable stuff may or may not be included)
  if (!miner_tx && !pool)
    process_unconfirmed(txid, tx, height);
  std::vector<size_t> outs;
  std::list<tx_money_got_in_out> tx_money_got_in_outs;  // per receiving subaddress index
  crypto::public_key tx_pub_key = null_pkey;

  std::vector<tx_extra_field> tx_extra_fields;
  if(!parse_tx_extra(tx.extra, tx_extra_fields))
  {
    // Extra may only be partially parsed, it's OK if tx_extra_fields contains public key
    LOG_PRINT_L0("Transaction extra has unsupported format: " << txid);
  }

  // Don't try to extract tx public key if tx has no ouputs
  size_t pk_index = 0;
  std::vector<tx_scan_info_t> tx_scan_info(tx.vout.size());
  std::deque<bool> output_found(tx.vout.size(), false);
  while (!tx.vout.empty())
  {
    // if tx.vout is not empty, we loop through all tx pubkeys

    tx_extra_pub_key pub_key_field;
    if(!find_tx_extra_field_by_type(tx_extra_fields, pub_key_field, pk_index++))
    {
      if (pk_index > 1)
        break;
      LOG_PRINT_L0("Public key wasn't found in the transaction extra. Skipping transaction " << txid);
      if(0 != m_callback)
        m_callback->on_skip_transaction(height, txid, tx);
      break;
    }

    int num_vouts_received = 0;
    tx_pub_key = pub_key_field.pub_key;
    tools::threadpool& tpool = tools::threadpool::getInstance();
    tools::threadpool::waiter waiter;
    const cryptonote::account_keys& keys = m_account.get_keys();
    crypto::key_derivation derivation;

    hwdev_lock.lock();
    hwdev.set_mode(hw::device::TRANSACTION_PARSE);
    if (!hwdev.generate_key_derivation(tx_pub_key, keys.m_view_secret_key, derivation))
    {
      MWARNING("Failed to generate key derivation from tx pubkey, skipping");
      static_assert(sizeof(derivation) == sizeof(rct::key), "Mismatched sizes of key_derivation and rct::key");
      memcpy(&derivation, rct::identity().bytes, sizeof(derivation));
    }

    // additional tx pubkeys and derivations for multi-destination transfers involving one or more subaddresses
    tx_extra_additional_pub_keys additional_tx_pub_keys;
    std::vector<crypto::key_derivation> additional_derivations;
<<<<<<< HEAD
    if (pk_index == 1)
    {
      for (size_t i = 0; i < additional_tx_pub_keys.size(); ++i)
      {
        additional_derivations.push_back({});
        if (!hwdev.generate_key_derivation(additional_tx_pub_keys[i], keys.m_view_secret_key, additional_derivations.back()))
=======
    if (find_tx_extra_field_by_type(tx_extra_fields, additional_tx_pub_keys))
    {
      for (size_t i = 0; i < additional_tx_pub_keys.data.size(); ++i)
      {
        additional_derivations.push_back({});
        if (!hwdev.generate_key_derivation(additional_tx_pub_keys.data[i], keys.m_view_secret_key, additional_derivations.back()))
>>>>>>> 41be3396
        {
          MWARNING("Failed to generate key derivation from tx pubkey, skipping");
          additional_derivations.pop_back();
        }
      }
    }
    hwdev_lock.unlock();

    if (miner_tx && m_refresh_type == RefreshNoCoinbase)
    {
      // assume coinbase isn't for us
    }
    else if (miner_tx && m_refresh_type == RefreshOptimizeCoinbase)
    {
      for (size_t i = 0; i < tx.vout.size(); ++i)
      {
        tpool.submit(&waiter, boost::bind(&wallet2::check_acc_out_precomp_once, this, std::cref(tx.vout[i]), std::cref(derivation), std::cref(additional_derivations), i,
          std::ref(tx_scan_info[i]), std::ref(output_found[i])));
      }
      waiter.wait();
      // then scan all outputs from 0
      hwdev_lock.lock();
      hwdev.set_mode(hw::device::NONE);
      for (size_t i = 0; i < tx.vout.size(); ++i)
      {
        THROW_WALLET_EXCEPTION_IF(tx_scan_info[i].error, error::acc_outs_lookup_error, tx, tx_pub_key, m_account.get_keys());
        if (tx_scan_info[i].received)
        {
<<<<<<< HEAD
          hwdev.conceal_derivation(tx_scan_info[i].received->derivation, tx_pub_key, additional_tx_pub_keys, derivation, additional_derivations);
          scan_output(tx, tx_pub_key, i, tx_scan_info[i], num_vouts_received, tx_money_got_in_outs, outs);
=======
          THROW_WALLET_EXCEPTION_IF(tx_scan_info[i].error, error::acc_outs_lookup_error, tx, tx_pub_key, m_account.get_keys());
          if (tx_scan_info[i].received)
          {
            hwdev.conceal_derivation(tx_scan_info[i].received->derivation, tx_pub_key, additional_tx_pub_keys.data, derivation, additional_derivations);
            scan_output(tx, tx_pub_key, i, tx_scan_info[i], num_vouts_received, tx_money_got_in_outs, outs);
          }
>>>>>>> 41be3396
        }
      }
      hwdev_lock.unlock();
    }
    else if (tx.vout.size() > 1 && tools::threadpool::getInstance().get_max_concurrency() > 1)
    {
      for (size_t i = 0; i < tx.vout.size(); ++i)
      {
        tpool.submit(&waiter, boost::bind(&wallet2::check_acc_out_precomp_once, this, std::cref(tx.vout[i]), std::cref(derivation), std::cref(additional_derivations), i,
            std::ref(tx_scan_info[i]), std::ref(output_found[i])));
      }
      waiter.wait();

      hwdev_lock.lock();
      hwdev.set_mode(hw::device::NONE);
      for (size_t i = 0; i < tx.vout.size(); ++i)
      {
        THROW_WALLET_EXCEPTION_IF(tx_scan_info[i].error, error::acc_outs_lookup_error, tx, tx_pub_key, m_account.get_keys());
        if (tx_scan_info[i].received)
        {
          hwdev.conceal_derivation(tx_scan_info[i].received->derivation, tx_pub_key, additional_tx_pub_keys.data, derivation, additional_derivations);
          scan_output(tx, tx_pub_key, i, tx_scan_info[i], num_vouts_received, tx_money_got_in_outs, outs);
        }
      }
      hwdev_lock.unlock();
    }
    else
    {
      for (size_t i = 0; i < tx.vout.size(); ++i)
      {
        check_acc_out_precomp_once(tx.vout[i], derivation, additional_derivations, i, tx_scan_info[i], output_found[i]);
        THROW_WALLET_EXCEPTION_IF(tx_scan_info[i].error, error::acc_outs_lookup_error, tx, tx_pub_key, m_account.get_keys());
        if (tx_scan_info[i].received)
        {
          hwdev_lock.lock();
          hwdev.set_mode(hw::device::NONE);
          hwdev.conceal_derivation(tx_scan_info[i].received->derivation, tx_pub_key, additional_tx_pub_keys.data, derivation, additional_derivations);
          scan_output(tx, tx_pub_key, i, tx_scan_info[i], num_vouts_received, tx_money_got_in_outs, outs);
          hwdev_lock.unlock();
        }
      }
    }

    if(!outs.empty() && num_vouts_received > 0)
    {
      //good news - got money! take care about it
      //usually we have only one transfer for user in transaction
      if (!pool)
      {
        THROW_WALLET_EXCEPTION_IF(tx.vout.size() != o_indices.size(), error::wallet_internal_error,
            "transactions outputs size=" + std::to_string(tx.vout.size()) +
            " not match with daemon response size=" + std::to_string(o_indices.size()));
      }

      for(size_t o: outs)
      {
        THROW_WALLET_EXCEPTION_IF(tx.vout.size() <= o, error::wallet_internal_error, "wrong out in transaction: internal index=" +
                                  std::to_string(o) + ", total_outs=" + std::to_string(tx.vout.size()));

        auto kit = m_pub_keys.find(tx_scan_info[o].in_ephemeral.pub);
        THROW_WALLET_EXCEPTION_IF(kit != m_pub_keys.end() && kit->second >= m_transfers.size(),
            error::wallet_internal_error, std::string("Unexpected transfer index from public key: ")
            + "got " + (kit == m_pub_keys.end() ? "<none>" : boost::lexical_cast<std::string>(kit->second))
            + ", m_transfers.size() is " + boost::lexical_cast<std::string>(m_transfers.size()));
        if (kit == m_pub_keys.end())
        {
          if (!pool)
          {
            m_transfers.push_back(boost::value_initialized<transfer_details>());
            transfer_details& td = m_transfers.back();
            td.m_block_height = height;
            td.m_internal_output_index = o;
            td.m_global_output_index = o_indices[o];
            td.m_tx = (const cryptonote::transaction_prefix&)tx;
            td.m_txid = txid;
            td.m_key_image = tx_scan_info[o].ki;
            td.m_key_image_known = !m_watch_only && !m_multisig;
            td.m_key_image_partial = m_multisig;
            td.m_amount = tx.vout[o].amount;
            td.m_pk_index = pk_index - 1;
            td.m_subaddr_index = tx_scan_info[o].received->index;
            expand_subaddresses(tx_scan_info[o].received->index);
            if (td.m_amount == 0)
            {
              td.m_mask = tx_scan_info[o].mask;
              td.m_amount = tx_scan_info[o].amount;
              td.m_rct = true;
            }
            else if (miner_tx && tx.version >= 2)
            {
              td.m_mask = rct::identity();
              td.m_rct = true;
            }
            else
            {
              td.m_mask = rct::identity();
              td.m_rct = false;
            }
            set_unspent(m_transfers.size()-1);
            if (!m_multisig && !m_watch_only)
              m_key_images[td.m_key_image] = m_transfers.size()-1;
            m_pub_keys[tx_scan_info[o].in_ephemeral.pub] = m_transfers.size()-1;
            if (m_multisig)
            {
              THROW_WALLET_EXCEPTION_IF(!m_multisig_rescan_k && m_multisig_rescan_info,
                  error::wallet_internal_error, "NULL m_multisig_rescan_k");
              if (m_multisig_rescan_info && m_multisig_rescan_info->front().size() >= m_transfers.size())
                update_multisig_rescan_info(*m_multisig_rescan_k, *m_multisig_rescan_info, m_transfers.size() - 1);
            }
            LOG_PRINT_L0("Received money: " << print_money(td.amount()) << ", with tx: " << txid);
            if (0 != m_callback)
              m_callback->on_money_received(height, txid, tx, td.m_amount, td.m_subaddr_index);
          }
        }
        else if (m_transfers[kit->second].m_spent || m_transfers[kit->second].amount() >= tx.vout[o].amount)
        {
          LOG_ERROR("Public key " << epee::string_tools::pod_to_hex(kit->first)
              << " from received " << print_money(tx.vout[o].amount) << " output already exists with "
              << (m_transfers[kit->second].m_spent ? "spent" : "unspent") << " "
              << print_money(m_transfers[kit->second].amount()) << ", received output ignored");
        }
        else
        {
          LOG_ERROR("Public key " << epee::string_tools::pod_to_hex(kit->first)
              << " from received " << print_money(tx.vout[o].amount) << " output already exists with "
              << print_money(m_transfers[kit->second].amount()) << ", replacing with new output");
          // The new larger output replaced a previous smaller one
          auto iter = std::find_if(
              tx_money_got_in_outs.begin(),
              tx_money_got_in_outs.end(),
              [&tx_scan_info,&tx,&o](const tx_money_got_in_out& value)
              {
                return value.index == tx_scan_info[o].received->index &&
                  value.amount == tx.vout[o].amount;
              }
            );
          if (iter == tx_money_got_in_outs.end())
            LOG_ERROR("Could not find the output we just added, this should never happen");
          else
            tx_money_got_in_outs.erase(iter);

          if (!pool)
          {
            transfer_details &td = m_transfers[kit->second];
            td.m_block_height = height;
            td.m_internal_output_index = o;
            td.m_global_output_index = o_indices[o];
            td.m_tx = (const cryptonote::transaction_prefix&)tx;
            td.m_txid = txid;
            td.m_amount = tx.vout[o].amount;
            td.m_pk_index = pk_index - 1;
            td.m_subaddr_index = tx_scan_info[o].received->index;
            expand_subaddresses(tx_scan_info[o].received->index);
            if (td.m_amount == 0)
            {
              td.m_mask = tx_scan_info[o].mask;
              td.m_amount = tx_scan_info[o].amount;
              td.m_rct = true;
            }
            else if (miner_tx && tx.version >= 2)
            {
              td.m_mask = rct::identity();
              td.m_rct = true;
            }
            else
            {
              td.m_mask = rct::identity();
              td.m_rct = false;
            }
            if (m_multisig)
            {
              THROW_WALLET_EXCEPTION_IF(!m_multisig_rescan_k && m_multisig_rescan_info,
                  error::wallet_internal_error, "NULL m_multisig_rescan_k");
              if (m_multisig_rescan_info && m_multisig_rescan_info->front().size() >= m_transfers.size())
                update_multisig_rescan_info(*m_multisig_rescan_k, *m_multisig_rescan_info, m_transfers.size() - 1);
            }
            THROW_WALLET_EXCEPTION_IF(td.get_public_key() != tx_scan_info[o].in_ephemeral.pub, error::wallet_internal_error, "Inconsistent public keys");
            THROW_WALLET_EXCEPTION_IF(td.m_spent, error::wallet_internal_error, "Inconsistent spent status");

            LOG_PRINT_L0("Received money: " << print_money(td.amount()) << ", with tx: " << txid);
            if (0 != m_callback)
              m_callback->on_money_received(height, txid, tx, td.m_amount, td.m_subaddr_index);
          }
        }
      }
    }
  }

  uint64_t tx_money_spent_in_ins = 0;
  // The line below is equivalent to "boost::optional<uint32_t> subaddr_account;", but avoids the GCC warning: '*((void*)& subaddr_account +4)' may be used uninitialized in this function
  // It's a GCC bug with boost::optional, see https://gcc.gnu.org/bugzilla/show_bug.cgi?id=47679
  auto subaddr_account ([]()->boost::optional<uint32_t> {return boost::none;}());
  std::set<uint32_t> subaddr_indices;
  // check all outputs for spending (compare key images)
  for(auto& in: tx.vin)
  {
    if(in.type() != typeid(cryptonote::txin_to_key))
      continue;
    auto it = m_key_images.find(boost::get<cryptonote::txin_to_key>(in).k_image);
    if(it != m_key_images.end())
    {
      transfer_details& td = m_transfers[it->second];
      uint64_t amount = boost::get<cryptonote::txin_to_key>(in).amount;
      if (amount > 0)
      {
        if(amount != td.amount())
        {
          MERROR("Inconsistent amount in tx input: got " << print_money(amount) <<
            ", expected " << print_money(td.amount()));
          // this means:
          //   1) the same output pub key was used as destination multiple times,
          //   2) the wallet set the highest amount among them to transfer_details::m_amount, and
          //   3) the wallet somehow spent that output with an amount smaller than the above amount, causing inconsistency
          td.m_amount = amount;
        }
      }
      else
      {
        amount = td.amount();
      }
      tx_money_spent_in_ins += amount;
      if (subaddr_account && *subaddr_account != td.m_subaddr_index.major)
        LOG_ERROR("spent funds are from different subaddress accounts; count of incoming/outgoing payments will be incorrect");
      subaddr_account = td.m_subaddr_index.major;
      subaddr_indices.insert(td.m_subaddr_index.minor);
      if (!pool)
      {
        LOG_PRINT_L0("Spent money: " << print_money(amount) << ", with tx: " << txid);
        set_spent(it->second, height);
        if (0 != m_callback)
          m_callback->on_money_spent(height, txid, tx, amount, tx, td.m_subaddr_index);
      }
    }
  }

  uint64_t fee = miner_tx ? 0 : tx.version == 1 ? tx_money_spent_in_ins - get_outs_money_amount(tx) : tx.rct_signatures.txnFee;

  if (tx_money_spent_in_ins > 0 && !pool)
  {
    uint64_t self_received = std::accumulate<decltype(tx_money_got_in_outs.begin()), uint64_t>(tx_money_got_in_outs.begin(), tx_money_got_in_outs.end(), 0,
      [&subaddr_account] (uint64_t acc, const tx_money_got_in_out& p)
      {
        return acc + (p.index.major == *subaddr_account ? p.amount : 0);
      });
    process_outgoing(txid, tx, height, ts, tx_money_spent_in_ins, self_received, *subaddr_account, subaddr_indices);
    // if sending to yourself at the same subaddress account, set the outgoing payment amount to 0 so that it's less confusing
    if (tx_money_spent_in_ins == self_received + fee)
    {
      auto i = m_confirmed_txs.find(txid);
      THROW_WALLET_EXCEPTION_IF(i == m_confirmed_txs.end(), error::wallet_internal_error,
        "confirmed tx wasn't found: " + string_tools::pod_to_hex(txid));
      i->second.m_change = self_received;
    }
  }

  // remove change sent to the spending subaddress account from the list of received funds
  for (auto i = tx_money_got_in_outs.begin(); i != tx_money_got_in_outs.end();)
  {
    if (subaddr_account && i->index.major == *subaddr_account)
      i = tx_money_got_in_outs.erase(i);
    else
      ++i;
  }

  // create payment_details for each incoming transfer to a subaddress index
  if (tx_money_got_in_outs.size() > 0)
  {
    tx_extra_nonce extra_nonce;
    crypto::hash payment_id = null_hash;
    if (find_tx_extra_field_by_type(tx_extra_fields, extra_nonce))
    {
      crypto::hash8 payment_id8 = null_hash8;
      if(get_encrypted_payment_id_from_tx_extra_nonce(extra_nonce.nonce, payment_id8))
      {
        // We got a payment ID to go with this tx
        LOG_PRINT_L2("Found encrypted payment ID: " << payment_id8);
        if (tx_pub_key != null_pkey)
        {
          if (!m_account.get_device().decrypt_payment_id(payment_id8, tx_pub_key, m_account.get_keys().m_view_secret_key))
          {
            LOG_PRINT_L0("Failed to decrypt payment ID: " << payment_id8);
          }
          else
          {
            LOG_PRINT_L2("Decrypted payment ID: " << payment_id8);
            // put the 64 bit decrypted payment id in the first 8 bytes
            memcpy(payment_id.data, payment_id8.data, 8);
            // rest is already 0, but guard against code changes above
            memset(payment_id.data + 8, 0, 24);
          }
        }
        else
        {
          LOG_PRINT_L1("No public key found in tx, unable to decrypt payment id");
        }
      }
      else if (get_payment_id_from_tx_extra_nonce(extra_nonce.nonce, payment_id))
      {
        LOG_PRINT_L2("Found unencrypted payment ID: " << payment_id);
      }
    }
    else if (get_payment_id_from_tx_extra_nonce(extra_nonce.nonce, payment_id))
    {
      LOG_PRINT_L2("Found unencrypted payment ID: " << payment_id);
    }

    for (const auto& i : tx_money_got_in_outs)
    {
      payment_details payment;
      payment.m_tx_hash      = txid;
      payment.m_fee          = fee;
      payment.m_amount       = i.amount;
      payment.m_block_height = height;
      payment.m_unlock_time  = i.unlock_time;
      payment.m_timestamp    = ts;
      payment.m_subaddr_index = i.index;
      if (pool) {
        emplace_or_replace(m_unconfirmed_payments, payment_id, pool_payment_details{payment, double_spend_seen});
        if (0 != m_callback)
          m_callback->on_unconfirmed_money_received(height, txid, tx, payment.m_amount, payment.m_subaddr_index);
      }
      else
        m_payments.emplace(payment_id, payment);
      LOG_PRINT_L2("Payment found in " << (pool ? "pool" : "block") << ": " << payment_id << " / " << payment.m_tx_hash << " / " << payment.m_amount);
    }
  }
}
//----------------------------------------------------------------------------------------------------
void wallet2::process_unconfirmed(const crypto::hash &txid, const cryptonote::transaction& tx, uint64_t height)
{
  if (m_unconfirmed_txs.empty())
    return;

  auto unconf_it = m_unconfirmed_txs.find(txid);
  if(unconf_it != m_unconfirmed_txs.end()) {
    if (store_tx_info()) {
      try {
        m_confirmed_txs.insert(std::make_pair(txid, confirmed_transfer_details(unconf_it->second, height)));
      }
      catch (...) {
        // can fail if the tx has unexpected input types
        LOG_PRINT_L0("Failed to add outgoing transaction to confirmed transaction map");
      }
    }
    m_unconfirmed_txs.erase(unconf_it);
  }
}
//----------------------------------------------------------------------------------------------------
void wallet2::process_outgoing(const crypto::hash &txid, const cryptonote::transaction &tx, uint64_t height, uint64_t ts, uint64_t spent, uint64_t received, uint32_t subaddr_account, const std::set<uint32_t>& subaddr_indices)
{
  std::pair<std::unordered_map<crypto::hash, confirmed_transfer_details>::iterator, bool> entry = m_confirmed_txs.insert(std::make_pair(txid, confirmed_transfer_details()));
  // fill with the info we know, some info might already be there
  if (entry.second)
  {
    // this case will happen if the tx is from our outputs, but was sent by another
    // wallet (eg, we're a cold wallet and the hot wallet sent it). For RCT transactions,
    // we only see 0 input amounts, so have to deduce amount out from other parameters.
    entry.first->second.m_amount_in = spent;
    if (tx.version == 1)
      entry.first->second.m_amount_out = get_outs_money_amount(tx);
    else
      entry.first->second.m_amount_out = spent - tx.rct_signatures.txnFee;
    entry.first->second.m_change = received;

    std::vector<tx_extra_field> tx_extra_fields;
    parse_tx_extra(tx.extra, tx_extra_fields); // ok if partially parsed
    tx_extra_nonce extra_nonce;
    if (find_tx_extra_field_by_type(tx_extra_fields, extra_nonce))
    {
      // we do not care about failure here
      get_payment_id_from_tx_extra_nonce(extra_nonce.nonce, entry.first->second.m_payment_id);
    }
    entry.first->second.m_subaddr_account = subaddr_account;
    entry.first->second.m_subaddr_indices = subaddr_indices;
  }

  for (const auto &in: tx.vin)
  {
    if (in.type() != typeid(cryptonote::txin_to_key))
      continue;
    const auto &txin = boost::get<cryptonote::txin_to_key>(in);
    entry.first->second.m_rings.push_back(std::make_pair(txin.k_image, txin.key_offsets));
  }
  entry.first->second.m_block_height = height;
  entry.first->second.m_timestamp = ts;
  entry.first->second.m_unlock_time = tx.unlock_time;

  add_rings(tx);
}
//----------------------------------------------------------------------------------------------------
void wallet2::process_new_blockchain_entry(const cryptonote::block& b, const cryptonote::block_complete_entry& bche, const crypto::hash& bl_id, uint64_t height, const cryptonote::COMMAND_RPC_GET_BLOCKS_FAST::block_output_indices &o_indices)
{
  size_t txidx = 0;
  THROW_WALLET_EXCEPTION_IF(bche.txs.size() + 1 != o_indices.indices.size(), error::wallet_internal_error,
      "block transactions=" + std::to_string(bche.txs.size()) +
      " not match with daemon response size=" + std::to_string(o_indices.indices.size()));

  //handle transactions from new block
    
  //optimization: seeking only for blocks that are not older then the wallet creation time plus 1 day. 1 day is for possible user incorrect time setup
  if(b.timestamp + 60*60*24 > m_account.get_createtime() && height >= m_refresh_from_block_height)
  {
    TIME_MEASURE_START(miner_tx_handle_time);
    if (m_refresh_type != RefreshNoCoinbase)
      process_new_transaction(get_transaction_hash(b.miner_tx), b.miner_tx, o_indices.indices[txidx].indices, height, b.timestamp, true, false, false);
    ++txidx;
    TIME_MEASURE_FINISH(miner_tx_handle_time);

    TIME_MEASURE_START(txs_handle_time);
    THROW_WALLET_EXCEPTION_IF(bche.txs.size() != b.tx_hashes.size(), error::wallet_internal_error, "Wrong amount of transactions for block");
    size_t idx = 0;
    for (const auto& txblob: bche.txs)
    {
      cryptonote::transaction tx;
      bool r = parse_and_validate_tx_base_from_blob(txblob, tx);
      THROW_WALLET_EXCEPTION_IF(!r, error::tx_parse_error, txblob);
      process_new_transaction(b.tx_hashes[idx], tx, o_indices.indices[txidx++].indices, height, b.timestamp, false, false, false);
      ++idx;
    }
    TIME_MEASURE_FINISH(txs_handle_time);
    LOG_PRINT_L2("Processed block: " << bl_id << ", height " << height << ", " <<  miner_tx_handle_time + txs_handle_time << "(" << miner_tx_handle_time << "/" << txs_handle_time <<")ms");
  }else
  {
    if (!(height % 100))
      LOG_PRINT_L2( "Skipped block by timestamp, height: " << height << ", block time " << b.timestamp << ", account time " << m_account.get_createtime());
  }
  m_blockchain.push_back(bl_id);
  ++m_local_bc_height;

  if (0 != m_callback)
    m_callback->on_new_block(height, b);
}
//----------------------------------------------------------------------------------------------------
void wallet2::get_short_chain_history(std::list<crypto::hash>& ids) const
{
  size_t i = 0;
  size_t current_multiplier = 1;
  size_t sz = m_blockchain.size() - m_blockchain.offset();
  if(!sz)
  {
    ids.push_back(m_blockchain.genesis());
    return;
  }
  size_t current_back_offset = 1;
  bool base_included = false;
  while(current_back_offset < sz)
  {
    ids.push_back(m_blockchain[m_blockchain.offset() + sz-current_back_offset]);
    if(sz-current_back_offset == 0)
      base_included = true;
    if(i < 10)
    {
      ++current_back_offset;
    }else
    {
      current_back_offset += current_multiplier *= 2;
    }
    ++i;
  }
  if(!base_included)
    ids.push_back(m_blockchain[m_blockchain.offset()]);
  if(m_blockchain.offset())
    ids.push_back(m_blockchain.genesis());
}
//----------------------------------------------------------------------------------------------------
void wallet2::parse_block_round(const cryptonote::blobdata &blob, cryptonote::block &bl, crypto::hash &bl_id, bool &error) const
{
  error = !cryptonote::parse_and_validate_block_from_blob(blob, bl);
  if (!error)
    bl_id = get_block_hash(bl);
}
//----------------------------------------------------------------------------------------------------
void wallet2::pull_blocks(uint64_t start_height, uint64_t &blocks_start_height, const std::list<crypto::hash> &short_chain_history, std::vector<cryptonote::block_complete_entry> &blocks, std::vector<cryptonote::COMMAND_RPC_GET_BLOCKS_FAST::block_output_indices> &o_indices)
{
  cryptonote::COMMAND_RPC_GET_BLOCKS_FAST::request req = AUTO_VAL_INIT(req);
  cryptonote::COMMAND_RPC_GET_BLOCKS_FAST::response res = AUTO_VAL_INIT(res);
  req.block_ids = short_chain_history;

  uint32_t rpc_version;
  boost::optional<std::string> result = m_node_rpc_proxy.get_rpc_version(rpc_version);
  // no error
  if (!!result)
  {
    // empty string -> not connection
    THROW_WALLET_EXCEPTION_IF(result->empty(), tools::error::no_connection_to_daemon, "getversion");
    THROW_WALLET_EXCEPTION_IF(*result == CORE_RPC_STATUS_BUSY, tools::error::daemon_busy, "getversion");
    if (*result != CORE_RPC_STATUS_OK)
    {
      MDEBUG("Cannot determine daemon RPC version, not asking for pruned blocks");
      req.prune = false; // old daemon
    }
  }
  else
  {
    if (rpc_version >= MAKE_CORE_RPC_VERSION(1, 7))
    {
      MDEBUG("Daemon is recent enough, asking for pruned blocks");
      req.prune = true;
    }
    else
    {
      MDEBUG("Daemon is too old, not asking for pruned blocks");
      req.prune = false;
    }
  }

  req.start_height = start_height;
  req.no_miner_tx = m_refresh_type == RefreshNoCoinbase;
  m_daemon_rpc_mutex.lock();
  bool r = net_utils::invoke_http_bin("/getblocks.bin", req, res, m_http_client, rpc_timeout);
  m_daemon_rpc_mutex.unlock();
  THROW_WALLET_EXCEPTION_IF(!r, error::no_connection_to_daemon, "getblocks.bin");
  THROW_WALLET_EXCEPTION_IF(res.status == CORE_RPC_STATUS_BUSY, error::daemon_busy, "getblocks.bin");
  THROW_WALLET_EXCEPTION_IF(res.status != CORE_RPC_STATUS_OK, error::get_blocks_error, res.status);
  THROW_WALLET_EXCEPTION_IF(res.blocks.size() != res.output_indices.size(), error::wallet_internal_error,
      "mismatched blocks (" + boost::lexical_cast<std::string>(res.blocks.size()) + ") and output_indices (" +
      boost::lexical_cast<std::string>(res.output_indices.size()) + ") sizes from daemon");

  blocks_start_height = res.start_height;
  blocks = std::move(res.blocks);
  o_indices = std::move(res.output_indices);
}
//----------------------------------------------------------------------------------------------------
void wallet2::pull_hashes(uint64_t start_height, uint64_t &blocks_start_height, const std::list<crypto::hash> &short_chain_history, std::vector<crypto::hash> &hashes)
{
  cryptonote::COMMAND_RPC_GET_HASHES_FAST::request req = AUTO_VAL_INIT(req);
  cryptonote::COMMAND_RPC_GET_HASHES_FAST::response res = AUTO_VAL_INIT(res);
  req.block_ids = short_chain_history;

  req.start_height = start_height;
  m_daemon_rpc_mutex.lock();
  bool r = net_utils::invoke_http_bin("/gethashes.bin", req, res, m_http_client, rpc_timeout);
  m_daemon_rpc_mutex.unlock();
  THROW_WALLET_EXCEPTION_IF(!r, error::no_connection_to_daemon, "gethashes.bin");
  THROW_WALLET_EXCEPTION_IF(res.status == CORE_RPC_STATUS_BUSY, error::daemon_busy, "gethashes.bin");
  THROW_WALLET_EXCEPTION_IF(res.status != CORE_RPC_STATUS_OK, error::get_hashes_error, res.status);

  blocks_start_height = res.start_height;
  hashes = std::move(res.m_block_ids);
}
//----------------------------------------------------------------------------------------------------
void wallet2::process_parsed_blocks(uint64_t start_height, const std::vector<cryptonote::block_complete_entry> &blocks, const std::vector<parsed_block> &parsed_blocks, uint64_t& blocks_added)
{
  size_t current_index = start_height;
  blocks_added = 0;
  size_t tx_o_indices_idx = 0;

  THROW_WALLET_EXCEPTION_IF(blocks.size() != parsed_blocks.size(), error::wallet_internal_error, "size mismatch");
  THROW_WALLET_EXCEPTION_IF(!m_blockchain.is_in_bounds(current_index), error::wallet_internal_error, "Index out of bounds of hashchain");

  for (size_t i = 0; i < blocks.size(); ++i)
  {
    const crypto::hash &bl_id = parsed_blocks[i].hash;
    const cryptonote::block &bl = parsed_blocks[i].block;

    if(current_index >= m_blockchain.size())
    {
      process_new_blockchain_entry(bl, blocks[i], bl_id, current_index, parsed_blocks[i].o_indices);
      ++blocks_added;
    }
    else if(bl_id != m_blockchain[current_index])
    {
      //split detected here !!!
      THROW_WALLET_EXCEPTION_IF(current_index == start_height, error::wallet_internal_error,
        "wrong daemon response: split starts from the first block in response " + string_tools::pod_to_hex(bl_id) +
        " (height " + std::to_string(start_height) + "), local block id at this height: " +
        string_tools::pod_to_hex(m_blockchain[current_index]));

      detach_blockchain(current_index);
      process_new_blockchain_entry(bl, blocks[i], bl_id, current_index, parsed_blocks[i].o_indices);
    }
    else
    {
      LOG_PRINT_L2("Block is already in blockchain: " << string_tools::pod_to_hex(bl_id));
    }
    ++current_index;
  }
}
//----------------------------------------------------------------------------------------------------
void wallet2::refresh()
{
  uint64_t blocks_fetched = 0;
  refresh(0, blocks_fetched);
}
//----------------------------------------------------------------------------------------------------
void wallet2::refresh(uint64_t start_height, uint64_t & blocks_fetched)
{
  bool received_money = false;
  refresh(start_height, blocks_fetched, received_money);
}
//----------------------------------------------------------------------------------------------------
void wallet2::pull_and_parse_next_blocks(uint64_t start_height, uint64_t &blocks_start_height, std::list<crypto::hash> &short_chain_history, const std::vector<cryptonote::block_complete_entry> &prev_blocks, std::vector<cryptonote::block_complete_entry> &blocks, std::vector<parsed_block> &parsed_blocks, bool &error)
{
  error = false;

  try
  {
    drop_from_short_history(short_chain_history, 3);

    // prepend the last 3 blocks, should be enough to guard against a block or two's reorg
    cryptonote::block bl;
    std::vector<cryptonote::block_complete_entry>::const_reverse_iterator i = prev_blocks.rbegin();
    for (size_t n = 0; n < std::min((size_t)3, prev_blocks.size()); ++n)
    {
      bool ok = cryptonote::parse_and_validate_block_from_blob(i->block, bl);
      THROW_WALLET_EXCEPTION_IF(!ok, error::block_parse_error, i->block);
      short_chain_history.push_front(cryptonote::get_block_hash(bl));
      ++i;
    }

    // pull the new blocks
    std::vector<cryptonote::COMMAND_RPC_GET_BLOCKS_FAST::block_output_indices> o_indices;
    pull_blocks(start_height, blocks_start_height, short_chain_history, blocks, o_indices);
    THROW_WALLET_EXCEPTION_IF(blocks.size() != o_indices.size(), error::wallet_internal_error, "Mismatched sizes of blocks and o_indices");

    tools::threadpool& tpool = tools::threadpool::getInstance();
    tools::threadpool::waiter waiter;
    parsed_blocks.resize(blocks.size());
    for (size_t i = 0; i < blocks.size(); ++i)
    {
      tpool.submit(&waiter, boost::bind(&wallet2::parse_block_round, this, std::cref(blocks[i].block),
        std::ref(parsed_blocks[i].block), std::ref(parsed_blocks[i].hash), std::ref(parsed_blocks[i].error)));
    }
    waiter.wait();
    for (size_t i = 0; i < blocks.size(); ++i)
    {
      if (parsed_blocks[i].error)
      {
        error = true;
        break;
      }
      parsed_blocks[i].o_indices = std::move(o_indices[i]);
    }
  }
  catch(...)
  {
    error = true;
  }
}

void wallet2::remove_obsolete_pool_txs(const std::vector<crypto::hash> &tx_hashes)
{
  // remove pool txes to us that aren't in the pool anymore
  std::unordered_multimap<crypto::hash, wallet2::pool_payment_details>::iterator uit = m_unconfirmed_payments.begin();
  while (uit != m_unconfirmed_payments.end())
  {
    const crypto::hash &txid = uit->second.m_pd.m_tx_hash;
    bool found = false;
    for (const auto &it2: tx_hashes)
    {
      if (it2 == txid)
      {
        found = true;
        break;
      }
    }
    auto pit = uit++;
    if (!found)
    {
      MDEBUG("Removing " << txid << " from unconfirmed payments, not found in pool");
      m_unconfirmed_payments.erase(pit);
      if (0 != m_callback)
        m_callback->on_pool_tx_removed(txid);
    }
  }
}

//----------------------------------------------------------------------------------------------------
void wallet2::update_pool_state(bool refreshed)
{
  MDEBUG("update_pool_state start");

  // get the pool state
  cryptonote::COMMAND_RPC_GET_TRANSACTION_POOL_HASHES::request req;
  cryptonote::COMMAND_RPC_GET_TRANSACTION_POOL_HASHES::response res;
  m_daemon_rpc_mutex.lock();
  bool r = epee::net_utils::invoke_http_json("/get_transaction_pool_hashes.bin", req, res, m_http_client, rpc_timeout);
  m_daemon_rpc_mutex.unlock();
  THROW_WALLET_EXCEPTION_IF(!r, error::no_connection_to_daemon, "get_transaction_pool_hashes.bin");
  THROW_WALLET_EXCEPTION_IF(res.status == CORE_RPC_STATUS_BUSY, error::daemon_busy, "get_transaction_pool_hashes.bin");
  THROW_WALLET_EXCEPTION_IF(res.status != CORE_RPC_STATUS_OK, error::get_tx_pool_error);
  MDEBUG("update_pool_state got pool");

  // remove any pending tx that's not in the pool
  std::unordered_map<crypto::hash, wallet2::unconfirmed_transfer_details>::iterator it = m_unconfirmed_txs.begin();
  while (it != m_unconfirmed_txs.end())
  {
    const crypto::hash &txid = it->first;
    bool found = false;
    for (const auto &it2: res.tx_hashes)
    {
      if (it2 == txid)
      {
        found = true;
        break;
      }
    }
    auto pit = it++;
    if (!found)
    {
      // we want to avoid a false positive when we ask for the pool just after
      // a tx is removed from the pool due to being found in a new block, but
      // just before the block is visible by refresh. So we keep a boolean, so
      // that the first time we don't see the tx, we set that boolean, and only
      // delete it the second time it is checked (but only when refreshed, so
      // we're sure we've seen the blockchain state first)
      if (pit->second.m_state == wallet2::unconfirmed_transfer_details::pending)
      {
        LOG_PRINT_L1("Pending txid " << txid << " not in pool, marking as not in pool");
        pit->second.m_state = wallet2::unconfirmed_transfer_details::pending_not_in_pool;
      }
      else if (pit->second.m_state == wallet2::unconfirmed_transfer_details::pending_not_in_pool && refreshed)
      {
        LOG_PRINT_L1("Pending txid " << txid << " not in pool, marking as failed");
        pit->second.m_state = wallet2::unconfirmed_transfer_details::failed;

        // the inputs aren't spent anymore, since the tx failed
        remove_rings(pit->second.m_tx);
        for (size_t vini = 0; vini < pit->second.m_tx.vin.size(); ++vini)
        {
          if (pit->second.m_tx.vin[vini].type() == typeid(txin_to_key))
          {
            txin_to_key &tx_in_to_key = boost::get<txin_to_key>(pit->second.m_tx.vin[vini]);
            for (size_t i = 0; i < m_transfers.size(); ++i)
            {
              const transfer_details &td = m_transfers[i];
              if (td.m_key_image == tx_in_to_key.k_image)
              {
                 LOG_PRINT_L1("Resetting spent status for output " << vini << ": " << td.m_key_image);
                 set_unspent(i);
                 break;
              }
            }
          }
        }
      }
    }
  }
  MDEBUG("update_pool_state done first loop");

  // remove pool txes to us that aren't in the pool anymore
  // but only if we just refreshed, so that the tx can go in
  // the in transfers list instead (or nowhere if it just
  // disappeared without being mined)
  if (refreshed)
    remove_obsolete_pool_txs(res.tx_hashes);

  MDEBUG("update_pool_state done second loop");

  // gather txids of new pool txes to us
  std::vector<std::pair<crypto::hash, bool>> txids;
  for (const auto &txid: res.tx_hashes)
  {
    bool txid_found_in_up = false;
    for (const auto &up: m_unconfirmed_payments)
    {
      if (up.second.m_pd.m_tx_hash == txid)
      {
        txid_found_in_up = true;
        break;
      }
    }
    if (m_scanned_pool_txs[0].find(txid) != m_scanned_pool_txs[0].end() || m_scanned_pool_txs[1].find(txid) != m_scanned_pool_txs[1].end())
    {
      // if it's for us, we want to keep track of whether we saw a double spend, so don't bail out
      if (!txid_found_in_up)
      {
        LOG_PRINT_L2("Already seen " << txid << ", and not for us, skipped");
        continue;
      }
    }
    if (!txid_found_in_up)
    {
      LOG_PRINT_L1("Found new pool tx: " << txid);
      bool found = false;
      for (const auto &i: m_unconfirmed_txs)
      {
        if (i.first == txid)
        {
          found = true;
          // if this is a payment to yourself at a different subaddress account, don't skip it
          // so that you can see the incoming pool tx with 'show_transfers' on that receiving subaddress account
          const unconfirmed_transfer_details& utd = i.second;
          for (const auto& dst : utd.m_dests)
          {
            auto subaddr_index = m_subaddresses.find(dst.addr.m_spend_public_key);
            if (subaddr_index != m_subaddresses.end() && subaddr_index->second.major != utd.m_subaddr_account)
            {
              found = false;
              break;
            }
          }
          break;
        }
      }
      if (!found)
      {
        // not one of those we sent ourselves
        txids.push_back({txid, false});
      }
      else
      {
        LOG_PRINT_L1("We sent that one");
      }
    }
    else
    {
      LOG_PRINT_L1("Already saw that one, it's for us");
      txids.push_back({txid, true});
    }
  }

  // get those txes
  if (!txids.empty())
  {
    cryptonote::COMMAND_RPC_GET_TRANSACTIONS::request req;
    cryptonote::COMMAND_RPC_GET_TRANSACTIONS::response res;
    for (const auto &p: txids)
      req.txs_hashes.push_back(epee::string_tools::pod_to_hex(p.first));
    MDEBUG("asking for " << txids.size() << " transactions");
    req.decode_as_json = false;
    req.prune = false;
    m_daemon_rpc_mutex.lock();
    bool r = epee::net_utils::invoke_http_json("/gettransactions", req, res, m_http_client, rpc_timeout);
    m_daemon_rpc_mutex.unlock();
    MDEBUG("Got " << r << " and " << res.status);
    if (r && res.status == CORE_RPC_STATUS_OK)
    {
      if (res.txs.size() == txids.size())
      {
        for (const auto &tx_entry: res.txs)
        {
          if (tx_entry.in_pool)
          {
            cryptonote::transaction tx;
            cryptonote::blobdata bd;
            crypto::hash tx_hash, tx_prefix_hash;
            if (epee::string_tools::parse_hexstr_to_binbuff(tx_entry.as_hex, bd))
            {
              if (cryptonote::parse_and_validate_tx_from_blob(bd, tx, tx_hash, tx_prefix_hash))
              {
                const std::vector<std::pair<crypto::hash, bool>>::const_iterator i = std::find_if(txids.begin(), txids.end(),
                    [tx_hash](const std::pair<crypto::hash, bool> &e) { return e.first == tx_hash; });
                if (i != txids.end())
                {
                  process_new_transaction(tx_hash, tx, std::vector<uint64_t>(), 0, time(NULL), false, true, tx_entry.double_spend_seen);
                  m_scanned_pool_txs[0].insert(tx_hash);
                  if (m_scanned_pool_txs[0].size() > 5000)
                  {
                    std::swap(m_scanned_pool_txs[0], m_scanned_pool_txs[1]);
                    m_scanned_pool_txs[0].clear();
                  }
                }
                else
                {
                  MERROR("Got txid " << tx_hash << " which we did not ask for");
                }
              }
              else
              {
                LOG_PRINT_L0("failed to validate transaction from daemon");
              }
            }
            else
            {
              LOG_PRINT_L0("Failed to parse transaction from daemon");
            }
          }
          else
          {
            LOG_PRINT_L1("Transaction from daemon was in pool, but is no more");
          }
        }
      }
      else
      {
        LOG_PRINT_L0("Expected " << txids.size() << " tx(es), got " << res.txs.size());
      }
    }
    else
    {
      LOG_PRINT_L0("Error calling gettransactions daemon RPC: r " << r << ", status " << res.status);
    }
  }
  MDEBUG("update_pool_state end");
}
//----------------------------------------------------------------------------------------------------
void wallet2::fast_refresh(uint64_t stop_height, uint64_t &blocks_start_height, std::list<crypto::hash> &short_chain_history)
{
  std::vector<crypto::hash> hashes;

  const uint64_t checkpoint_height = m_checkpoints.get_max_height();
  if (stop_height > checkpoint_height && m_blockchain.size()-1 < checkpoint_height)
  {
    // we will drop all these, so don't bother getting them
    uint64_t missing_blocks = m_checkpoints.get_max_height() - m_blockchain.size();
    while (missing_blocks-- > 0)
      m_blockchain.push_back(crypto::null_hash); // maybe a bit suboptimal, but deque won't do huge reallocs like vector
    m_blockchain.push_back(m_checkpoints.get_points().at(checkpoint_height));
    m_local_bc_height = m_blockchain.size();
    short_chain_history.clear();
    get_short_chain_history(short_chain_history);
  }

  size_t current_index = m_blockchain.size();
  while(m_run.load(std::memory_order_relaxed) && current_index < stop_height)
  {
    pull_hashes(0, blocks_start_height, short_chain_history, hashes);
    if (hashes.size() <= 3)
      return;
    if (blocks_start_height < m_blockchain.offset())
    {
      MERROR("Blocks start before blockchain offset: " << blocks_start_height << " " << m_blockchain.offset());
      return;
    }
    if (hashes.size() + current_index < stop_height) {
      drop_from_short_history(short_chain_history, 3);
      std::vector<crypto::hash>::iterator right = hashes.end();
      // prepend 3 more
      for (int i = 0; i<3; i++) {
        right--;
        short_chain_history.push_front(*right);
      }
    }
    current_index = blocks_start_height;
    for(auto& bl_id: hashes)
    {
      if(current_index >= m_blockchain.size())
      {
        if (!(current_index % 1000))
          LOG_PRINT_L2( "Skipped block by height: " << current_index);
        m_blockchain.push_back(bl_id);
        ++m_local_bc_height;

        if (0 != m_callback)
        { // FIXME: this isn't right, but simplewallet just logs that we got a block.
          cryptonote::block dummy;
          m_callback->on_new_block(current_index, dummy);
        }
      }
      else if(bl_id != m_blockchain[current_index])
      {
        //split detected here !!!
        return;
      }
      ++current_index;
      if (current_index >= stop_height)
        return;
    }
  }
}


bool wallet2::add_address_book_row(const cryptonote::account_public_address &address, const crypto::hash &payment_id, const std::string &description, bool is_subaddress)
{
  wallet2::address_book_row a;
  a.m_address = address;
  a.m_payment_id = payment_id;
  a.m_description = description;
  a.m_is_subaddress = is_subaddress;
  
  auto old_size = m_address_book.size();
  m_address_book.push_back(a);
  if(m_address_book.size() == old_size+1)
    return true;
  return false;
}

bool wallet2::delete_address_book_row(std::size_t row_id) {
  if(m_address_book.size() <= row_id)
    return false;
  
  m_address_book.erase(m_address_book.begin()+row_id);

  return true;
}

//----------------------------------------------------------------------------------------------------
void wallet2::refresh(uint64_t start_height, uint64_t & blocks_fetched, bool& received_money)
{
  if(m_light_wallet) {

    // MyMonero get_address_info needs to be called occasionally to trigger wallet sync.
    // This call is not really needed for other purposes and can be removed if mymonero changes their backend.
    cryptonote::COMMAND_RPC_GET_ADDRESS_INFO::response res;

    // Get basic info
    if(light_wallet_get_address_info(res)) {
      // Last stored block height
      uint64_t prev_height = m_light_wallet_blockchain_height;
      // Update lw heights
      m_light_wallet_scanned_block_height = res.scanned_block_height;
      m_light_wallet_blockchain_height = res.blockchain_height;
      m_local_bc_height = res.blockchain_height;
      // If new height - call new_block callback
      if(m_light_wallet_blockchain_height != prev_height)
      {
        MDEBUG("new block since last time!");
        m_callback->on_lw_new_block(m_light_wallet_blockchain_height - 1);
      }
      m_light_wallet_connected = true;
      MDEBUG("lw scanned block height: " <<  m_light_wallet_scanned_block_height);
      MDEBUG("lw blockchain height: " <<  m_light_wallet_blockchain_height);
      MDEBUG(m_light_wallet_blockchain_height-m_light_wallet_scanned_block_height << " blocks behind");
      // TODO: add wallet created block info

      light_wallet_get_address_txs();
    } else
      m_light_wallet_connected = false;

    // Lighwallet refresh done
    return;
  }
  received_money = false;
  blocks_fetched = 0;
  uint64_t added_blocks = 0;
  size_t try_count = 0;
  crypto::hash last_tx_hash_id = m_transfers.size() ? m_transfers.back().m_txid : null_hash;
  std::list<crypto::hash> short_chain_history;
  tools::threadpool& tpool = tools::threadpool::getInstance();
  tools::threadpool::waiter waiter;
  uint64_t blocks_start_height;
  std::vector<cryptonote::block_complete_entry> blocks;
  std::vector<parsed_block> parsed_blocks;
  bool refreshed = false;

  // pull the first set of blocks
  get_short_chain_history(short_chain_history);
  m_run.store(true, std::memory_order_relaxed);
  if (start_height > m_blockchain.size() || m_refresh_from_block_height > m_blockchain.size()) {
    if (!start_height)
      start_height = m_refresh_from_block_height;
    // we can shortcut by only pulling hashes up to the start_height
    fast_refresh(start_height, blocks_start_height, short_chain_history);
    // regenerate the history now that we've got a full set of hashes
    short_chain_history.clear();
    get_short_chain_history(short_chain_history);
    start_height = 0;
    // and then fall through to regular refresh processing
  }

  // If stop() is called during fast refresh we don't need to continue
  if(!m_run.load(std::memory_order_relaxed))
    return;
  // always reset start_height to 0 to force short_chain_ history to be used on
  // subsequent pulls in this refresh.
  start_height = 0;

  bool first = true;
  while(m_run.load(std::memory_order_relaxed))
  {
    try
    {
      // pull the next set of blocks while we're processing the current one
      uint64_t next_blocks_start_height;
      std::vector<cryptonote::block_complete_entry> next_blocks;
      std::vector<parsed_block> next_parsed_blocks;
      bool error = false;
      if (!first && blocks.empty())
      {
        refreshed = false;
        break;
      }
      tpool.submit(&waiter, [&]{pull_and_parse_next_blocks(start_height, next_blocks_start_height, short_chain_history, blocks, next_blocks, next_parsed_blocks, error);});

      if (!first)
      {
        process_parsed_blocks(blocks_start_height, blocks, parsed_blocks, added_blocks);
        blocks_fetched += added_blocks;
      }
      waiter.wait();
      if(!first && blocks_start_height == next_blocks_start_height)
      {
        m_node_rpc_proxy.set_height(m_blockchain.size());
        refreshed = true;
        break;
      }

      // switch to the new blocks from the daemon
      blocks_start_height = next_blocks_start_height;
      blocks = std::move(next_blocks);
      parsed_blocks = std::move(next_parsed_blocks);
      first = false;

      // handle error from async fetching thread
      if (error)
      {
        throw std::runtime_error("proxy exception in refresh thread");
      }
    }
    catch (const std::exception&)
    {
      blocks_fetched += added_blocks;
      waiter.wait();
      if(try_count < 3)
      {
        LOG_PRINT_L1("Another try pull_blocks (try_count=" << try_count << ")...");
        ++try_count;
      }
      else
      {
        LOG_ERROR("pull_blocks failed, try_count=" << try_count);
        throw;
      }
    }
  }
  if(last_tx_hash_id != (m_transfers.size() ? m_transfers.back().m_txid : null_hash))
    received_money = true;

  try
  {
    // If stop() is called we don't need to check pending transactions
    if(m_run.load(std::memory_order_relaxed))
      update_pool_state(refreshed);
  }
  catch (...)
  {
    LOG_PRINT_L1("Failed to check pending transactions");
  }

  LOG_PRINT_L1("Refresh done, blocks received: " << blocks_fetched << ", balance (all accounts): " << print_money(balance_all()) << ", unlocked: " << print_money(unlocked_balance_all()));
}
//----------------------------------------------------------------------------------------------------
bool wallet2::refresh(uint64_t & blocks_fetched, bool& received_money, bool& ok)
{
  try
  {
    refresh(0, blocks_fetched, received_money);
    ok = true;
  }
  catch (...)
  {
    ok = false;
  }
  return ok;
}
//----------------------------------------------------------------------------------------------------
bool wallet2::get_output_distribution(uint64_t &start_height, std::vector<uint64_t> &distribution)
{
  uint32_t rpc_version;
  boost::optional<std::string> result = m_node_rpc_proxy.get_rpc_version(rpc_version);
  // no error
  if (!!result)
  {
    // empty string -> not connection
    THROW_WALLET_EXCEPTION_IF(result->empty(), tools::error::no_connection_to_daemon, "getversion");
    THROW_WALLET_EXCEPTION_IF(*result == CORE_RPC_STATUS_BUSY, tools::error::daemon_busy, "getversion");
    if (*result != CORE_RPC_STATUS_OK)
    {
      MDEBUG("Cannot determine daemon RPC version, not requesting rct distribution");
      return false;
    }
  }
  else
  {
    if (rpc_version >= MAKE_CORE_RPC_VERSION(1, 19))
    {
      MDEBUG("Daemon is recent enough, requesting rct distribution");
    }
    else
    {
      MDEBUG("Daemon is too old, not requesting rct distribution");
      return false;
    }
  }

  cryptonote::COMMAND_RPC_GET_OUTPUT_DISTRIBUTION::request req = AUTO_VAL_INIT(req);
  cryptonote::COMMAND_RPC_GET_OUTPUT_DISTRIBUTION::response res = AUTO_VAL_INIT(res);
  req.amounts.push_back(0);
  req.from_height = 0;
  req.cumulative = true;
  m_daemon_rpc_mutex.lock();
  bool r = net_utils::invoke_http_json_rpc("/json_rpc", "get_output_distribution", req, res, m_http_client, rpc_timeout);
  m_daemon_rpc_mutex.unlock();
  if (!r)
  {
    MWARNING("Failed to request output distribution: no connection to daemon");
    return false;
  }
  if (res.status == CORE_RPC_STATUS_BUSY)
  {
    MWARNING("Failed to request output distribution: daemon is busy");
    return false;
  }
  if (res.status != CORE_RPC_STATUS_OK)
  {
    MWARNING("Failed to request output distribution: " << res.status);
    return false;
  }
  if (res.distributions.size() != 1)
  {
    MWARNING("Failed to request output distribution: not the expected single result");
    return false;
  }
  if (res.distributions[0].amount != 0)
  {
    MWARNING("Failed to request output distribution: results are not for amount 0");
    return false;
  }
  start_height = res.distributions[0].start_height;
  distribution = std::move(res.distributions[0].distribution);
  return true;
}
//----------------------------------------------------------------------------------------------------
void wallet2::detach_blockchain(uint64_t height)
{
  LOG_PRINT_L0("Detaching blockchain on height " << height);

  // size  1 2 3 4 5 6 7 8 9
  // block 0 1 2 3 4 5 6 7 8
  //               C
  THROW_WALLET_EXCEPTION_IF(height < m_blockchain.offset() && m_blockchain.size() > m_blockchain.offset(),
      error::wallet_internal_error, "Daemon claims reorg below last checkpoint");

  size_t transfers_detached = 0;

  for (size_t i = 0; i < m_transfers.size(); ++i)
  {
    wallet2::transfer_details &td = m_transfers[i];
    if (td.m_spent && td.m_spent_height >= height)
    {
      LOG_PRINT_L1("Resetting spent status for output " << i << ": " << td.m_key_image);
      set_unspent(i);
    }
  }

  auto it = std::find_if(m_transfers.begin(), m_transfers.end(), [&](const transfer_details& td){return td.m_block_height >= height;});
  size_t i_start = it - m_transfers.begin();

  for(size_t i = i_start; i!= m_transfers.size();i++)
  {
    if (!m_transfers[i].m_key_image_known || m_transfers[i].m_key_image_partial)
      continue;
    auto it_ki = m_key_images.find(m_transfers[i].m_key_image);
    THROW_WALLET_EXCEPTION_IF(it_ki == m_key_images.end(), error::wallet_internal_error, "key image not found: index " + std::to_string(i) + ", ki " + epee::string_tools::pod_to_hex(m_transfers[i].m_key_image) + ", " + std::to_string(m_key_images.size()) + " key images known");
    m_key_images.erase(it_ki);
  }

  for(size_t i = i_start; i!= m_transfers.size();i++)
  {
    auto it_pk = m_pub_keys.find(m_transfers[i].get_public_key());
    THROW_WALLET_EXCEPTION_IF(it_pk == m_pub_keys.end(), error::wallet_internal_error, "public key not found");
    m_pub_keys.erase(it_pk);
  }
  m_transfers.erase(it, m_transfers.end());

  size_t blocks_detached = m_blockchain.size() - height;
  m_blockchain.crop(height);
  m_local_bc_height -= blocks_detached;

  for (auto it = m_payments.begin(); it != m_payments.end(); )
  {
    if(height <= it->second.m_block_height)
      it = m_payments.erase(it);
    else
      ++it;
  }

  for (auto it = m_confirmed_txs.begin(); it != m_confirmed_txs.end(); )
  {
    if(height <= it->second.m_block_height)
      it = m_confirmed_txs.erase(it);
    else
      ++it;
  }

  LOG_PRINT_L0("Detached blockchain on height " << height << ", transfers detached " << transfers_detached << ", blocks detached " << blocks_detached);
}
//----------------------------------------------------------------------------------------------------
bool wallet2::deinit()
{
  m_is_initialized=false;
  return true;
}
//----------------------------------------------------------------------------------------------------
bool wallet2::clear()
{
  m_blockchain.clear();
  m_transfers.clear();
  m_key_images.clear();
  m_pub_keys.clear();
  m_unconfirmed_txs.clear();
  m_payments.clear();
  m_tx_keys.clear();
  m_additional_tx_keys.clear();
  m_confirmed_txs.clear();
  m_unconfirmed_payments.clear();
  m_scanned_pool_txs[0].clear();
  m_scanned_pool_txs[1].clear();
  m_address_book.clear();
  m_local_bc_height = 1;
  m_subaddresses.clear();
  m_subaddress_labels.clear();
  return true;
}

/*!
 * \brief Stores wallet information to wallet file.
 * \param  keys_file_name Name of wallet file
 * \param  password       Password of wallet file
 * \param  watch_only     true to save only view key, false to save both spend and view keys
 * \return                Whether it was successful.
 */
bool wallet2::store_keys(const std::string& keys_file_name, const epee::wipeable_string& password, bool watch_only)
{
  std::string account_data;
  std::string multisig_signers;
  cryptonote::account_base account = m_account;

  if (watch_only)
    account.forget_spend_key();
  bool r = epee::serialization::store_t_to_binary(account, account_data);
  CHECK_AND_ASSERT_MES(r, false, "failed to serialize wallet keys");
  wallet2::keys_file_data keys_file_data = boost::value_initialized<wallet2::keys_file_data>();

  // Create a JSON object with "key_data" and "seed_language" as keys.
  rapidjson::Document json;
  json.SetObject();
  rapidjson::Value value(rapidjson::kStringType);
  value.SetString(account_data.c_str(), account_data.length());
  json.AddMember("key_data", value, json.GetAllocator());
  if (!seed_language.empty())
  {
    value.SetString(seed_language.c_str(), seed_language.length());
    json.AddMember("seed_language", value, json.GetAllocator());
  }

  rapidjson::Value value2(rapidjson::kNumberType);

  value2.SetInt(m_key_on_device?1:0);
  json.AddMember("key_on_device", value2, json.GetAllocator());

  value2.SetInt(watch_only ? 1 :0); // WTF ? JSON has different true and false types, and not boolean ??
  json.AddMember("watch_only", value2, json.GetAllocator());

  value2.SetInt(m_multisig ? 1 :0);
  json.AddMember("multisig", value2, json.GetAllocator());

  value2.SetUint(m_multisig_threshold);
  json.AddMember("multisig_threshold", value2, json.GetAllocator());

  if (m_multisig)
  {
    bool r = ::serialization::dump_binary(m_multisig_signers, multisig_signers);
    CHECK_AND_ASSERT_MES(r, false, "failed to serialize wallet multisig signers");
    value.SetString(multisig_signers.c_str(), multisig_signers.length());
    json.AddMember("multisig_signers", value, json.GetAllocator());
  }

  value2.SetInt(m_always_confirm_transfers ? 1 :0);
  json.AddMember("always_confirm_transfers", value2, json.GetAllocator());

  value2.SetInt(m_print_ring_members ? 1 :0);
  json.AddMember("print_ring_members", value2, json.GetAllocator());

  value2.SetInt(m_store_tx_info ? 1 :0);
  json.AddMember("store_tx_info", value2, json.GetAllocator());

  value2.SetUint(m_default_mixin);
  json.AddMember("default_mixin", value2, json.GetAllocator());

  value2.SetUint(m_default_priority);
  json.AddMember("default_priority", value2, json.GetAllocator());

  value2.SetInt(m_auto_refresh ? 1 :0);
  json.AddMember("auto_refresh", value2, json.GetAllocator());

  value2.SetInt(m_refresh_type);
  json.AddMember("refresh_type", value2, json.GetAllocator());

  value2.SetUint64(m_refresh_from_block_height);
  json.AddMember("refresh_height", value2, json.GetAllocator());

  value2.SetInt(m_confirm_missing_payment_id ? 1 :0);
  json.AddMember("confirm_missing_payment_id", value2, json.GetAllocator());

  value2.SetInt(m_confirm_non_default_ring_size ? 1 :0);
  json.AddMember("confirm_non_default_ring_size", value2, json.GetAllocator());

  value2.SetInt(m_ask_password ? 1 :0);
  json.AddMember("ask_password", value2, json.GetAllocator());

  value2.SetUint(m_min_output_count);
  json.AddMember("min_output_count", value2, json.GetAllocator());

  value2.SetUint64(m_min_output_value);
  json.AddMember("min_output_value", value2, json.GetAllocator());

  value2.SetInt(cryptonote::get_default_decimal_point());
  json.AddMember("default_decimal_point", value2, json.GetAllocator());

  value2.SetInt(m_merge_destinations ? 1 :0);
  json.AddMember("merge_destinations", value2, json.GetAllocator());

  value2.SetInt(m_confirm_backlog ? 1 :0);
  json.AddMember("confirm_backlog", value2, json.GetAllocator());

  value2.SetUint(m_confirm_backlog_threshold);
  json.AddMember("confirm_backlog_threshold", value2, json.GetAllocator());

  value2.SetInt(m_confirm_export_overwrite ? 1 :0);
  json.AddMember("confirm_export_overwrite", value2, json.GetAllocator());

  value2.SetInt(m_auto_low_priority ? 1 : 0);
  json.AddMember("auto_low_priority", value2, json.GetAllocator());

  value2.SetUint(m_nettype);
  json.AddMember("nettype", value2, json.GetAllocator());

  value2.SetInt(m_segregate_pre_fork_outputs ? 1 : 0);
  json.AddMember("segregate_pre_fork_outputs", value2, json.GetAllocator());

  value2.SetInt(m_key_reuse_mitigation2 ? 1 : 0);
  json.AddMember("key_reuse_mitigation2", value2, json.GetAllocator());

  value2.SetUint(m_segregation_height);
  json.AddMember("segregation_height", value2, json.GetAllocator());

  value2.SetUint(m_subaddress_lookahead_major);
  json.AddMember("subaddress_lookahead_major", value2, json.GetAllocator());

  value2.SetUint(m_subaddress_lookahead_minor);
  json.AddMember("subaddress_lookahead_minor", value2, json.GetAllocator());

  // Serialize the JSON object
  rapidjson::StringBuffer buffer;
  rapidjson::Writer<rapidjson::StringBuffer> writer(buffer);
  json.Accept(writer);
  account_data = buffer.GetString();

  // Encrypt the entire JSON object.
  crypto::chacha_key key;
  crypto::generate_chacha_key(password.data(), password.size(), key);
  std::string cipher;
  cipher.resize(account_data.size());
  keys_file_data.iv = crypto::rand<crypto::chacha_iv>();
  crypto::chacha20(account_data.data(), account_data.size(), key, keys_file_data.iv, &cipher[0]);
  keys_file_data.account_data = cipher;

  std::string buf;
  r = ::serialization::dump_binary(keys_file_data, buf);
  r = r && epee::file_io_utils::save_string_to_file(keys_file_name, buf); //and never touch wallet_keys_file again, only read
  CHECK_AND_ASSERT_MES(r, false, "failed to generate wallet keys file " << keys_file_name);

  return true;
}
//----------------------------------------------------------------------------------------------------
/*!
 * \brief Load wallet information from wallet file.
 * \param keys_file_name Name of wallet file
 * \param password       Password of wallet file
 */
bool wallet2::load_keys(const std::string& keys_file_name, const epee::wipeable_string& password)
{
  rapidjson::Document json;
  wallet2::keys_file_data keys_file_data;
  std::string buf;
  bool r = epee::file_io_utils::load_file_to_string(keys_file_name, buf);
  THROW_WALLET_EXCEPTION_IF(!r, error::file_read_error, keys_file_name);

  // Decrypt the contents
  r = ::serialization::parse_binary(buf, keys_file_data);
  THROW_WALLET_EXCEPTION_IF(!r, error::wallet_internal_error, "internal error: failed to deserialize \"" + keys_file_name + '\"');
  crypto::chacha_key key;
  crypto::generate_chacha_key(password.data(), password.size(), key);
  std::string account_data;
  account_data.resize(keys_file_data.account_data.size());
  crypto::chacha20(keys_file_data.account_data.data(), keys_file_data.account_data.size(), key, keys_file_data.iv, &account_data[0]);
  if (json.Parse(account_data.c_str()).HasParseError() || !json.IsObject())
    crypto::chacha8(keys_file_data.account_data.data(), keys_file_data.account_data.size(), key, keys_file_data.iv, &account_data[0]);

  // The contents should be JSON if the wallet follows the new format.
  if (json.Parse(account_data.c_str()).HasParseError())
  {
    is_old_file_format = true;
    m_watch_only = false;
    m_multisig = false;
    m_multisig_threshold = 0;
    m_multisig_signers.clear();
    m_always_confirm_transfers = false;
    m_print_ring_members = false;
    m_default_mixin = 0;
    m_default_priority = 0;
    m_auto_refresh = true;
    m_refresh_type = RefreshType::RefreshDefault;
    m_confirm_missing_payment_id = true;
    m_confirm_non_default_ring_size = true;
    m_ask_password = true;
    m_min_output_count = 0;
    m_min_output_value = 0;
    m_merge_destinations = false;
    m_confirm_backlog = true;
    m_confirm_backlog_threshold = 0;
    m_confirm_export_overwrite = true;
    m_auto_low_priority = true;
    m_segregate_pre_fork_outputs = true;
    m_key_reuse_mitigation2 = true;
    m_segregation_height = 0;
    m_subaddress_lookahead_major = SUBADDRESS_LOOKAHEAD_MAJOR;
    m_subaddress_lookahead_minor = SUBADDRESS_LOOKAHEAD_MINOR;
    m_key_on_device = false;
  }
  else if(json.IsObject())
  {
    if (!json.HasMember("key_data"))
    {
      LOG_ERROR("Field key_data not found in JSON");
      return false;
    }
    if (!json["key_data"].IsString())
    {
      LOG_ERROR("Field key_data found in JSON, but not String");
      return false;
    }
    const char *field_key_data = json["key_data"].GetString();
    account_data = std::string(field_key_data, field_key_data + json["key_data"].GetStringLength());

    if (json.HasMember("key_on_device"))
    {
      GET_FIELD_FROM_JSON_RETURN_ON_ERROR(json, key_on_device, int, Int, false, false);
      m_key_on_device = field_key_on_device;
    }

    GET_FIELD_FROM_JSON_RETURN_ON_ERROR(json, seed_language, std::string, String, false, std::string());
    if (field_seed_language_found)
    {
      set_seed_language(field_seed_language);
    }
    GET_FIELD_FROM_JSON_RETURN_ON_ERROR(json, watch_only, int, Int, false, false);
    m_watch_only = field_watch_only;
    GET_FIELD_FROM_JSON_RETURN_ON_ERROR(json, multisig, int, Int, false, false);
    m_multisig = field_multisig;
    GET_FIELD_FROM_JSON_RETURN_ON_ERROR(json, multisig_threshold, unsigned int, Uint, m_multisig, 0);
    m_multisig_threshold = field_multisig_threshold;
    if (m_multisig)
    {
      if (!json.HasMember("multisig_signers"))
      {
        LOG_ERROR("Field multisig_signers not found in JSON");
        return false;
      }
      if (!json["multisig_signers"].IsString())
      {
        LOG_ERROR("Field multisig_signers found in JSON, but not String");
        return false;
      }
      const char *field_multisig_signers = json["multisig_signers"].GetString();
      std::string multisig_signers = std::string(field_multisig_signers, field_multisig_signers + json["multisig_signers"].GetStringLength());
      r = ::serialization::parse_binary(multisig_signers, m_multisig_signers);
      if (!r)
      {
        LOG_ERROR("Field multisig_signers found in JSON, but failed to parse");
        return false;
      }
    }
    GET_FIELD_FROM_JSON_RETURN_ON_ERROR(json, always_confirm_transfers, int, Int, false, true);
    m_always_confirm_transfers = field_always_confirm_transfers;
    GET_FIELD_FROM_JSON_RETURN_ON_ERROR(json, print_ring_members, int, Int, false, true);
    m_print_ring_members = field_print_ring_members;
    GET_FIELD_FROM_JSON_RETURN_ON_ERROR(json, store_tx_keys, int, Int, false, true);
    GET_FIELD_FROM_JSON_RETURN_ON_ERROR(json, store_tx_info, int, Int, false, true);
    m_store_tx_info = ((field_store_tx_keys != 0) || (field_store_tx_info != 0));
    GET_FIELD_FROM_JSON_RETURN_ON_ERROR(json, default_mixin, unsigned int, Uint, false, 0);
    m_default_mixin = field_default_mixin;
    GET_FIELD_FROM_JSON_RETURN_ON_ERROR(json, default_priority, unsigned int, Uint, false, 0);
    if (field_default_priority_found)
    {
      m_default_priority = field_default_priority;
    }
    else
    {
      GET_FIELD_FROM_JSON_RETURN_ON_ERROR(json, default_fee_multiplier, unsigned int, Uint, false, 0);
      if (field_default_fee_multiplier_found)
        m_default_priority = field_default_fee_multiplier;
      else
        m_default_priority = 0;
    }
    GET_FIELD_FROM_JSON_RETURN_ON_ERROR(json, auto_refresh, int, Int, false, true);
    m_auto_refresh = field_auto_refresh;
    GET_FIELD_FROM_JSON_RETURN_ON_ERROR(json, refresh_type, int, Int, false, RefreshType::RefreshDefault);
    m_refresh_type = RefreshType::RefreshDefault;
    if (field_refresh_type_found)
    {
      if (field_refresh_type == RefreshFull || field_refresh_type == RefreshOptimizeCoinbase || field_refresh_type == RefreshNoCoinbase)
        m_refresh_type = (RefreshType)field_refresh_type;
      else
        LOG_PRINT_L0("Unknown refresh-type value (" << field_refresh_type << "), using default");
    }
    GET_FIELD_FROM_JSON_RETURN_ON_ERROR(json, refresh_height, uint64_t, Uint64, false, 0);
    m_refresh_from_block_height = field_refresh_height;
    GET_FIELD_FROM_JSON_RETURN_ON_ERROR(json, confirm_missing_payment_id, int, Int, false, true);
    m_confirm_missing_payment_id = field_confirm_missing_payment_id;
    GET_FIELD_FROM_JSON_RETURN_ON_ERROR(json, confirm_non_default_ring_size, int, Int, false, true);
    m_confirm_non_default_ring_size = field_confirm_non_default_ring_size;
    GET_FIELD_FROM_JSON_RETURN_ON_ERROR(json, ask_password, int, Int, false, true);
    m_ask_password = field_ask_password;
    GET_FIELD_FROM_JSON_RETURN_ON_ERROR(json, default_decimal_point, int, Int, false, CRYPTONOTE_DISPLAY_DECIMAL_POINT);
    cryptonote::set_default_decimal_point(field_default_decimal_point);
    GET_FIELD_FROM_JSON_RETURN_ON_ERROR(json, min_output_count, uint32_t, Uint, false, 0);
    m_min_output_count = field_min_output_count;
    GET_FIELD_FROM_JSON_RETURN_ON_ERROR(json, min_output_value, uint64_t, Uint64, false, 0);
    m_min_output_value = field_min_output_value;
    GET_FIELD_FROM_JSON_RETURN_ON_ERROR(json, merge_destinations, int, Int, false, false);
    m_merge_destinations = field_merge_destinations;
    GET_FIELD_FROM_JSON_RETURN_ON_ERROR(json, confirm_backlog, int, Int, false, true);
    m_confirm_backlog = field_confirm_backlog;
    GET_FIELD_FROM_JSON_RETURN_ON_ERROR(json, confirm_backlog_threshold, uint32_t, Uint, false, 0);
    m_confirm_backlog_threshold = field_confirm_backlog_threshold;
    GET_FIELD_FROM_JSON_RETURN_ON_ERROR(json, confirm_export_overwrite, int, Int, false, true);
    m_confirm_export_overwrite = field_confirm_export_overwrite;
    GET_FIELD_FROM_JSON_RETURN_ON_ERROR(json, auto_low_priority, int, Int, false, true);
    m_auto_low_priority = field_auto_low_priority;
    GET_FIELD_FROM_JSON_RETURN_ON_ERROR(json, nettype, uint8_t, Uint, false, static_cast<uint8_t>(m_nettype));
    // The network type given in the program argument is inconsistent with the network type saved in the wallet
    THROW_WALLET_EXCEPTION_IF(static_cast<uint8_t>(m_nettype) != field_nettype, error::wallet_internal_error,
    (boost::format("%s wallet cannot be opened as %s wallet")
    % (field_nettype == 0 ? "Mainnet" : field_nettype == 1 ? "Testnet" : "Stagenet")
    % (m_nettype == MAINNET ? "mainnet" : m_nettype == TESTNET ? "testnet" : "stagenet")).str());
    GET_FIELD_FROM_JSON_RETURN_ON_ERROR(json, segregate_pre_fork_outputs, int, Int, false, true);
    m_segregate_pre_fork_outputs = field_segregate_pre_fork_outputs;
    GET_FIELD_FROM_JSON_RETURN_ON_ERROR(json, key_reuse_mitigation2, int, Int, false, true);
    m_key_reuse_mitigation2 = field_key_reuse_mitigation2;
    GET_FIELD_FROM_JSON_RETURN_ON_ERROR(json, segregation_height, int, Uint, false, 0);
    m_segregation_height = field_segregation_height;
    GET_FIELD_FROM_JSON_RETURN_ON_ERROR(json, subaddress_lookahead_major, uint32_t, Uint, false, SUBADDRESS_LOOKAHEAD_MAJOR);
    m_subaddress_lookahead_major = field_subaddress_lookahead_major;
    GET_FIELD_FROM_JSON_RETURN_ON_ERROR(json, subaddress_lookahead_minor, uint32_t, Uint, false, SUBADDRESS_LOOKAHEAD_MINOR);
    m_subaddress_lookahead_minor = field_subaddress_lookahead_minor;
  }
  else
  {
      THROW_WALLET_EXCEPTION(error::wallet_internal_error, "invalid password");
      return false;
  }

  r = epee::serialization::load_t_from_binary(m_account, account_data);
  if (r && m_key_on_device) {
    LOG_PRINT_L0("Account on device. Initing device...");
    hw::device &hwdev = hw::get_device("Ledger");
    hwdev.init();
    hwdev.connect();
    m_account.set_device(hwdev);
    LOG_PRINT_L0("Device inited...");
  }
  const cryptonote::account_keys& keys = m_account.get_keys();
  hw::device &hwdev = m_account.get_device();
  r = r && hwdev.verify_keys(keys.m_view_secret_key,  keys.m_account_address.m_view_public_key);
  if(!m_watch_only && !m_multisig)
    r = r && hwdev.verify_keys(keys.m_spend_secret_key, keys.m_account_address.m_spend_public_key);
  THROW_WALLET_EXCEPTION_IF(!r, error::invalid_password);
  return true;
}

/*!
 * \brief verify password for default wallet keys file.
 * \param password       Password to verify
 * \return               true if password is correct
 *
 * for verification only
 * should not mutate state, unlike load_keys()
 * can be used prior to rewriting wallet keys file, to ensure user has entered the correct password
 *
 */
bool wallet2::verify_password(const epee::wipeable_string& password) const
{
  return verify_password(m_keys_file, password, m_watch_only || m_multisig, m_account.get_device());
}

/*!
 * \brief verify password for specified wallet keys file.
 * \param keys_file_name  Keys file to verify password for
 * \param password        Password to verify
 * \param no_spend_key    If set = only verify view keys, otherwise also spend keys
 * \param hwdev           The hardware device to use
 * \return                true if password is correct
 *
 * for verification only
 * should not mutate state, unlike load_keys()
 * can be used prior to rewriting wallet keys file, to ensure user has entered the correct password
 *
 */
bool wallet2::verify_password(const std::string& keys_file_name, const epee::wipeable_string& password, bool no_spend_key, hw::device &hwdev)
{
  rapidjson::Document json;
  wallet2::keys_file_data keys_file_data;
  std::string buf;
  bool r = epee::file_io_utils::load_file_to_string(keys_file_name, buf);
  THROW_WALLET_EXCEPTION_IF(!r, error::file_read_error, keys_file_name);

  // Decrypt the contents
  r = ::serialization::parse_binary(buf, keys_file_data);
  THROW_WALLET_EXCEPTION_IF(!r, error::wallet_internal_error, "internal error: failed to deserialize \"" + keys_file_name + '\"');
  crypto::chacha_key key;
  crypto::generate_chacha_key(password.data(), password.size(), key);
  std::string account_data;
  account_data.resize(keys_file_data.account_data.size());
  crypto::chacha20(keys_file_data.account_data.data(), keys_file_data.account_data.size(), key, keys_file_data.iv, &account_data[0]);
  if (json.Parse(account_data.c_str()).HasParseError() || !json.IsObject())
    crypto::chacha8(keys_file_data.account_data.data(), keys_file_data.account_data.size(), key, keys_file_data.iv, &account_data[0]);

  // The contents should be JSON if the wallet follows the new format.
  if (json.Parse(account_data.c_str()).HasParseError())
  {
    // old format before JSON wallet key file format
  }
  else
  {
    account_data = std::string(json["key_data"].GetString(), json["key_data"].GetString() +
      json["key_data"].GetStringLength());
  }

  cryptonote::account_base account_data_check;

  r = epee::serialization::load_t_from_binary(account_data_check, account_data);
  const cryptonote::account_keys& keys = account_data_check.get_keys();

  r = r && hwdev.verify_keys(keys.m_view_secret_key,  keys.m_account_address.m_view_public_key);
  if(!no_spend_key)
    r = r && hwdev.verify_keys(keys.m_spend_secret_key, keys.m_account_address.m_spend_public_key);
  return r;
}

/*!
 * \brief  Generates a wallet or restores one.
 * \param  wallet_              Name of wallet file
 * \param  password             Password of wallet file
 * \param  multisig_data        The multisig restore info and keys
 * \param  create_address_file  Whether to create an address file
 */
void wallet2::generate(const std::string& wallet_, const epee::wipeable_string& password,
  const std::string& multisig_data, bool create_address_file)
{
  clear();
  prepare_file_names(wallet_);

  if (!wallet_.empty())
  {
    boost::system::error_code ignored_ec;
    THROW_WALLET_EXCEPTION_IF(boost::filesystem::exists(m_wallet_file, ignored_ec), error::file_exists, m_wallet_file);
    THROW_WALLET_EXCEPTION_IF(boost::filesystem::exists(m_keys_file,   ignored_ec), error::file_exists, m_keys_file);
  }

  m_account.generate(rct::rct2sk(rct::zero()), true, false);

  THROW_WALLET_EXCEPTION_IF(multisig_data.size() < 32, error::invalid_multisig_seed);
  size_t offset = 0;
  uint32_t threshold = *(uint32_t*)(multisig_data.data() + offset);
  offset += sizeof(uint32_t);
  uint32_t total = *(uint32_t*)(multisig_data.data() + offset);
  offset += sizeof(uint32_t);
  THROW_WALLET_EXCEPTION_IF(threshold < 2, error::invalid_multisig_seed);
  THROW_WALLET_EXCEPTION_IF(total != threshold && total != threshold + 1, error::invalid_multisig_seed);
  const size_t n_multisig_keys =  total == threshold ? 1 : threshold;
  THROW_WALLET_EXCEPTION_IF(multisig_data.size() != 8 + 32 * (4 + n_multisig_keys + total), error::invalid_multisig_seed);

  std::vector<crypto::secret_key> multisig_keys;
  std::vector<crypto::public_key> multisig_signers;
  crypto::secret_key spend_secret_key = *(crypto::secret_key*)(multisig_data.data() + offset);
  offset += sizeof(crypto::secret_key);
  crypto::public_key spend_public_key = *(crypto::public_key*)(multisig_data.data() + offset);
  offset += sizeof(crypto::public_key);
  crypto::secret_key view_secret_key = *(crypto::secret_key*)(multisig_data.data() + offset);
  offset += sizeof(crypto::secret_key);
  crypto::public_key view_public_key = *(crypto::public_key*)(multisig_data.data() + offset);
  offset += sizeof(crypto::public_key);
  for (size_t n = 0; n < n_multisig_keys; ++n)
  {
    multisig_keys.push_back(*(crypto::secret_key*)(multisig_data.data() + offset));
    offset += sizeof(crypto::secret_key);
  }
  for (size_t n = 0; n < total; ++n)
  {
    multisig_signers.push_back(*(crypto::public_key*)(multisig_data.data() + offset));
    offset += sizeof(crypto::public_key);
  }

  crypto::public_key calculated_view_public_key;
  THROW_WALLET_EXCEPTION_IF(!crypto::secret_key_to_public_key(view_secret_key, calculated_view_public_key), error::invalid_multisig_seed);
  THROW_WALLET_EXCEPTION_IF(view_public_key != calculated_view_public_key, error::invalid_multisig_seed);
  crypto::public_key local_signer;
  THROW_WALLET_EXCEPTION_IF(!crypto::secret_key_to_public_key(spend_secret_key, local_signer), error::invalid_multisig_seed);
  THROW_WALLET_EXCEPTION_IF(std::find(multisig_signers.begin(), multisig_signers.end(), local_signer) == multisig_signers.end(), error::invalid_multisig_seed);
  rct::key skey = rct::zero();
  for (const auto &msk: multisig_keys)
    sc_add(skey.bytes, skey.bytes, rct::sk2rct(msk).bytes);
  THROW_WALLET_EXCEPTION_IF(!(rct::rct2sk(skey) == spend_secret_key), error::invalid_multisig_seed);

  m_account.make_multisig(view_secret_key, spend_secret_key, spend_public_key, multisig_keys);
  m_account.finalize_multisig(spend_public_key);

  m_account_public_address = m_account.get_keys().m_account_address;
  m_watch_only = false;
  m_multisig = true;
  m_multisig_threshold = threshold;
  m_multisig_signers = multisig_signers;
  m_key_on_device = false;

  if (!wallet_.empty())
  {
    bool r = store_keys(m_keys_file, password, false);
    THROW_WALLET_EXCEPTION_IF(!r, error::file_save_error, m_keys_file);

    if (m_nettype != MAINNET || create_address_file)
    {
      r = file_io_utils::save_string_to_file(m_wallet_file + ".address.txt", m_account.get_public_address_str(m_nettype));
      if(!r) MERROR("String with address text not saved");
    }
  }

  cryptonote::block b;
  generate_genesis(b);
  m_blockchain.push_back(get_block_hash(b));
  add_subaddress_account(tr("Primary account"));

  if (!wallet_.empty())
    store();
}

/*!
 * \brief  Generates a wallet or restores one.
 * \param  wallet_                 Name of wallet file
 * \param  password                Password of wallet file
 * \param  recovery_param          If it is a restore, the recovery key
 * \param  recover                 Whether it is a restore
 * \param  two_random              Whether it is a non-deterministic wallet
 * \param  create_address_file     Whether to create an address file
 * \return                         The secret key of the generated wallet
 */
crypto::secret_key wallet2::generate(const std::string& wallet_, const epee::wipeable_string& password,
  const crypto::secret_key& recovery_param, bool recover, bool two_random, bool create_address_file)
{
  clear();
  prepare_file_names(wallet_);

  if (!wallet_.empty())
  {
    boost::system::error_code ignored_ec;
    THROW_WALLET_EXCEPTION_IF(boost::filesystem::exists(m_wallet_file, ignored_ec), error::file_exists, m_wallet_file);
    THROW_WALLET_EXCEPTION_IF(boost::filesystem::exists(m_keys_file,   ignored_ec), error::file_exists, m_keys_file);
  }

  crypto::secret_key retval = m_account.generate(recovery_param, recover, two_random);

  m_account_public_address = m_account.get_keys().m_account_address;
  m_watch_only = false;
  m_multisig = false;
  m_multisig_threshold = 0;
  m_multisig_signers.clear();
  m_key_on_device = false;

  // calculate a starting refresh height
  if(m_refresh_from_block_height == 0 && !recover){
    m_refresh_from_block_height = estimate_blockchain_height();
  }

  if (!wallet_.empty())
  {
    bool r = store_keys(m_keys_file, password, false);
    THROW_WALLET_EXCEPTION_IF(!r, error::file_save_error, m_keys_file);

    if (m_nettype != MAINNET || create_address_file)
    {
      r = file_io_utils::save_string_to_file(m_wallet_file + ".address.txt", m_account.get_public_address_str(m_nettype));
      if(!r) MERROR("String with address text not saved");
    }
  }

  cryptonote::block b;
  generate_genesis(b);
  m_blockchain.push_back(get_block_hash(b));
  add_subaddress_account(tr("Primary account"));

  if (!wallet_.empty())
    store();

  return retval;
}

 uint64_t wallet2::estimate_blockchain_height()
 {
   // -1 month for fluctuations in block time and machine date/time setup.
   // avg seconds per block
   const int seconds_per_block = DIFFICULTY_TARGET_V2;
   // ~num blocks per month
   const uint64_t blocks_per_month = 60*60*24*30/seconds_per_block;

   // try asking the daemon first
   std::string err;
   uint64_t height = 0;

   // we get the max of approximated height and local height.
   // approximated height is the least of daemon target height
   // (the max of what the other daemons are claiming is their
   // height) and the theoretical height based on the local
   // clock. This will be wrong only if both the local clock
   // is bad *and* a peer daemon claims a highest height than
   // the real chain.
   // local height is the height the local daemon is currently
   // synced to, it will be lower than the real chain height if
   // the daemon is currently syncing.
   // If we use the approximate height we subtract one month as
   // a safety margin.
   height = get_approximate_blockchain_height();
   uint64_t target_height = get_daemon_blockchain_target_height(err);
   if (err.empty()) {
     if (target_height < height)
       height = target_height;
   } else {
     // if we couldn't talk to the daemon, check safety margin.
     if (height > blocks_per_month)
       height -= blocks_per_month;
     else
       height = 0;
   }
   uint64_t local_height = get_daemon_blockchain_height(err);
   if (err.empty() && local_height > height)
     height = local_height;
   return height;
 }

/*!
* \brief Creates a watch only wallet from a public address and a view secret key.
* \param  wallet_                 Name of wallet file
* \param  password                Password of wallet file
* \param  account_public_address  The account's public address
* \param  viewkey                 view secret key
* \param  create_address_file     Whether to create an address file
*/
void wallet2::generate(const std::string& wallet_, const epee::wipeable_string& password,
  const cryptonote::account_public_address &account_public_address,
  const crypto::secret_key& viewkey, bool create_address_file)
{
  clear();
  prepare_file_names(wallet_);

  if (!wallet_.empty())
  {
    boost::system::error_code ignored_ec;
    THROW_WALLET_EXCEPTION_IF(boost::filesystem::exists(m_wallet_file, ignored_ec), error::file_exists, m_wallet_file);
    THROW_WALLET_EXCEPTION_IF(boost::filesystem::exists(m_keys_file,   ignored_ec), error::file_exists, m_keys_file);
  }

  m_account.create_from_viewkey(account_public_address, viewkey);
  m_account_public_address = account_public_address;
  m_watch_only = true;
  m_multisig = false;
  m_multisig_threshold = 0;
  m_multisig_signers.clear();
  m_key_on_device = false;

  if (!wallet_.empty())
  {
    bool r = store_keys(m_keys_file, password, true);
    THROW_WALLET_EXCEPTION_IF(!r, error::file_save_error, m_keys_file);

    if (m_nettype != MAINNET || create_address_file)
    {
      r = file_io_utils::save_string_to_file(m_wallet_file + ".address.txt", m_account.get_public_address_str(m_nettype));
      if(!r) MERROR("String with address text not saved");
    }
  }

  cryptonote::block b;
  generate_genesis(b);
  m_blockchain.push_back(get_block_hash(b));
  add_subaddress_account(tr("Primary account"));

  if (!wallet_.empty())
    store();
}

/*!
* \brief Creates a wallet from a public address and a spend/view secret key pair.
* \param  wallet_                 Name of wallet file
* \param  password                Password of wallet file
* \param  account_public_address  The account's public address
* \param  spendkey                spend secret key
* \param  viewkey                 view secret key
* \param  create_address_file     Whether to create an address file
*/
void wallet2::generate(const std::string& wallet_, const epee::wipeable_string& password,
  const cryptonote::account_public_address &account_public_address,
  const crypto::secret_key& spendkey, const crypto::secret_key& viewkey, bool create_address_file)
{
  clear();
  prepare_file_names(wallet_);

  if (!wallet_.empty())
  {
    boost::system::error_code ignored_ec;
    THROW_WALLET_EXCEPTION_IF(boost::filesystem::exists(m_wallet_file, ignored_ec), error::file_exists, m_wallet_file);
    THROW_WALLET_EXCEPTION_IF(boost::filesystem::exists(m_keys_file,   ignored_ec), error::file_exists, m_keys_file);
  }

  m_account.create_from_keys(account_public_address, spendkey, viewkey);
  m_account_public_address = account_public_address;
  m_watch_only = false;
  m_multisig = false;
  m_multisig_threshold = 0;
  m_multisig_signers.clear();
  m_key_on_device = false;

  if (!wallet_.empty())
  {
    bool r = store_keys(m_keys_file, password, false);
    THROW_WALLET_EXCEPTION_IF(!r, error::file_save_error, m_keys_file);

    if (m_nettype != MAINNET || create_address_file)
    {
      r = file_io_utils::save_string_to_file(m_wallet_file + ".address.txt", m_account.get_public_address_str(m_nettype));
      if(!r) MERROR("String with address text not saved");
    }
  }

  cryptonote::block b;
  generate_genesis(b);
  m_blockchain.push_back(get_block_hash(b));
  add_subaddress_account(tr("Primary account"));

  if (!wallet_.empty())
    store();
}

/*!
* \brief Creates a wallet from a device
* \param  wallet_        Name of wallet file
* \param  password       Password of wallet file
* \param  device_name    device string address
*/
void wallet2::restore(const std::string& wallet_, const epee::wipeable_string& password, const std::string &device_name)
{
  clear();
  prepare_file_names(wallet_);

  boost::system::error_code ignored_ec;
  if (!wallet_.empty()) {
    THROW_WALLET_EXCEPTION_IF(boost::filesystem::exists(m_wallet_file, ignored_ec), error::file_exists, m_wallet_file);
    THROW_WALLET_EXCEPTION_IF(boost::filesystem::exists(m_keys_file,   ignored_ec), error::file_exists, m_keys_file);
  }
  m_key_on_device = true;
  m_account.create_from_device(device_name);
  m_account_public_address = m_account.get_keys().m_account_address;
  m_watch_only = false;
  m_multisig = false;
  m_multisig_threshold = 0;
  m_multisig_signers.clear();

  if (!wallet_.empty()) {
    bool r = store_keys(m_keys_file, password, false);
    THROW_WALLET_EXCEPTION_IF(!r, error::file_save_error, m_keys_file);

    r = file_io_utils::save_string_to_file(m_wallet_file + ".address.txt", m_account.get_public_address_str(m_nettype));
    if(!r) MERROR("String with address text not saved");
  }
  cryptonote::block b;
  generate_genesis(b);
  m_blockchain.push_back(get_block_hash(b));
  if (m_subaddress_lookahead_major == SUBADDRESS_LOOKAHEAD_MAJOR && m_subaddress_lookahead_minor == SUBADDRESS_LOOKAHEAD_MINOR)
  {
    // the default lookahead setting (50:200) is clearly too much for hardware wallet
    m_subaddress_lookahead_major = 5;
    m_subaddress_lookahead_minor = 20;
  }
  add_subaddress_account(tr("Primary account"));
  if (!wallet_.empty()) {
    store();
  }
}

std::string wallet2::make_multisig(const epee::wipeable_string &password,
  const std::vector<crypto::secret_key> &view_keys,
  const std::vector<crypto::public_key> &spend_keys,
  uint32_t threshold)
{
  CHECK_AND_ASSERT_THROW_MES(!view_keys.empty(), "empty view keys");
  CHECK_AND_ASSERT_THROW_MES(view_keys.size() == spend_keys.size(), "Mismatched view/spend key sizes");
  CHECK_AND_ASSERT_THROW_MES(threshold > 1 && threshold <= spend_keys.size() + 1, "Invalid threshold");
  CHECK_AND_ASSERT_THROW_MES(threshold == spend_keys.size() || threshold == spend_keys.size() + 1, "Unsupported threshold case");

  std::string extra_multisig_info;
  crypto::hash hash;

  clear();

  MINFO("Creating spend key...");
  std::vector<crypto::secret_key> multisig_keys;
  rct::key spend_pkey, spend_skey;
  if (threshold == spend_keys.size() + 1)
  {
    cryptonote::generate_multisig_N_N(get_account().get_keys(), spend_keys, multisig_keys, spend_skey, spend_pkey);
  }
  else if (threshold == spend_keys.size())
  {
    cryptonote::generate_multisig_N1_N(get_account().get_keys(), spend_keys, multisig_keys, spend_skey, spend_pkey);

    // We need an extra step, so we package all the composite public keys
    // we know about, and make a signed string out of them
    std::string data;
    crypto::public_key signer;
    CHECK_AND_ASSERT_THROW_MES(crypto::secret_key_to_public_key(rct::rct2sk(spend_skey), signer), "Failed to derive public spend key");
    data += std::string((const char *)&signer, sizeof(crypto::public_key));

    for (const auto &msk: multisig_keys)
    {
      rct::key pmsk = rct::scalarmultBase(rct::sk2rct(msk));
      data += std::string((const char *)&pmsk, sizeof(crypto::public_key));
    }

    data.resize(data.size() + sizeof(crypto::signature));
    crypto::cn_fast_hash(data.data(), data.size() - sizeof(signature), hash);
    crypto::signature &signature = *(crypto::signature*)&data[data.size() - sizeof(crypto::signature)];
    crypto::generate_signature(hash, signer, rct::rct2sk(spend_skey), signature);

    extra_multisig_info = std::string("MultisigxV1") + tools::base58::encode(data);
  }
  else
  {
    CHECK_AND_ASSERT_THROW_MES(false, "Unsupported threshold case");
  }

  // the multisig view key is shared by all, make one all can derive
  MINFO("Creating view key...");
  crypto::secret_key view_skey = cryptonote::generate_multisig_view_secret_key(get_account().get_keys().m_view_secret_key, view_keys);

  MINFO("Creating multisig address...");
  CHECK_AND_ASSERT_THROW_MES(m_account.make_multisig(view_skey, rct::rct2sk(spend_skey), rct::rct2pk(spend_pkey), multisig_keys),
      "Failed to create multisig wallet due to bad keys");

  m_account_public_address = m_account.get_keys().m_account_address;
  m_watch_only = false;
  m_multisig = true;
  m_multisig_threshold = threshold;
  m_key_on_device = false;

  if (threshold == spend_keys.size() + 1)
  {
    m_multisig_signers = spend_keys;
    m_multisig_signers.push_back(get_multisig_signer_public_key());
  }
  else
  {
    m_multisig_signers = std::vector<crypto::public_key>(spend_keys.size() + 1, crypto::null_pkey);
  }

  if (!m_wallet_file.empty())
  {
    bool r = store_keys(m_keys_file, password, false);
    THROW_WALLET_EXCEPTION_IF(!r, error::file_save_error, m_keys_file);

    if (boost::filesystem::exists(m_wallet_file + ".address.txt"))
    {
      r = file_io_utils::save_string_to_file(m_wallet_file + ".address.txt", m_account.get_public_address_str(m_nettype));
      if(!r) MERROR("String with address text not saved");
    }
  }

  cryptonote::block b;
  generate_genesis(b);
  m_blockchain.push_back(get_block_hash(b));
  add_subaddress_account(tr("Primary account"));

  if (!m_wallet_file.empty())
    store();

  return extra_multisig_info;
}

std::string wallet2::make_multisig(const epee::wipeable_string &password,
  const std::vector<std::string> &info,
  uint32_t threshold)
{
  // parse all multisig info
  std::vector<crypto::secret_key> secret_keys(info.size());
  std::vector<crypto::public_key> public_keys(info.size());
  for (size_t i = 0; i < info.size(); ++i)
  {
    THROW_WALLET_EXCEPTION_IF(!verify_multisig_info(info[i], secret_keys[i], public_keys[i]),
        error::wallet_internal_error, "Bad multisig info: " + info[i]);
  }

  // remove duplicates
  for (size_t i = 0; i < secret_keys.size(); ++i)
  {
    for (size_t j = i + 1; j < secret_keys.size(); ++j)
    {
      if (rct::sk2rct(secret_keys[i]) == rct::sk2rct(secret_keys[j]))
      {
        MDEBUG("Duplicate key found, ignoring");
        secret_keys[j] = secret_keys.back();
        public_keys[j] = public_keys.back();
        secret_keys.pop_back();
        public_keys.pop_back();
        --j;
      }
    }
  }

  // people may include their own, weed it out
  const crypto::secret_key local_skey = cryptonote::get_multisig_blinded_secret_key(get_account().get_keys().m_view_secret_key);
  const crypto::public_key local_pkey = get_multisig_signer_public_key(get_account().get_keys().m_spend_secret_key);
  for (size_t i = 0; i < secret_keys.size(); ++i)
  {
    if (secret_keys[i] == local_skey)
    {
      MDEBUG("Local key is present, ignoring");
      secret_keys[i] = secret_keys.back();
      public_keys[i] = public_keys.back();
      secret_keys.pop_back();
      public_keys.pop_back();
      --i;
    }
    else
    {
      THROW_WALLET_EXCEPTION_IF(public_keys[i] == local_pkey, error::wallet_internal_error,
          "Found local spend public key, but not local view secret key - something very weird");
    }
  }

  return make_multisig(password, secret_keys, public_keys, threshold);
}

bool wallet2::finalize_multisig(const epee::wipeable_string &password, std::unordered_set<crypto::public_key> pkeys, std::vector<crypto::public_key> signers)
{
  CHECK_AND_ASSERT_THROW_MES(!pkeys.empty(), "empty pkeys");

  // add ours if not included
  crypto::public_key local_signer;
  CHECK_AND_ASSERT_THROW_MES(crypto::secret_key_to_public_key(get_account().get_keys().m_spend_secret_key, local_signer),
      "Failed to derive public spend key");
  if (std::find(signers.begin(), signers.end(), local_signer) == signers.end())
  {
    signers.push_back(local_signer);
    for (const auto &msk: get_account().get_multisig_keys())
    {
      pkeys.insert(rct::rct2pk(rct::scalarmultBase(rct::sk2rct(msk))));
    }
  }

  CHECK_AND_ASSERT_THROW_MES(signers.size() == m_multisig_signers.size(), "Bad signers size");

  crypto::public_key spend_public_key = cryptonote::generate_multisig_N1_N_spend_public_key(std::vector<crypto::public_key>(pkeys.begin(), pkeys.end()));
  m_account_public_address.m_spend_public_key = spend_public_key;
  m_account.finalize_multisig(spend_public_key);

  m_multisig_signers = signers;
  std::sort(m_multisig_signers.begin(), m_multisig_signers.end(), [](const crypto::public_key &e0, const crypto::public_key &e1){ return memcmp(&e0, &e1, sizeof(e0)); });

  if (!m_wallet_file.empty())
  {
    bool r = store_keys(m_keys_file, password, false);
    THROW_WALLET_EXCEPTION_IF(!r, error::file_save_error, m_keys_file);

    if (boost::filesystem::exists(m_wallet_file + ".address.txt"))
    {
      r = file_io_utils::save_string_to_file(m_wallet_file + ".address.txt", m_account.get_public_address_str(m_nettype));
      if(!r) MERROR("String with address text not saved");
    }
  }

  m_subaddresses.clear();
  m_subaddress_labels.clear();
  add_subaddress_account(tr("Primary account"));

  if (!m_wallet_file.empty())
    store();

  return true;
}

bool wallet2::finalize_multisig(const epee::wipeable_string &password, const std::vector<std::string> &info)
{
  // parse all multisig info
  std::unordered_set<crypto::public_key> public_keys;
  std::vector<crypto::public_key> signers(info.size(), crypto::null_pkey);
  for (size_t i = 0; i < info.size(); ++i)
  {
    if (!verify_extra_multisig_info(info[i], public_keys, signers[i]))
    {
      MERROR("Bad multisig info");
      return false;
    }
  }
  return finalize_multisig(password, public_keys, signers);
}

std::string wallet2::get_multisig_info() const
{
  // It's a signed package of private view key and public spend key
  const crypto::secret_key skey = cryptonote::get_multisig_blinded_secret_key(get_account().get_keys().m_view_secret_key);
  const crypto::public_key pkey = get_multisig_signer_public_key(get_account().get_keys().m_spend_secret_key);
  crypto::hash hash;

  std::string data;
  data += std::string((const char *)&skey, sizeof(crypto::secret_key));
  data += std::string((const char *)&pkey, sizeof(crypto::public_key));

  data.resize(data.size() + sizeof(crypto::signature));
  crypto::cn_fast_hash(data.data(), data.size() - sizeof(signature), hash);
  crypto::signature &signature = *(crypto::signature*)&data[data.size() - sizeof(crypto::signature)];
  crypto::generate_signature(hash, pkey, get_multisig_blinded_secret_key(get_account().get_keys().m_spend_secret_key), signature);

  return std::string("MultisigV1") + tools::base58::encode(data);
}

bool wallet2::verify_multisig_info(const std::string &data, crypto::secret_key &skey, crypto::public_key &pkey)
{
  const size_t header_len = strlen("MultisigV1");
  if (data.size() < header_len || data.substr(0, header_len) != "MultisigV1")
  {
    MERROR("Multisig info header check error");
    return false;
  }
  std::string decoded;
  if (!tools::base58::decode(data.substr(header_len), decoded))
  {
    MERROR("Multisig info decoding error");
    return false;
  }
  if (decoded.size() != sizeof(crypto::secret_key) + sizeof(crypto::public_key) + sizeof(crypto::signature))
  {
    MERROR("Multisig info is corrupt");
    return false;
  }

  size_t offset = 0;
  skey = *(const crypto::secret_key*)(decoded.data() + offset);
  offset += sizeof(skey);
  pkey = *(const crypto::public_key*)(decoded.data() + offset);
  offset += sizeof(pkey);
  const crypto::signature &signature = *(const crypto::signature*)(decoded.data() + offset);

  crypto::hash hash;
  crypto::cn_fast_hash(decoded.data(), decoded.size() - sizeof(signature), hash);
  if (!crypto::check_signature(hash, pkey, signature))
  {
    MERROR("Multisig info signature is invalid");
    return false;
  }

  return true;
}

bool wallet2::verify_extra_multisig_info(const std::string &data, std::unordered_set<crypto::public_key> &pkeys, crypto::public_key &signer)
{
  const size_t header_len = strlen("MultisigxV1");
  if (data.size() < header_len || data.substr(0, header_len) != "MultisigxV1")
  {
    MERROR("Multisig info header check error");
    return false;
  }
  std::string decoded;
  if (!tools::base58::decode(data.substr(header_len), decoded))
  {
    MERROR("Multisig info decoding error");
    return false;
  }
  if (decoded.size() < sizeof(crypto::public_key) + sizeof(crypto::signature))
  {
    MERROR("Multisig info is corrupt");
    return false;
  }
  if ((decoded.size() - (sizeof(crypto::public_key) + sizeof(crypto::signature))) % sizeof(crypto::public_key))
  {
    MERROR("Multisig info is corrupt");
    return false;
  }

  const size_t n_keys = (decoded.size() - (sizeof(crypto::public_key) + sizeof(crypto::signature))) / sizeof(crypto::public_key);
  size_t offset = 0;
  signer = *(const crypto::public_key*)(decoded.data() + offset);
  offset += sizeof(signer);
  const crypto::signature &signature = *(const crypto::signature*)(decoded.data() + offset + n_keys * sizeof(crypto::public_key));

  crypto::hash hash;
  crypto::cn_fast_hash(decoded.data(), decoded.size() - sizeof(signature), hash);
  if (!crypto::check_signature(hash, signer, signature))
  {
    MERROR("Multisig info signature is invalid");
    return false;
  }

  for (size_t n = 0; n < n_keys; ++n)
  {
    crypto::public_key mspk = *(const crypto::public_key*)(decoded.data() + offset);
    pkeys.insert(mspk);
    offset += sizeof(mspk);
  }

  return true;
}

bool wallet2::multisig(bool *ready, uint32_t *threshold, uint32_t *total) const
{
  if (!m_multisig)
    return false;
  if (threshold)
    *threshold = m_multisig_threshold;
  if (total)
    *total = m_multisig_signers.size();
  if (ready)
    *ready = !(get_account().get_keys().m_account_address.m_spend_public_key == rct::rct2pk(rct::identity()));
  return true;
}

bool wallet2::has_multisig_partial_key_images() const
{
  if (!m_multisig)
    return false;
  for (const auto &td: m_transfers)
    if (td.m_key_image_partial)
      return true;
  return false;
}

bool wallet2::has_unknown_key_images() const
{
  for (const auto &td: m_transfers)
    if (!td.m_key_image_known)
      return true;
  return false;
}

/*!
 * \brief Rewrites to the wallet file for wallet upgrade (doesn't generate key, assumes it's already there)
 * \param wallet_name Name of wallet file (should exist)
 * \param password    Password for wallet file
 */
void wallet2::rewrite(const std::string& wallet_name, const epee::wipeable_string& password)
{
  if (wallet_name.empty())
    return;
  prepare_file_names(wallet_name);
  boost::system::error_code ignored_ec;
  THROW_WALLET_EXCEPTION_IF(!boost::filesystem::exists(m_keys_file, ignored_ec), error::file_not_found, m_keys_file);
  bool r = store_keys(m_keys_file, password, m_watch_only);
  THROW_WALLET_EXCEPTION_IF(!r, error::file_save_error, m_keys_file);
}
/*!
 * \brief Writes to a file named based on the normal wallet (doesn't generate key, assumes it's already there)
 * \param wallet_name       Base name of wallet file
 * \param password          Password for wallet file
 * \param new_keys_filename [OUT] Name of new keys file
 */
void wallet2::write_watch_only_wallet(const std::string& wallet_name, const epee::wipeable_string& password, std::string &new_keys_filename)
{
  prepare_file_names(wallet_name);
  boost::system::error_code ignored_ec;
  new_keys_filename = m_wallet_file + "-watchonly.keys";
  bool watch_only_keys_file_exists = boost::filesystem::exists(new_keys_filename, ignored_ec);
  THROW_WALLET_EXCEPTION_IF(watch_only_keys_file_exists, error::file_save_error, new_keys_filename);
  bool r = store_keys(new_keys_filename, password, true);
  THROW_WALLET_EXCEPTION_IF(!r, error::file_save_error, new_keys_filename);
}
//----------------------------------------------------------------------------------------------------
void wallet2::wallet_exists(const std::string& file_path, bool& keys_file_exists, bool& wallet_file_exists)
{
  std::string keys_file, wallet_file;
  do_prepare_file_names(file_path, keys_file, wallet_file);

  boost::system::error_code ignore;
  keys_file_exists = boost::filesystem::exists(keys_file, ignore);
  wallet_file_exists = boost::filesystem::exists(wallet_file, ignore);
}
//----------------------------------------------------------------------------------------------------
bool wallet2::wallet_valid_path_format(const std::string& file_path)
{
  return !file_path.empty();
}
//----------------------------------------------------------------------------------------------------
bool wallet2::parse_long_payment_id(const std::string& payment_id_str, crypto::hash& payment_id)
{
  cryptonote::blobdata payment_id_data;
  if(!epee::string_tools::parse_hexstr_to_binbuff(payment_id_str, payment_id_data))
    return false;

  if(sizeof(crypto::hash) != payment_id_data.size())
    return false;

  payment_id = *reinterpret_cast<const crypto::hash*>(payment_id_data.data());
  return true;
}
//----------------------------------------------------------------------------------------------------
bool wallet2::parse_short_payment_id(const std::string& payment_id_str, crypto::hash8& payment_id)
{
  cryptonote::blobdata payment_id_data;
  if(!epee::string_tools::parse_hexstr_to_binbuff(payment_id_str, payment_id_data))
    return false;

  if(sizeof(crypto::hash8) != payment_id_data.size())
    return false;

  payment_id = *reinterpret_cast<const crypto::hash8*>(payment_id_data.data());
  return true;
}
//----------------------------------------------------------------------------------------------------
bool wallet2::parse_payment_id(const std::string& payment_id_str, crypto::hash& payment_id)
{
  if (parse_long_payment_id(payment_id_str, payment_id))
    return true;
  crypto::hash8 payment_id8;
  if (parse_short_payment_id(payment_id_str, payment_id8))
  {
    memcpy(payment_id.data, payment_id8.data, 8);
    memset(payment_id.data + 8, 0, 24);
    return true;
  }
  return false;
}
//----------------------------------------------------------------------------------------------------
bool wallet2::prepare_file_names(const std::string& file_path)
{
  do_prepare_file_names(file_path, m_keys_file, m_wallet_file);
  return true;
}
//----------------------------------------------------------------------------------------------------
bool wallet2::check_connection(uint32_t *version, uint32_t timeout)
{
  THROW_WALLET_EXCEPTION_IF(!m_is_initialized, error::wallet_not_initialized);

  boost::lock_guard<boost::mutex> lock(m_daemon_rpc_mutex);

  // TODO: Add light wallet version check.
  if(m_light_wallet) {
      version = 0;
      return m_light_wallet_connected;
  }

  if(!m_http_client.is_connected())
  {
    m_node_rpc_proxy.invalidate();
    if (!m_http_client.connect(std::chrono::milliseconds(timeout)))
      return false;
  }

  if (version)
  {
    cryptonote::COMMAND_RPC_GET_VERSION::request req_t = AUTO_VAL_INIT(req_t);
    cryptonote::COMMAND_RPC_GET_VERSION::response resp_t = AUTO_VAL_INIT(resp_t);
    bool r = net_utils::invoke_http_json_rpc("/json_rpc", "get_version", req_t, resp_t, m_http_client);
    if(!r) {
      *version = 0;
      return false;
    }
    if (resp_t.status != CORE_RPC_STATUS_OK)
      *version = 0;
    else
      *version = resp_t.version;
  }

  return true;
}
//----------------------------------------------------------------------------------------------------
bool wallet2::generate_chacha_key_from_secret_keys(crypto::chacha_key &key) const
{
  hw::device &hwdev =  m_account.get_device();
  return hwdev.generate_chacha_key(m_account.get_keys(), key);
}
//----------------------------------------------------------------------------------------------------
void wallet2::load(const std::string& wallet_, const epee::wipeable_string& password)
{
  clear();
  prepare_file_names(wallet_);

  boost::system::error_code e;
  bool exists = boost::filesystem::exists(m_keys_file, e);
  THROW_WALLET_EXCEPTION_IF(e || !exists, error::file_not_found, m_keys_file);

  if (!load_keys(m_keys_file, password))
  {
    THROW_WALLET_EXCEPTION_IF(true, error::file_read_error, m_keys_file);
  }
  LOG_PRINT_L0("Loaded wallet keys file, with public address: " << m_account.get_public_address_str(m_nettype));

  //keys loaded ok!
  //try to load wallet file. but even if we failed, it is not big problem
  if(!boost::filesystem::exists(m_wallet_file, e) || e)
  {
    LOG_PRINT_L0("file not found: " << m_wallet_file << ", starting with empty blockchain");
    m_account_public_address = m_account.get_keys().m_account_address;
  }
  else
  {
    wallet2::cache_file_data cache_file_data;
    std::string buf;
    bool r = epee::file_io_utils::load_file_to_string(m_wallet_file, buf, std::numeric_limits<size_t>::max());
    THROW_WALLET_EXCEPTION_IF(!r, error::file_read_error, m_wallet_file);

    // try to read it as an encrypted cache
    try
    {
      LOG_PRINT_L1("Trying to decrypt cache data");

      r = ::serialization::parse_binary(buf, cache_file_data);
      THROW_WALLET_EXCEPTION_IF(!r, error::wallet_internal_error, "internal error: failed to deserialize \"" + m_wallet_file + '\"');
      crypto::chacha_key key;
      generate_chacha_key_from_secret_keys(key);
      std::string cache_data;
      cache_data.resize(cache_file_data.cache_data.size());
      crypto::chacha20(cache_file_data.cache_data.data(), cache_file_data.cache_data.size(), key, cache_file_data.iv, &cache_data[0]);

      try {
        std::stringstream iss;
        iss << cache_data;
        boost::archive::portable_binary_iarchive ar(iss);
        ar >> *this;
      }
      catch (...)
      {
        crypto::chacha8(cache_file_data.cache_data.data(), cache_file_data.cache_data.size(), key, cache_file_data.iv, &cache_data[0]);
        try
        {
          std::stringstream iss;
          iss << cache_data;
          boost::archive::portable_binary_iarchive ar(iss);
          ar >> *this;
        }
        catch (...)
        {
          LOG_PRINT_L0("Failed to open portable binary, trying unportable");
          boost::filesystem::copy_file(m_wallet_file, m_wallet_file + ".unportable", boost::filesystem::copy_option::overwrite_if_exists);
          std::stringstream iss;
          iss.str("");
          iss << cache_data;
          boost::archive::binary_iarchive ar(iss);
          ar >> *this;
        }
      }
    }
    catch (...)
    {
      LOG_PRINT_L1("Failed to load encrypted cache, trying unencrypted");
      try {
        std::stringstream iss;
        iss << buf;
        boost::archive::portable_binary_iarchive ar(iss);
        ar >> *this;
      }
      catch (...)
      {
        LOG_PRINT_L0("Failed to open portable binary, trying unportable");
        boost::filesystem::copy_file(m_wallet_file, m_wallet_file + ".unportable", boost::filesystem::copy_option::overwrite_if_exists);
        std::stringstream iss;
        iss.str("");
        iss << buf;
        boost::archive::binary_iarchive ar(iss);
        ar >> *this;
      }
    }
    THROW_WALLET_EXCEPTION_IF(
      m_account_public_address.m_spend_public_key != m_account.get_keys().m_account_address.m_spend_public_key ||
      m_account_public_address.m_view_public_key  != m_account.get_keys().m_account_address.m_view_public_key,
      error::wallet_files_doesnt_correspond, m_keys_file, m_wallet_file);
  }

  cryptonote::block genesis;
  generate_genesis(genesis);
  crypto::hash genesis_hash = get_block_hash(genesis);

  if (m_blockchain.empty())
  {
    m_blockchain.push_back(genesis_hash);
  }
  else
  {
    check_genesis(genesis_hash);
  }

  trim_hashchain();

  if (get_num_subaddress_accounts() == 0)
    add_subaddress_account(tr("Primary account"));

  m_local_bc_height = m_blockchain.size();

  try
  {
    find_and_save_rings(false);
  }
  catch (const std::exception &e)
  {
    MERROR("Failed to save rings, will try again next time");
  }
}
//----------------------------------------------------------------------------------------------------
void wallet2::trim_hashchain()
{
  uint64_t height = m_checkpoints.get_max_height();

  for (const transfer_details &td: m_transfers)
    if (td.m_block_height < height)
      height = td.m_block_height;

  if (!m_blockchain.empty() && m_blockchain.size() == m_blockchain.offset())
  {
    MINFO("Fixing empty hashchain");
    cryptonote::COMMAND_RPC_GET_BLOCK_HEADER_BY_HEIGHT::request req = AUTO_VAL_INIT(req);
    cryptonote::COMMAND_RPC_GET_BLOCK_HEADER_BY_HEIGHT::response res = AUTO_VAL_INIT(res);
    m_daemon_rpc_mutex.lock();
    req.height = m_blockchain.size() - 1;
    bool r = net_utils::invoke_http_json_rpc("/json_rpc", "getblockheaderbyheight", req, res, m_http_client, rpc_timeout);
    m_daemon_rpc_mutex.unlock();
    if (r && res.status == CORE_RPC_STATUS_OK)
    {
      crypto::hash hash;
      epee::string_tools::hex_to_pod(res.block_header.hash, hash);
      m_blockchain.refill(hash);
    }
    else
    {
      MERROR("Failed to request block header from daemon, hash chain may be unable to sync till the wallet is loaded with a usable daemon");
    }
  }
  if (height > 0 && m_blockchain.size() > height)
  {
    --height;
    MDEBUG("trimming to " << height << ", offset " << m_blockchain.offset());
    m_blockchain.trim(height);
  }
}
//----------------------------------------------------------------------------------------------------
void wallet2::check_genesis(const crypto::hash& genesis_hash) const {
  std::string what("Genesis block mismatch. You probably use wallet without testnet (or stagenet) flag with blockchain from test (or stage) network or vice versa");

  THROW_WALLET_EXCEPTION_IF(genesis_hash != m_blockchain.genesis(), error::wallet_internal_error, what);
}
//----------------------------------------------------------------------------------------------------
std::string wallet2::path() const
{
  return m_wallet_file;
}
//----------------------------------------------------------------------------------------------------
void wallet2::store()
{
  store_to("", epee::wipeable_string());
}
//----------------------------------------------------------------------------------------------------
void wallet2::store_to(const std::string &path, const epee::wipeable_string &password)
{
  trim_hashchain();

  // if file is the same, we do:
  // 1. save wallet to the *.new file
  // 2. remove old wallet file
  // 3. rename *.new to wallet_name

  // handle if we want just store wallet state to current files (ex store() replacement);
  bool same_file = true;
  if (!path.empty())
  {
    std::string canonical_path = boost::filesystem::canonical(m_wallet_file).string();
    size_t pos = canonical_path.find(path);
    same_file = pos != std::string::npos;
  }


  if (!same_file)
  {
    // check if we want to store to directory which doesn't exists yet
    boost::filesystem::path parent_path = boost::filesystem::path(path).parent_path();

    // if path is not exists, try to create it
    if (!parent_path.empty() &&  !boost::filesystem::exists(parent_path))
    {
      boost::system::error_code ec;
      if (!boost::filesystem::create_directories(parent_path, ec))
      {
        throw std::logic_error(ec.message());
      }
    }
  }
  // preparing wallet data
  std::stringstream oss;
  boost::archive::portable_binary_oarchive ar(oss);
  ar << *this;

  wallet2::cache_file_data cache_file_data = boost::value_initialized<wallet2::cache_file_data>();
  cache_file_data.cache_data = oss.str();
  crypto::chacha_key key;
  generate_chacha_key_from_secret_keys(key);
  std::string cipher;
  cipher.resize(cache_file_data.cache_data.size());
  cache_file_data.iv = crypto::rand<crypto::chacha_iv>();
  crypto::chacha20(cache_file_data.cache_data.data(), cache_file_data.cache_data.size(), key, cache_file_data.iv, &cipher[0]);
  cache_file_data.cache_data = cipher;

  const std::string new_file = same_file ? m_wallet_file + ".new" : path;
  const std::string old_file = m_wallet_file;
  const std::string old_keys_file = m_keys_file;
  const std::string old_address_file = m_wallet_file + ".address.txt";

  // save keys to the new file
  // if we here, main wallet file is saved and we only need to save keys and address files
  if (!same_file) {
    prepare_file_names(path);
    bool r = store_keys(m_keys_file, password, false);
    THROW_WALLET_EXCEPTION_IF(!r, error::file_save_error, m_keys_file);
    if (boost::filesystem::exists(old_address_file))
    {
      // save address to the new file
      const std::string address_file = m_wallet_file + ".address.txt";
      r = file_io_utils::save_string_to_file(address_file, m_account.get_public_address_str(m_nettype));
      THROW_WALLET_EXCEPTION_IF(!r, error::file_save_error, m_wallet_file);
    }
    // remove old wallet file
    r = boost::filesystem::remove(old_file);
    if (!r) {
      LOG_ERROR("error removing file: " << old_file);
    }
    // remove old keys file
    r = boost::filesystem::remove(old_keys_file);
    if (!r) {
      LOG_ERROR("error removing file: " << old_keys_file);
    }
    // remove old address file
    r = boost::filesystem::remove(old_address_file);
    if (!r) {
      LOG_ERROR("error removing file: " << old_address_file);
    }
  } else {
    // save to new file
#ifdef WIN32
    // On Windows avoid using std::ofstream which does not work with UTF-8 filenames
    // The price to pay is temporary higher memory consumption for string stream + binary archive
    std::ostringstream oss;
    binary_archive<true> oar(oss);
    bool success = ::serialization::serialize(oar, cache_file_data);
    if (success) {
        success = epee::file_io_utils::save_string_to_file(new_file, oss.str());
    }
    THROW_WALLET_EXCEPTION_IF(!success, error::file_save_error, new_file);
#else
    std::ofstream ostr;
    ostr.open(new_file, std::ios_base::binary | std::ios_base::out | std::ios_base::trunc);
    binary_archive<true> oar(ostr);
    bool success = ::serialization::serialize(oar, cache_file_data);
    ostr.close();
    THROW_WALLET_EXCEPTION_IF(!success || !ostr.good(), error::file_save_error, new_file);
#endif

    // here we have "*.new" file, we need to rename it to be without ".new"
    std::error_code e = tools::replace_file(new_file, m_wallet_file);
    THROW_WALLET_EXCEPTION_IF(e, error::file_save_error, m_wallet_file, e);
  }
}
//----------------------------------------------------------------------------------------------------
uint64_t wallet2::balance(uint32_t index_major) const
{
  uint64_t amount = 0;
  if(m_light_wallet)
    return m_light_wallet_unlocked_balance;
  for (const auto& i : balance_per_subaddress(index_major))
    amount += i.second;
  return amount;
}
//----------------------------------------------------------------------------------------------------
uint64_t wallet2::unlocked_balance(uint32_t index_major) const
{
  uint64_t amount = 0;
  if(m_light_wallet)
    return m_light_wallet_balance;
  for (const auto& i : unlocked_balance_per_subaddress(index_major))
    amount += i.second;
  return amount;
}
//----------------------------------------------------------------------------------------------------
std::map<uint32_t, uint64_t> wallet2::balance_per_subaddress(uint32_t index_major) const
{
  std::map<uint32_t, uint64_t> amount_per_subaddr;
  for (const auto& td: m_transfers)
  {
    if (td.m_subaddr_index.major == index_major && !td.m_spent)
    {
      auto found = amount_per_subaddr.find(td.m_subaddr_index.minor);
      if (found == amount_per_subaddr.end())
        amount_per_subaddr[td.m_subaddr_index.minor] = td.amount();
      else
        found->second += td.amount();
    }
  }
  for (const auto& utx: m_unconfirmed_txs)
  {
    if (utx.second.m_subaddr_account == index_major && utx.second.m_state != wallet2::unconfirmed_transfer_details::failed)
    {
      // all changes go to 0-th subaddress (in the current subaddress account)
      auto found = amount_per_subaddr.find(0);
      if (found == amount_per_subaddr.end())
        amount_per_subaddr[0] = utx.second.m_change;
      else
        found->second += utx.second.m_change;
    }
  }
  return amount_per_subaddr;
}
//----------------------------------------------------------------------------------------------------
std::map<uint32_t, uint64_t> wallet2::unlocked_balance_per_subaddress(uint32_t index_major) const
{
  std::map<uint32_t, uint64_t> amount_per_subaddr;
  for(const transfer_details& td: m_transfers)
  {
    if(td.m_subaddr_index.major == index_major && !td.m_spent && is_transfer_unlocked(td))
    {
      auto found = amount_per_subaddr.find(td.m_subaddr_index.minor);
      if (found == amount_per_subaddr.end())
        amount_per_subaddr[td.m_subaddr_index.minor] = td.amount();
      else
        found->second += td.amount();
    }
  }
  return amount_per_subaddr;
}
//----------------------------------------------------------------------------------------------------
uint64_t wallet2::balance_all() const
{
  uint64_t r = 0;
  for (uint32_t index_major = 0; index_major < get_num_subaddress_accounts(); ++index_major)
    r += balance(index_major);
  return r;
}
//----------------------------------------------------------------------------------------------------
uint64_t wallet2::unlocked_balance_all() const
{
  uint64_t r = 0;
  for (uint32_t index_major = 0; index_major < get_num_subaddress_accounts(); ++index_major)
    r += unlocked_balance(index_major);
  return r;
}
//----------------------------------------------------------------------------------------------------
void wallet2::get_transfers(wallet2::transfer_container& incoming_transfers) const
{
  incoming_transfers = m_transfers;
}
//----------------------------------------------------------------------------------------------------
void wallet2::get_payments(const crypto::hash& payment_id, std::list<wallet2::payment_details>& payments, uint64_t min_height, const boost::optional<uint32_t>& subaddr_account, const std::set<uint32_t>& subaddr_indices) const
{
  auto range = m_payments.equal_range(payment_id);
  std::for_each(range.first, range.second, [&payments, &min_height, &subaddr_account, &subaddr_indices](const payment_container::value_type& x) {
    if (min_height < x.second.m_block_height &&
      (!subaddr_account || *subaddr_account == x.second.m_subaddr_index.major) &&
      (subaddr_indices.empty() || subaddr_indices.count(x.second.m_subaddr_index.minor) == 1))
    {
      payments.push_back(x.second);
    }
  });
}
//----------------------------------------------------------------------------------------------------
void wallet2::get_payments(std::list<std::pair<crypto::hash,wallet2::payment_details>>& payments, uint64_t min_height, uint64_t max_height, const boost::optional<uint32_t>& subaddr_account, const std::set<uint32_t>& subaddr_indices) const
{
  auto range = std::make_pair(m_payments.begin(), m_payments.end());
  std::for_each(range.first, range.second, [&payments, &min_height, &max_height, &subaddr_account, &subaddr_indices](const payment_container::value_type& x) {
    if (min_height < x.second.m_block_height && max_height >= x.second.m_block_height &&
      (!subaddr_account || *subaddr_account == x.second.m_subaddr_index.major) &&
      (subaddr_indices.empty() || subaddr_indices.count(x.second.m_subaddr_index.minor) == 1))
    {
      payments.push_back(x);
    }
  });
}
//----------------------------------------------------------------------------------------------------
void wallet2::get_payments_out(std::list<std::pair<crypto::hash,wallet2::confirmed_transfer_details>>& confirmed_payments,
    uint64_t min_height, uint64_t max_height, const boost::optional<uint32_t>& subaddr_account, const std::set<uint32_t>& subaddr_indices) const
{
  for (auto i = m_confirmed_txs.begin(); i != m_confirmed_txs.end(); ++i) {
    if (i->second.m_block_height <= min_height || i->second.m_block_height > max_height)
      continue;
    if (subaddr_account && *subaddr_account != i->second.m_subaddr_account)
      continue;
    if (!subaddr_indices.empty() && std::count_if(i->second.m_subaddr_indices.begin(), i->second.m_subaddr_indices.end(), [&subaddr_indices](uint32_t index) { return subaddr_indices.count(index) == 1; }) == 0)
      continue;
    confirmed_payments.push_back(*i);
  }
}
//----------------------------------------------------------------------------------------------------
void wallet2::get_unconfirmed_payments_out(std::list<std::pair<crypto::hash,wallet2::unconfirmed_transfer_details>>& unconfirmed_payments, const boost::optional<uint32_t>& subaddr_account, const std::set<uint32_t>& subaddr_indices) const
{
  for (auto i = m_unconfirmed_txs.begin(); i != m_unconfirmed_txs.end(); ++i) {
    if (subaddr_account && *subaddr_account != i->second.m_subaddr_account)
      continue;
    if (!subaddr_indices.empty() && std::count_if(i->second.m_subaddr_indices.begin(), i->second.m_subaddr_indices.end(), [&subaddr_indices](uint32_t index) { return subaddr_indices.count(index) == 1; }) == 0)
      continue;
    unconfirmed_payments.push_back(*i);
  }
}
//----------------------------------------------------------------------------------------------------
void wallet2::get_unconfirmed_payments(std::list<std::pair<crypto::hash,wallet2::pool_payment_details>>& unconfirmed_payments, const boost::optional<uint32_t>& subaddr_account, const std::set<uint32_t>& subaddr_indices) const
{
  for (auto i = m_unconfirmed_payments.begin(); i != m_unconfirmed_payments.end(); ++i) {
    if ((!subaddr_account || *subaddr_account == i->second.m_pd.m_subaddr_index.major) &&
      (subaddr_indices.empty() || subaddr_indices.count(i->second.m_pd.m_subaddr_index.minor) == 1))
    unconfirmed_payments.push_back(*i);
  }
}
//----------------------------------------------------------------------------------------------------
void wallet2::rescan_spent()
{
  // This is RPC call that can take a long time if there are many outputs,
  // so we call it several times, in stripes, so we don't time out spuriously
  std::vector<int> spent_status;
  spent_status.reserve(m_transfers.size());
  const size_t chunk_size = 1000;
  for (size_t start_offset = 0; start_offset < m_transfers.size(); start_offset += chunk_size)
  {
    const size_t n_outputs = std::min<size_t>(chunk_size, m_transfers.size() - start_offset);
    MDEBUG("Calling is_key_image_spent on " << start_offset << " - " << (start_offset + n_outputs - 1) << ", out of " << m_transfers.size());
    COMMAND_RPC_IS_KEY_IMAGE_SPENT::request req = AUTO_VAL_INIT(req);
    COMMAND_RPC_IS_KEY_IMAGE_SPENT::response daemon_resp = AUTO_VAL_INIT(daemon_resp);
    for (size_t n = start_offset; n < start_offset + n_outputs; ++n)
      req.key_images.push_back(string_tools::pod_to_hex(m_transfers[n].m_key_image));
    m_daemon_rpc_mutex.lock();
    bool r = epee::net_utils::invoke_http_json("/is_key_image_spent", req, daemon_resp, m_http_client, rpc_timeout);
    m_daemon_rpc_mutex.unlock();
    THROW_WALLET_EXCEPTION_IF(!r, error::no_connection_to_daemon, "is_key_image_spent");
    THROW_WALLET_EXCEPTION_IF(daemon_resp.status == CORE_RPC_STATUS_BUSY, error::daemon_busy, "is_key_image_spent");
    THROW_WALLET_EXCEPTION_IF(daemon_resp.status != CORE_RPC_STATUS_OK, error::is_key_image_spent_error, daemon_resp.status);
    THROW_WALLET_EXCEPTION_IF(daemon_resp.spent_status.size() != n_outputs, error::wallet_internal_error,
      "daemon returned wrong response for is_key_image_spent, wrong amounts count = " +
      std::to_string(daemon_resp.spent_status.size()) + ", expected " +  std::to_string(n_outputs));
    std::copy(daemon_resp.spent_status.begin(), daemon_resp.spent_status.end(), std::back_inserter(spent_status));
  }

  // update spent status
  for (size_t i = 0; i < m_transfers.size(); ++i)
  {
    transfer_details& td = m_transfers[i];
    // a view wallet may not know about key images
    if (!td.m_key_image_known || td.m_key_image_partial)
      continue;
    if (td.m_spent != (spent_status[i] != COMMAND_RPC_IS_KEY_IMAGE_SPENT::UNSPENT))
    {
      if (td.m_spent)
      {
        LOG_PRINT_L0("Marking output " << i << "(" << td.m_key_image << ") as unspent, it was marked as spent");
        set_unspent(i);
        td.m_spent_height = 0;
      }
      else
      {
        LOG_PRINT_L0("Marking output " << i << "(" << td.m_key_image << ") as spent, it was marked as unspent");
        set_spent(i, td.m_spent_height);
        // unknown height, if this gets reorged, it might still be missed
      }
    }
  }
}
//----------------------------------------------------------------------------------------------------
void wallet2::rescan_blockchain(bool refresh)
{
  clear();

  cryptonote::block genesis;
  generate_genesis(genesis);
  crypto::hash genesis_hash = get_block_hash(genesis);
  m_blockchain.push_back(genesis_hash);
  add_subaddress_account(tr("Primary account"));
  m_local_bc_height = 1;

  if (refresh)
    this->refresh();
}
//----------------------------------------------------------------------------------------------------
bool wallet2::is_transfer_unlocked(const transfer_details& td) const
{
  return is_transfer_unlocked(td.m_tx.get_unlock_time(td.m_internal_output_index), td.m_block_height);
}
//----------------------------------------------------------------------------------------------------
bool wallet2::is_transfer_unlocked(uint64_t unlock_time, uint64_t block_height) const
{
  if(!is_tx_spendtime_unlocked(unlock_time, block_height))
    return false;

  if(block_height + CRYPTONOTE_DEFAULT_TX_SPENDABLE_AGE > m_local_bc_height)
    return false;

  return true;
}
//----------------------------------------------------------------------------------------------------
bool wallet2::is_tx_spendtime_unlocked(uint64_t unlock_time, uint64_t block_height) const
{
  return cryptonote::rules::is_output_unlocked(unlock_time, m_local_bc_height);
}
//----------------------------------------------------------------------------------------------------
namespace
{
  template<typename T>
  T pop_index(std::vector<T>& vec, size_t idx)
  {
    CHECK_AND_ASSERT_MES(!vec.empty(), T(), "Vector must be non-empty");
    CHECK_AND_ASSERT_MES(idx < vec.size(), T(), "idx out of bounds");

    T res = vec[idx];
    if (idx + 1 != vec.size())
    {
      vec[idx] = vec.back();
    }
    vec.resize(vec.size() - 1);

    return res;
  }

  template<typename T>
  T pop_random_value(std::vector<T>& vec)
  {
    CHECK_AND_ASSERT_MES(!vec.empty(), T(), "Vector must be non-empty");

    size_t idx = crypto::rand<size_t>() % vec.size();
    return pop_index (vec, idx);
  }

  template<typename T>
  T pop_back(std::vector<T>& vec)
  {
    CHECK_AND_ASSERT_MES(!vec.empty(), T(), "Vector must be non-empty");

    T res = vec.back();
    vec.pop_back();
    return res;
  }

  template<typename T>
  void pop_if_present(std::vector<T>& vec, T e)
  {
    for (size_t i = 0; i < vec.size(); ++i)
    {
      if (e == vec[i])
      {
        pop_index (vec, i);
        return;
      }
    }
  }
}
//----------------------------------------------------------------------------------------------------
// This returns a handwavy estimation of how much two outputs are related
// If they're from the same tx, then they're fully related. From close block
// heights, they're kinda related. The actual values don't matter, just
// their ordering, but it could become more murky if we add scores later.
float wallet2::get_output_relatedness(const transfer_details &td0, const transfer_details &td1) const
{
  int dh;

  // expensive test, and same tx will fall onto the same block height below
  if (td0.m_txid == td1.m_txid)
    return 1.0f;

  // same block height -> possibly tx burst, or same tx (since above is disabled)
  dh = td0.m_block_height > td1.m_block_height ? td0.m_block_height - td1.m_block_height : td1.m_block_height - td0.m_block_height;
  if (dh == 0)
    return 0.9f;

  // adjacent blocks -> possibly tx burst
  if (dh == 1)
    return 0.8f;

  // could extract the payment id, and compare them, but this is a bit expensive too

  // similar block heights
  if (dh < 10)
    return 0.2f;

  // don't think these are particularly related
  return 0.0f;
}
//----------------------------------------------------------------------------------------------------
size_t wallet2::pop_best_value_from(const transfer_container &transfers, std::vector<size_t> &unused_indices, const std::vector<size_t>& selected_transfers, bool smallest) const
{
  std::vector<size_t> candidates;
  float best_relatedness = 1.0f;
  for (size_t n = 0; n < unused_indices.size(); ++n)
  {
    const transfer_details &candidate = transfers[unused_indices[n]];
    float relatedness = 0.0f;
    for (std::vector<size_t>::const_iterator i = selected_transfers.begin(); i != selected_transfers.end(); ++i)
    {
      float r = get_output_relatedness(candidate, transfers[*i]);
      if (r > relatedness)
      {
        relatedness = r;
        if (relatedness == 1.0f)
          break;
      }
    }

    if (relatedness < best_relatedness)
    {
      best_relatedness = relatedness;
      candidates.clear();
    }

    if (relatedness == best_relatedness)
      candidates.push_back(n);
  }

  // we have all the least related outputs in candidates, so we can pick either
  // the smallest, or a random one, depending on request
  size_t idx;
  if (smallest)
  {
    idx = 0;
    for (size_t n = 0; n < candidates.size(); ++n)
    {
      const transfer_details &td = transfers[unused_indices[candidates[n]]];
      if (td.amount() < transfers[unused_indices[candidates[idx]]].amount())
        idx = n;
    }
  }
  else
  {
    idx = crypto::rand<size_t>() % candidates.size();
  }
  return pop_index (unused_indices, candidates[idx]);
}
//----------------------------------------------------------------------------------------------------
size_t wallet2::pop_best_value(std::vector<size_t> &unused_indices, const std::vector<size_t>& selected_transfers, bool smallest) const
{
  return pop_best_value_from(m_transfers, unused_indices, selected_transfers, smallest);
}
//----------------------------------------------------------------------------------------------------
// Select random input sources for transaction.
// returns:
//    direct return: amount of money found
//    modified reference: selected_transfers, a list of iterators/indices of input sources
uint64_t wallet2::select_transfers(uint64_t needed_money, std::vector<size_t> unused_transfers_indices, std::vector<size_t>& selected_transfers, bool trusted_daemon) const
{
  uint64_t found_money = 0;
  selected_transfers.reserve(unused_transfers_indices.size());
  while (found_money < needed_money && !unused_transfers_indices.empty())
  {
    size_t idx = pop_best_value(unused_transfers_indices, selected_transfers);

    const transfer_container::const_iterator it = m_transfers.begin() + idx;
    selected_transfers.push_back(idx);
    found_money += it->amount();
  }

  return found_money;
}
//----------------------------------------------------------------------------------------------------
void wallet2::add_unconfirmed_tx(const cryptonote::transaction& tx, uint64_t amount_in, const std::vector<cryptonote::tx_destination_entry> &dests, const crypto::hash &payment_id, uint64_t change_amount, uint32_t subaddr_account, const std::set<uint32_t>& subaddr_indices)
{
  unconfirmed_transfer_details& utd = m_unconfirmed_txs[cryptonote::get_transaction_hash(tx)];
  utd.m_amount_in = amount_in;
  utd.m_amount_out = 0;
  for (const auto &d: dests)
    utd.m_amount_out += d.amount;
  utd.m_amount_out += change_amount; // dests does not contain change
  utd.m_change = change_amount;
  utd.m_sent_time = time(NULL);
  utd.m_tx = (const cryptonote::transaction_prefix&)tx;
  utd.m_dests = dests;
  utd.m_payment_id = payment_id;
  utd.m_state = wallet2::unconfirmed_transfer_details::pending;
  utd.m_timestamp = time(NULL);
  utd.m_subaddr_account = subaddr_account;
  utd.m_subaddr_indices = subaddr_indices;
  for (const auto &in: tx.vin)
  {
    if (in.type() != typeid(cryptonote::txin_to_key))
      continue;
    const auto &txin = boost::get<cryptonote::txin_to_key>(in);
    utd.m_rings.push_back(std::make_pair(txin.k_image, txin.key_offsets));
  }
}

//----------------------------------------------------------------------------------------------------
void wallet2::transfer(const std::vector<cryptonote::tx_destination_entry>& dsts, const size_t fake_outs_count, const std::vector<size_t> &unused_transfers_indices,
                       uint64_t unlock_time, uint64_t fee, const std::vector<uint8_t>& extra, cryptonote::transaction& tx, pending_tx& ptx, bool trusted_daemon)
{
  transfer(dsts, fake_outs_count, unused_transfers_indices, unlock_time, fee, extra, detail::digit_split_strategy, tx_dust_policy(::config::DEFAULT_DUST_THRESHOLD), tx, ptx, trusted_daemon);
}
//----------------------------------------------------------------------------------------------------
void wallet2::transfer(const std::vector<cryptonote::tx_destination_entry>& dsts, const size_t fake_outs_count, const std::vector<size_t> &unused_transfers_indices,
                       uint64_t unlock_time, uint64_t fee, const std::vector<uint8_t>& extra, bool trusted_daemon)
{
  cryptonote::transaction tx;
  pending_tx ptx;
  transfer(dsts, fake_outs_count, unused_transfers_indices, unlock_time, fee, extra, tx, ptx, trusted_daemon);
}

namespace {
// split_amounts(vector<cryptonote::tx_destination_entry> dsts, size_t num_splits)
//
// split amount for each dst in dsts into num_splits parts
// and make num_splits new vector<crypt...> instances to hold these new amounts
std::vector<std::vector<cryptonote::tx_destination_entry>> split_amounts(
    std::vector<cryptonote::tx_destination_entry> dsts, size_t num_splits)
{
  std::vector<std::vector<cryptonote::tx_destination_entry>> retVal;

  if (num_splits <= 1)
  {
    retVal.push_back(dsts);
    return retVal;
  }

  // for each split required
  for (size_t i=0; i < num_splits; i++)
  {
    std::vector<cryptonote::tx_destination_entry> new_dsts;

    // for each destination
    for (size_t j=0; j < dsts.size(); j++)
    {
      cryptonote::tx_destination_entry de;
      uint64_t amount;

      amount = dsts[j].amount;
      amount = amount / num_splits;

      // if last split, add remainder
      if (i + 1 == num_splits)
      {
        amount += dsts[j].amount % num_splits;
      }
      
      de.addr = dsts[j].addr;
      de.amount = amount;

      new_dsts.push_back(de);
    }

    retVal.push_back(new_dsts);
  }

  return retVal;
}
} // anonymous namespace
//----------------------------------------------------------------------------------------------------
crypto::hash wallet2::get_payment_id(const pending_tx &ptx) const
{
  std::vector<tx_extra_field> tx_extra_fields;
  parse_tx_extra(ptx.tx.extra, tx_extra_fields); // ok if partially parsed
  tx_extra_nonce extra_nonce;
  crypto::hash payment_id = null_hash;
  if (find_tx_extra_field_by_type(tx_extra_fields, extra_nonce))
  {
    crypto::hash8 payment_id8 = null_hash8;
    if(get_encrypted_payment_id_from_tx_extra_nonce(extra_nonce.nonce, payment_id8))
    {
      if (ptx.dests.empty())
      {
        MWARNING("Encrypted payment id found, but no destinations public key, cannot decrypt");
        return crypto::null_hash;
      }
      if (m_account.get_device().decrypt_payment_id(payment_id8, ptx.dests[0].addr.m_view_public_key, ptx.tx_key))
      {
        memcpy(payment_id.data, payment_id8.data, 8);
      }
    }
    else if (!get_payment_id_from_tx_extra_nonce(extra_nonce.nonce, payment_id))
    {
      payment_id = crypto::null_hash;
    }
  }
  return payment_id;
}
//----------------------------------------------------------------------------------------------------
// take a pending tx and actually send it to the daemon
void wallet2::commit_tx(pending_tx& ptx)
{
  using namespace cryptonote;
  
  if(m_light_wallet) 
  {
    cryptonote::COMMAND_RPC_SUBMIT_RAW_TX::request oreq;
    cryptonote::COMMAND_RPC_SUBMIT_RAW_TX::response ores;
    oreq.address = get_account().get_public_address_str(m_nettype);
    oreq.view_key = string_tools::pod_to_hex(get_account().get_keys().m_view_secret_key);
    oreq.tx = epee::string_tools::buff_to_hex_nodelimer(tx_to_blob(ptx.tx));
    m_daemon_rpc_mutex.lock();
    bool r = epee::net_utils::invoke_http_json("/submit_raw_tx", oreq, ores, m_http_client, rpc_timeout, "POST");
    m_daemon_rpc_mutex.unlock();
    THROW_WALLET_EXCEPTION_IF(!r, error::no_connection_to_daemon, "submit_raw_tx");
    // MyMonero and OpenMonero use different status strings
    THROW_WALLET_EXCEPTION_IF(ores.status != "OK" && ores.status != "success" , error::tx_rejected, ptx.tx, ores.status, ores.error);
  }
  else
  {
    // Normal submit
    COMMAND_RPC_SEND_RAW_TX::request req;
    req.tx_as_hex = epee::string_tools::buff_to_hex_nodelimer(tx_to_blob(ptx.tx));
    req.do_not_relay = false;
    COMMAND_RPC_SEND_RAW_TX::response daemon_send_resp;
    m_daemon_rpc_mutex.lock();
    bool r = epee::net_utils::invoke_http_json("/sendrawtransaction", req, daemon_send_resp, m_http_client, rpc_timeout);
    m_daemon_rpc_mutex.unlock();
    THROW_WALLET_EXCEPTION_IF(!r, error::no_connection_to_daemon, "sendrawtransaction");
    THROW_WALLET_EXCEPTION_IF(daemon_send_resp.status == CORE_RPC_STATUS_BUSY, error::daemon_busy, "sendrawtransaction");
    THROW_WALLET_EXCEPTION_IF(daemon_send_resp.status != CORE_RPC_STATUS_OK, error::tx_rejected, ptx.tx, daemon_send_resp.status, daemon_send_resp.reason);
    // sanity checks
    for (size_t idx: ptx.selected_transfers)
    {
      THROW_WALLET_EXCEPTION_IF(idx >= m_transfers.size(), error::wallet_internal_error,
          "Bad output index in selected transfers: " + boost::lexical_cast<std::string>(idx));
    }
  }
  crypto::hash txid;

  txid = get_transaction_hash(ptx.tx);
  crypto::hash payment_id = crypto::null_hash;
  std::vector<cryptonote::tx_destination_entry> dests;
  uint64_t amount_in = 0;
  if (store_tx_info())
  {
    payment_id = get_payment_id(ptx);
    dests = ptx.dests;
    for(size_t idx: ptx.selected_transfers)
      amount_in += m_transfers[idx].amount();
  }
  add_unconfirmed_tx(ptx.tx, amount_in, dests, payment_id, ptx.change_dts.amount, ptx.construction_data.subaddr_account, ptx.construction_data.subaddr_indices);
  if (store_tx_info())
  {
    m_tx_keys.insert(std::make_pair(txid, ptx.tx_key));
    m_additional_tx_keys.insert(std::make_pair(txid, ptx.additional_tx_keys));
  }

  LOG_PRINT_L2("transaction " << txid << " generated ok and sent to daemon, key_images: [" << ptx.key_images << "]");

  for(size_t idx: ptx.selected_transfers)
  {
    set_spent(idx, 0);
  }

  // tx generated, get rid of used k values
  for (size_t idx: ptx.selected_transfers)
    m_transfers[idx].m_multisig_k.clear();

  //fee includes dust if dust policy specified it.
  LOG_PRINT_L1("Transaction successfully sent. <" << txid << ">" << ENDL
            << "Commission: " << print_money(ptx.fee) << " (dust sent to dust addr: " << print_money((ptx.dust_added_to_fee ? 0 : ptx.dust)) << ")" << ENDL
            << "Balance: " << print_money(balance(ptx.construction_data.subaddr_account)) << ENDL
            << "Unlocked: " << print_money(unlocked_balance(ptx.construction_data.subaddr_account)) << ENDL
            << "Please, wait for confirmation for your balance to be unlocked.");
}

void wallet2::commit_tx(std::vector<pending_tx>& ptx_vector)
{
  for (auto & ptx : ptx_vector)
  {
    commit_tx(ptx);
  }
}
//----------------------------------------------------------------------------------------------------
bool wallet2::save_tx(const std::vector<pending_tx>& ptx_vector, const std::string &filename) const
{
  LOG_PRINT_L0("saving " << ptx_vector.size() << " transactions");
  std::string ciphertext = dump_tx_to_str(ptx_vector);
  if (ciphertext.empty())
    return false;
  return epee::file_io_utils::save_string_to_file(filename, ciphertext);
}
//----------------------------------------------------------------------------------------------------
std::string wallet2::dump_tx_to_str(const std::vector<pending_tx> &ptx_vector) const
{
  LOG_PRINT_L0("saving " << ptx_vector.size() << " transactions");
  unsigned_tx_set txs;
  for (auto &tx: ptx_vector)
  {
    // Short payment id is encrypted with tx_key. 
    // Since sign_tx() generates new tx_keys and encrypts the payment id, we need to save the decrypted payment ID
    // Save tx construction_data to unsigned_tx_set
    txs.txes.push_back(get_construction_data_with_decrypted_short_payment_id(tx, m_account.get_device()));
  }
  
  txs.transfers = m_transfers;
  // save as binary
  std::ostringstream oss;
  boost::archive::portable_binary_oarchive ar(oss);
  try
  {
    ar << txs;
  }
  catch (...)
  {
    return std::string();
  }
  LOG_PRINT_L2("Saving unsigned tx data: " << oss.str());
  std::string ciphertext = encrypt_with_view_secret_key(oss.str());
  return std::string(UNSIGNED_TX_PREFIX) + ciphertext;
}
//----------------------------------------------------------------------------------------------------
bool wallet2::load_unsigned_tx(const std::string &unsigned_filename, unsigned_tx_set &exported_txs) const
{
  std::string s;
  boost::system::error_code errcode;

  if (!boost::filesystem::exists(unsigned_filename, errcode))
  {
    LOG_PRINT_L0("File " << unsigned_filename << " does not exist: " << errcode);
    return false;
  }
  if (!epee::file_io_utils::load_file_to_string(unsigned_filename.c_str(), s))
  {
    LOG_PRINT_L0("Failed to load from " << unsigned_filename);
    return false;
  }

  return parse_unsigned_tx_from_str(s, exported_txs);
}
//----------------------------------------------------------------------------------------------------
bool wallet2::parse_unsigned_tx_from_str(const std::string &unsigned_tx_st, unsigned_tx_set &exported_txs) const
{
  std::string s = unsigned_tx_st;
  const size_t magiclen = strlen(UNSIGNED_TX_PREFIX) - 1;
  if (strncmp(s.c_str(), UNSIGNED_TX_PREFIX, magiclen))
  {
    LOG_PRINT_L0("Bad magic from unsigned tx");
    return false;
  }
  s = s.substr(magiclen);
  const char version = s[0];
  s = s.substr(1);
  if (version == '\003')
  {
    try
    {
      std::istringstream iss(s);
      boost::archive::portable_binary_iarchive ar(iss);
      ar >> exported_txs;
    }
    catch (...)
    {
      LOG_PRINT_L0("Failed to parse data from unsigned tx");
      return false;
    }
  }
  else if (version == '\004')
  {
    try
    {
      s = decrypt_with_view_secret_key(s);
      try
      {
        std::istringstream iss(s);
        boost::archive::portable_binary_iarchive ar(iss);
        ar >> exported_txs;
      }
      catch (...)
      {
        LOG_PRINT_L0("Failed to parse data from unsigned tx");
        return false;
      }
    }
    catch (const std::exception &e)
    {
      LOG_PRINT_L0("Failed to decrypt unsigned tx: " << e.what());
      return false;
    }
  }
  else
  {
    LOG_PRINT_L0("Unsupported version in unsigned tx");
    return false;
  }
  LOG_PRINT_L1("Loaded tx unsigned data from binary: " << exported_txs.txes.size() << " transactions");

  return true;
}
//----------------------------------------------------------------------------------------------------
bool wallet2::sign_tx(const std::string &unsigned_filename, const std::string &signed_filename, std::vector<wallet2::pending_tx> &txs, std::function<bool(const unsigned_tx_set&)> accept_func, bool export_raw)
{
  unsigned_tx_set exported_txs;
  if(!load_unsigned_tx(unsigned_filename, exported_txs))
    return false;
  
  if (accept_func && !accept_func(exported_txs))
  {
    LOG_PRINT_L1("Transactions rejected by callback");
    return false;
  }
  return sign_tx(exported_txs, signed_filename, txs, export_raw);
}
//----------------------------------------------------------------------------------------------------
bool wallet2::sign_tx(unsigned_tx_set &exported_txs, std::vector<wallet2::pending_tx> &txs, signed_tx_set &signed_txes)
{
  import_outputs(exported_txs.transfers);

  // sign the transactions
  for (size_t n = 0; n < exported_txs.txes.size(); ++n)
  {
    tools::wallet2::tx_construction_data &sd = exported_txs.txes[n];
    THROW_WALLET_EXCEPTION_IF(sd.sources.empty(), error::wallet_internal_error, "Empty sources");
    LOG_PRINT_L1(" " << (n+1) << ": " << sd.sources.size() << " inputs, ring size " << sd.sources[0].outputs.size());
    signed_txes.ptx.push_back(pending_tx());
    tools::wallet2::pending_tx &ptx = signed_txes.ptx.back();
    crypto::secret_key tx_key;
    std::vector<crypto::secret_key> additional_tx_keys;
    rct::multisig_out msout;
    bool per_output_unlock = use_fork_rules(9, 10);
    bool r = cryptonote::construct_tx_and_get_tx_key(m_account.get_keys(), m_subaddresses, sd.sources, sd.splitted_dsts, sd.change_dts, sd.extra, ptx.tx, sd.unlock_time, tx_key, additional_tx_keys, sd.use_rct, sd.use_bulletproofs, m_multisig ? &msout : NULL, per_output_unlock);
    THROW_WALLET_EXCEPTION_IF(!r, error::tx_not_constructed, sd.sources, sd.splitted_dsts, sd.unlock_time, m_nettype);
    // we don't test tx size, because we don't know the current limit, due to not having a blockchain,
    // and it's a bit pointless to fail there anyway, since it'd be a (good) guess only. We sign anyway,
    // and if we really go over limit, the daemon will reject when it gets submitted. Chances are it's
    // OK anyway since it was generated in the first place, and rerolling should be within a few bytes.

    // normally, the tx keys are saved in commit_tx, when the tx is actually sent to the daemon.
    // we can't do that here since the tx will be sent from the compromised wallet, which we don't want
    // to see that info, so we save it here
    if (store_tx_info())
    {
      const crypto::hash txid = get_transaction_hash(ptx.tx);
      m_tx_keys.insert(std::make_pair(txid, tx_key));
      m_additional_tx_keys.insert(std::make_pair(txid, additional_tx_keys));
    }

    std::string key_images;
    bool all_are_txin_to_key = std::all_of(ptx.tx.vin.begin(), ptx.tx.vin.end(), [&](const txin_v& s_e) -> bool
    {
      CHECKED_GET_SPECIFIC_VARIANT(s_e, const txin_to_key, in, false);
      key_images += boost::to_string(in.k_image) + " ";
      return true;
    });
    THROW_WALLET_EXCEPTION_IF(!all_are_txin_to_key, error::unexpected_txin_type, ptx.tx);

    ptx.key_images = key_images;
    ptx.fee = 0;
    for (const auto &i: sd.sources) ptx.fee += i.amount;
    for (const auto &i: sd.splitted_dsts) ptx.fee -= i.amount;
    ptx.dust = 0;
    ptx.dust_added_to_fee = false;
    ptx.change_dts = sd.change_dts;
    ptx.selected_transfers = sd.selected_transfers;
    ptx.tx_key = rct::rct2sk(rct::identity()); // don't send it back to the untrusted view wallet
    ptx.dests = sd.dests;
    ptx.construction_data = sd;

    txs.push_back(ptx);
  }

  // add key images
  signed_txes.key_images.resize(m_transfers.size());
  for (size_t i = 0; i < m_transfers.size(); ++i)
  {
    if (!m_transfers[i].m_key_image_known || m_transfers[i].m_key_image_partial)
      LOG_PRINT_L0("WARNING: key image not known in signing wallet at index " << i);
    signed_txes.key_images[i] = m_transfers[i].m_key_image;
  }

  return true;
}
//----------------------------------------------------------------------------------------------------
bool wallet2::sign_tx(unsigned_tx_set &exported_txs, const std::string &signed_filename, std::vector<wallet2::pending_tx> &txs, bool export_raw)
{
  // sign the transactions
  signed_tx_set signed_txes;
  std::string ciphertext = sign_tx_dump_to_str(exported_txs, txs, signed_txes);
  if (ciphertext.empty())
  {
    LOG_PRINT_L0("Failed to sign unsigned_tx_set");
    return false;
  }

  if (!epee::file_io_utils::save_string_to_file(signed_filename, std::string(SIGNED_TX_PREFIX) + ciphertext))
  {
    LOG_PRINT_L0("Failed to save file to " << signed_filename);
    return false;
  }
  // export signed raw tx without encryption
  if (export_raw)
  {
    for (size_t i = 0; i < signed_txes.ptx.size(); ++i)
    {
      std::string tx_as_hex = epee::string_tools::buff_to_hex_nodelimer(tx_to_blob(signed_txes.ptx[i].tx));
      std::string raw_filename = signed_filename + "_raw" + (signed_txes.ptx.size() == 1 ? "" : ("_" + std::to_string(i)));
      if (!epee::file_io_utils::save_string_to_file(raw_filename, tx_as_hex))
      {
        LOG_PRINT_L0("Failed to save file to " << raw_filename);
        return false;
      }
    }
  }
  return true;
}
//----------------------------------------------------------------------------------------------------
std::string wallet2::sign_tx_dump_to_str(unsigned_tx_set &exported_txs, std::vector<wallet2::pending_tx> &ptx, signed_tx_set &signed_txes)
{
  // sign the transactions
  bool r = sign_tx(exported_txs, ptx, signed_txes);
  if (!r)
  {
    LOG_PRINT_L0("Failed to sign unsigned_tx_set");
    return std::string();
  }

  // save as binary
  std::ostringstream oss;
  boost::archive::portable_binary_oarchive ar(oss);
  try
  {
    ar << signed_txes;
  }
  catch(...)
  {
    return std::string();
  }
  LOG_PRINT_L3("Saving signed tx data (with encryption): " << oss.str());
  std::string ciphertext = encrypt_with_view_secret_key(oss.str());
  return std::string(SIGNED_TX_PREFIX) + ciphertext;
}
//----------------------------------------------------------------------------------------------------
bool wallet2::load_tx(const std::string &signed_filename, std::vector<tools::wallet2::pending_tx> &ptx, std::function<bool(const signed_tx_set&)> accept_func)
{
  std::string s;
  boost::system::error_code errcode;
  signed_tx_set signed_txs;

  if (!boost::filesystem::exists(signed_filename, errcode))
  {
    LOG_PRINT_L0("File " << signed_filename << " does not exist: " << errcode);
    return false;
  }

  if (!epee::file_io_utils::load_file_to_string(signed_filename.c_str(), s))
  {
    LOG_PRINT_L0("Failed to load from " << signed_filename);
    return false;
  }

  return parse_tx_from_str(s, ptx, accept_func);
}
//----------------------------------------------------------------------------------------------------
bool wallet2::parse_tx_from_str(const std::string &signed_tx_st, std::vector<tools::wallet2::pending_tx> &ptx, std::function<bool(const signed_tx_set &)> accept_func)
{
  std::string s = signed_tx_st;
  boost::system::error_code errcode;
  signed_tx_set signed_txs;

  const size_t magiclen = strlen(SIGNED_TX_PREFIX) - 1;
  if (strncmp(s.c_str(), SIGNED_TX_PREFIX, magiclen))
  {
    LOG_PRINT_L0("Bad magic from signed transaction");
    return false;
  }
  s = s.substr(magiclen);
  const char version = s[0];
  s = s.substr(1);
  if (version == '\003')
  {
    try
    {
      std::istringstream iss(s);
      boost::archive::portable_binary_iarchive ar(iss);
      ar >> signed_txs;
    }
    catch (...)
    {
      LOG_PRINT_L0("Failed to parse data from signed transaction");
      return false;
    }
  }
  else if (version == '\004')
  {
    try
    {
      s = decrypt_with_view_secret_key(s);
      try
      {
        std::istringstream iss(s);
        boost::archive::portable_binary_iarchive ar(iss);
        ar >> signed_txs;
      }
      catch (...)
      {
        LOG_PRINT_L0("Failed to parse decrypted data from signed transaction");
        return false;
      }
    }
    catch (const std::exception &e)
    {
      LOG_PRINT_L0("Failed to decrypt signed transaction: " << e.what());
      return false;
    }
  }
  else
  {
    LOG_PRINT_L0("Unsupported version in signed transaction");
    return false;
  }
  LOG_PRINT_L0("Loaded signed tx data from binary: " << signed_txs.ptx.size() << " transactions");
  for (auto &c_ptx: signed_txs.ptx) LOG_PRINT_L0(cryptonote::obj_to_json_str(c_ptx.tx));

  if (accept_func && !accept_func(signed_txs))
  {
    LOG_PRINT_L1("Transactions rejected by callback");
    return false;
  }

  // import key images
  if (signed_txs.key_images.size() > m_transfers.size())
  {
    LOG_PRINT_L1("More key images returned that we know outputs for");
    return false;
  }
  for (size_t i = 0; i < signed_txs.key_images.size(); ++i)
  {
    transfer_details &td = m_transfers[i];
    if (td.m_key_image_known && !td.m_key_image_partial && td.m_key_image != signed_txs.key_images[i])
      LOG_PRINT_L0("WARNING: imported key image differs from previously known key image at index " << i << ": trusting imported one");
    td.m_key_image = signed_txs.key_images[i];
    m_key_images[m_transfers[i].m_key_image] = i;
    td.m_key_image_known = true;
    td.m_key_image_partial = false;
    m_pub_keys[m_transfers[i].get_public_key()] = i;
  }

  ptx = signed_txs.ptx;

  return true;
}
//----------------------------------------------------------------------------------------------------
std::string wallet2::save_multisig_tx(multisig_tx_set txs)
{
  LOG_PRINT_L0("saving " << txs.m_ptx.size() << " multisig transactions");

  // txes generated, get rid of used k values
  for (size_t n = 0; n < txs.m_ptx.size(); ++n)
    for (size_t idx: txs.m_ptx[n].construction_data.selected_transfers)
      m_transfers[idx].m_multisig_k.clear();

  // zero out some data we don't want to share
  for (auto &ptx: txs.m_ptx)
  {
    for (auto &e: ptx.construction_data.sources)
      e.multisig_kLRki.k = rct::zero();
  }

  for (auto &ptx: txs.m_ptx)
  {
    // Get decrypted payment id from pending_tx
    ptx.construction_data = get_construction_data_with_decrypted_short_payment_id(ptx, m_account.get_device());
  }

  // save as binary
  std::ostringstream oss;
  boost::archive::portable_binary_oarchive ar(oss);
  try
  {
    ar << txs;
  }
  catch (...)
  {
    return std::string();
  }
  LOG_PRINT_L2("Saving multisig unsigned tx data: " << oss.str());
  std::string ciphertext = encrypt_with_view_secret_key(oss.str());
  return std::string(MULTISIG_UNSIGNED_TX_PREFIX) + ciphertext;
}
//----------------------------------------------------------------------------------------------------
bool wallet2::save_multisig_tx(const multisig_tx_set &txs, const std::string &filename)
{
  std::string ciphertext = save_multisig_tx(txs);
  if (ciphertext.empty())
    return false;
  return epee::file_io_utils::save_string_to_file(filename, ciphertext);
}
//----------------------------------------------------------------------------------------------------
wallet2::multisig_tx_set wallet2::make_multisig_tx_set(const std::vector<pending_tx>& ptx_vector) const
{
  multisig_tx_set txs;
  txs.m_ptx = ptx_vector;

  for (const auto &msk: get_account().get_multisig_keys())
  {
    crypto::public_key pkey = get_multisig_signing_public_key(msk);
    for (auto &ptx: txs.m_ptx) for (auto &sig: ptx.multisig_sigs) sig.signing_keys.insert(pkey);
  }

  txs.m_signers.insert(get_multisig_signer_public_key());
  return txs;
}

std::string wallet2::save_multisig_tx(const std::vector<pending_tx>& ptx_vector)
{
  return save_multisig_tx(make_multisig_tx_set(ptx_vector));
}
//----------------------------------------------------------------------------------------------------
bool wallet2::save_multisig_tx(const std::vector<pending_tx>& ptx_vector, const std::string &filename)
{
  std::string ciphertext = save_multisig_tx(ptx_vector);
  if (ciphertext.empty())
    return false;
  return epee::file_io_utils::save_string_to_file(filename, ciphertext);
}
//----------------------------------------------------------------------------------------------------
bool wallet2::load_multisig_tx(cryptonote::blobdata s, multisig_tx_set &exported_txs, std::function<bool(const multisig_tx_set&)> accept_func)
{
  const size_t magiclen = strlen(MULTISIG_UNSIGNED_TX_PREFIX);
  if (strncmp(s.c_str(), MULTISIG_UNSIGNED_TX_PREFIX, magiclen))
  {
    LOG_PRINT_L0("Bad magic from multisig tx data");
    return false;
  }
  try
  {
    s = decrypt_with_view_secret_key(std::string(s, magiclen));
  }
  catch (const std::exception &e)
  {
    LOG_PRINT_L0("Failed to decrypt multisig tx data: " << e.what());
    return false;
  }
  try
  {
    std::istringstream iss(s);
    boost::archive::portable_binary_iarchive ar(iss);
    ar >> exported_txs;
  }
  catch (...)
  {
    LOG_PRINT_L0("Failed to parse multisig tx data");
    return false;
  }

  // sanity checks
  for (const auto &ptx: exported_txs.m_ptx)
  {
    CHECK_AND_ASSERT_MES(ptx.selected_transfers.size() == ptx.tx.vin.size(), false, "Mismatched selected_transfers/vin sizes");
    for (size_t idx: ptx.selected_transfers)
      CHECK_AND_ASSERT_MES(idx < m_transfers.size(), false, "Transfer index out of range");
    CHECK_AND_ASSERT_MES(ptx.construction_data.selected_transfers.size() == ptx.tx.vin.size(), false, "Mismatched cd selected_transfers/vin sizes");
    for (size_t idx: ptx.construction_data.selected_transfers)
      CHECK_AND_ASSERT_MES(idx < m_transfers.size(), false, "Transfer index out of range");
    CHECK_AND_ASSERT_MES(ptx.construction_data.sources.size() == ptx.tx.vin.size(), false, "Mismatched sources/vin sizes");
  }

  LOG_PRINT_L1("Loaded multisig tx unsigned data from binary: " << exported_txs.m_ptx.size() << " transactions");
  for (auto &ptx: exported_txs.m_ptx) LOG_PRINT_L0(cryptonote::obj_to_json_str(ptx.tx));

  if (accept_func && !accept_func(exported_txs))
  {
    LOG_PRINT_L1("Transactions rejected by callback");
    return false;
  }

  const bool is_signed = exported_txs.m_signers.size() >= m_multisig_threshold;
  if (is_signed)
  {
    for (const auto &ptx: exported_txs.m_ptx)
    {
      const crypto::hash txid = get_transaction_hash(ptx.tx);
      if (store_tx_info())
      {
        m_tx_keys.insert(std::make_pair(txid, ptx.tx_key));
        m_additional_tx_keys.insert(std::make_pair(txid, ptx.additional_tx_keys));
      }
    }
  }

  return true;
}
//----------------------------------------------------------------------------------------------------
bool wallet2::load_multisig_tx_from_file(const std::string &filename, multisig_tx_set &exported_txs, std::function<bool(const multisig_tx_set&)> accept_func)
{
  std::string s;
  boost::system::error_code errcode;

  if (!boost::filesystem::exists(filename, errcode))
  {
    LOG_PRINT_L0("File " << filename << " does not exist: " << errcode);
    return false;
  }
  if (!epee::file_io_utils::load_file_to_string(filename.c_str(), s))
  {
    LOG_PRINT_L0("Failed to load from " << filename);
    return false;
  }

  if (!load_multisig_tx(s, exported_txs, accept_func))
  {
    LOG_PRINT_L0("Failed to parse multisig tx data from " << filename);
    return false;
  }
  return true;
}
//----------------------------------------------------------------------------------------------------
bool wallet2::sign_multisig_tx(multisig_tx_set &exported_txs, std::vector<crypto::hash> &txids)
{
  THROW_WALLET_EXCEPTION_IF(exported_txs.m_ptx.empty(), error::wallet_internal_error, "No tx found");

  const crypto::public_key local_signer = get_multisig_signer_public_key();

  THROW_WALLET_EXCEPTION_IF(exported_txs.m_signers.find(local_signer) != exported_txs.m_signers.end(),
      error::wallet_internal_error, "Transaction already signed by this private key");
  THROW_WALLET_EXCEPTION_IF(exported_txs.m_signers.size() > m_multisig_threshold,
      error::wallet_internal_error, "Transaction was signed by too many signers");
  THROW_WALLET_EXCEPTION_IF(exported_txs.m_signers.size() == m_multisig_threshold,
      error::wallet_internal_error, "Transaction is already fully signed");

  txids.clear();

  // sign the transactions
  for (size_t n = 0; n < exported_txs.m_ptx.size(); ++n)
  {
    tools::wallet2::pending_tx &ptx = exported_txs.m_ptx[n];
    THROW_WALLET_EXCEPTION_IF(ptx.multisig_sigs.empty(), error::wallet_internal_error, "No signatures found in multisig tx");
    tools::wallet2::tx_construction_data &sd = ptx.construction_data;
    LOG_PRINT_L1(" " << (n+1) << ": " << sd.sources.size() << " inputs, mixin " << (sd.sources[0].outputs.size()-1) <<
        ", signed by " << exported_txs.m_signers.size() << "/" << m_multisig_threshold);
    cryptonote::transaction tx;
    rct::multisig_out msout = ptx.multisig_sigs.front().msout;
    auto sources = sd.sources;
    bool per_output_unlock = use_fork_rules(9, 10);
    bool r = cryptonote::construct_tx_with_tx_key(m_account.get_keys(), m_subaddresses, sources, sd.splitted_dsts, ptx.change_dts, sd.extra, tx, sd.unlock_time, ptx.tx_key, ptx.additional_tx_keys, sd.use_rct, sd.use_bulletproofs, &msout, per_output_unlock, false);
    THROW_WALLET_EXCEPTION_IF(!r, error::tx_not_constructed, sd.sources, sd.splitted_dsts, sd.unlock_time, m_nettype);

    THROW_WALLET_EXCEPTION_IF(get_transaction_prefix_hash (tx) != get_transaction_prefix_hash(ptx.tx),
        error::wallet_internal_error, "Transaction prefix does not match data");

    // Tests passed, sign
    std::vector<unsigned int> indices;
    for (const auto &source: sources)
      indices.push_back(source.real_output);

    for (auto &sig: ptx.multisig_sigs)
    {
      if (sig.ignore != local_signer)
      {
        ptx.tx.rct_signatures = sig.sigs;

        rct::keyV k;
        for (size_t idx: sd.selected_transfers)
          k.push_back(get_multisig_k(idx, sig.used_L));

        rct::key skey = rct::zero();
        for (const auto &msk: get_account().get_multisig_keys())
        {
          crypto::public_key pmsk = get_multisig_signing_public_key(msk);

          if (sig.signing_keys.find(pmsk) == sig.signing_keys.end())
          {
            sc_add(skey.bytes, skey.bytes, rct::sk2rct(msk).bytes);
            sig.signing_keys.insert(pmsk);
          }
        }
        THROW_WALLET_EXCEPTION_IF(!rct::signMultisig(ptx.tx.rct_signatures, indices, k, sig.msout, skey),
            error::wallet_internal_error, "Failed signing, transaction likely malformed");

        sig.sigs = ptx.tx.rct_signatures;
      }
    }

    const bool is_last = exported_txs.m_signers.size() + 1 >= m_multisig_threshold;
    if (is_last)
    {
      // when the last signature on a multisig tx is made, we select the right
      // signature to plug into the final tx
      bool found = false;
      for (const auto &sig: ptx.multisig_sigs)
      {
        if (sig.ignore != local_signer && exported_txs.m_signers.find(sig.ignore) == exported_txs.m_signers.end())
        {
          THROW_WALLET_EXCEPTION_IF(found, error::wallet_internal_error, "More than one transaction is final");
          ptx.tx.rct_signatures = sig.sigs;
          found = true;
        }
      }
      THROW_WALLET_EXCEPTION_IF(!found, error::wallet_internal_error,
          "Final signed transaction not found: this transaction was likely made without our export data, so we cannot sign it");
      const crypto::hash txid = get_transaction_hash(ptx.tx);
      if (store_tx_info())
      {
        m_tx_keys.insert(std::make_pair(txid, ptx.tx_key));
        m_additional_tx_keys.insert(std::make_pair(txid, ptx.additional_tx_keys));
      }
      txids.push_back(txid);
    }
  }

  // txes generated, get rid of used k values
  for (size_t n = 0; n < exported_txs.m_ptx.size(); ++n)
    for (size_t idx: exported_txs.m_ptx[n].construction_data.selected_transfers)
      m_transfers[idx].m_multisig_k.clear();

  exported_txs.m_signers.insert(get_multisig_signer_public_key());

  return true;
}
//----------------------------------------------------------------------------------------------------
bool wallet2::sign_multisig_tx_to_file(multisig_tx_set &exported_txs, const std::string &filename, std::vector<crypto::hash> &txids)
{
  bool r = sign_multisig_tx(exported_txs, txids);
  if (!r)
    return false;
  return save_multisig_tx(exported_txs, filename);
}
//----------------------------------------------------------------------------------------------------
bool wallet2::sign_multisig_tx_from_file(const std::string &filename, std::vector<crypto::hash> &txids, std::function<bool(const multisig_tx_set&)> accept_func)
{
  multisig_tx_set exported_txs;
  if(!load_multisig_tx_from_file(filename, exported_txs))
    return false;

  if (accept_func && !accept_func(exported_txs))
  {
    LOG_PRINT_L1("Transactions rejected by callback");
    return false;
  }
  return sign_multisig_tx_to_file(exported_txs, filename, txids);
}
//----------------------------------------------------------------------------------------------------
uint64_t wallet2::get_fee_multiplier(uint32_t priority, int fee_algorithm) const
{
  static const uint64_t old_multipliers[3] = {1, 2, 3};
  static const uint64_t new_multipliers[3] = {1, 20, 166};
  static const uint64_t newer_multipliers[4] = {1, 4, 20, 166};

  if (fee_algorithm == -1)
    fee_algorithm = get_fee_algorithm();

  // 0 -> default (here, x1 till fee algorithm 2, x4 from it)
  if (priority == 0)
    priority = m_default_priority;
  if (priority == 0)
  {
    if (fee_algorithm >= 2)
      priority = 2;
    else
      priority = 1;
  }

  // 1 to 3/4 are allowed as priorities
  uint32_t max_priority = (fee_algorithm >= 2) ? 4 : 3;
  if (priority >= 1 && priority <= max_priority)
  {
    switch (fee_algorithm)
    {
      case 0: return old_multipliers[priority-1];
      case 1: return new_multipliers[priority-1];
      case 2: return newer_multipliers[priority-1];
      default: THROW_WALLET_EXCEPTION_IF (true, error::invalid_priority);
    }
  }

  THROW_WALLET_EXCEPTION_IF (false, error::invalid_priority);
  return 1;
}
//----------------------------------------------------------------------------------------------------
uint64_t wallet2::get_dynamic_per_kb_fee_estimate() const
{
  uint64_t fee;
  boost::optional<std::string> result = m_node_rpc_proxy.get_dynamic_per_kb_fee_estimate(FEE_ESTIMATE_GRACE_BLOCKS, fee);
  if (!result)
    return fee;
  LOG_PRINT_L1("Failed to query per kB fee, using " << print_money(FEE_PER_KB));
  return FEE_PER_KB;
}
//----------------------------------------------------------------------------------------------------
uint64_t wallet2::get_per_kb_fee() const
{
  if(m_light_wallet)
    return m_light_wallet_per_kb_fee;

  return get_dynamic_per_kb_fee_estimate();
}
//----------------------------------------------------------------------------------------------------
int wallet2::get_fee_algorithm() const
{
  // changes at v3 and v5
  if (use_fork_rules(5, 0))
    return 2;
  if (use_fork_rules(3, -720 * 14))
   return 1;
  return 0;
}
//------------------------------------------------------------------------------------------------------------------------------
uint64_t wallet2::adjust_mixin(uint64_t mixin) const
{
  if (mixin != 9) {
    MWARNING("Requested ring size " << (mixin + 1) << " incorrect for loki, using 10");
    mixin = 9;
  }
  return mixin;
}
//----------------------------------------------------------------------------------------------------
uint32_t wallet2::adjust_priority(uint32_t priority)
{
  if (priority == 0 && m_default_priority == 0 && auto_low_priority())
  {
    try
    {
      // check if there's a backlog in the tx pool
      const double fee_level = get_fee_multiplier(1) * get_per_kb_fee() * (12/(double)13) / (double)1024;
      const std::vector<std::pair<uint64_t, uint64_t>> blocks = estimate_backlog({std::make_pair(fee_level, fee_level)});
      if (blocks.size() != 1)
      {
        MERROR("Bad estimated backlog array size");
        return priority;
      }
      else if (blocks[0].first > 0)
      {
        MINFO("We don't use the low priority because there's a backlog in the tx pool.");
        return priority;
      }

      // get the current full reward zone
      cryptonote::COMMAND_RPC_GET_INFO::request getinfo_req = AUTO_VAL_INIT(getinfo_req);
      cryptonote::COMMAND_RPC_GET_INFO::response getinfo_res = AUTO_VAL_INIT(getinfo_res);
      m_daemon_rpc_mutex.lock();
      bool r = net_utils::invoke_http_json_rpc("/json_rpc", "get_info", getinfo_req, getinfo_res, m_http_client);
      m_daemon_rpc_mutex.unlock();
      THROW_WALLET_EXCEPTION_IF(!r, error::no_connection_to_daemon, "get_info");
      THROW_WALLET_EXCEPTION_IF(getinfo_res.status == CORE_RPC_STATUS_BUSY, error::daemon_busy, "get_info");
      THROW_WALLET_EXCEPTION_IF(getinfo_res.status != CORE_RPC_STATUS_OK, error::get_tx_pool_error);
      const uint64_t full_reward_zone = getinfo_res.block_size_limit / 2;

      // get the last N block headers and sum the block sizes
      const size_t N = 10;
      if (m_blockchain.size() < N)
      {
        MERROR("The blockchain is too short");
        return priority;
      }
      cryptonote::COMMAND_RPC_GET_BLOCK_HEADERS_RANGE::request getbh_req = AUTO_VAL_INIT(getbh_req);
      cryptonote::COMMAND_RPC_GET_BLOCK_HEADERS_RANGE::response getbh_res = AUTO_VAL_INIT(getbh_res);
      m_daemon_rpc_mutex.lock();
      getbh_req.start_height = m_blockchain.size() - N;
      getbh_req.end_height = m_blockchain.size() - 1;
      r = net_utils::invoke_http_json_rpc("/json_rpc", "getblockheadersrange", getbh_req, getbh_res, m_http_client, rpc_timeout);
      m_daemon_rpc_mutex.unlock();
      THROW_WALLET_EXCEPTION_IF(!r, error::no_connection_to_daemon, "getblockheadersrange");
      THROW_WALLET_EXCEPTION_IF(getbh_res.status == CORE_RPC_STATUS_BUSY, error::daemon_busy, "getblockheadersrange");
      THROW_WALLET_EXCEPTION_IF(getbh_res.status != CORE_RPC_STATUS_OK, error::get_blocks_error, getbh_res.status);
      if (getbh_res.headers.size() != N)
      {
        MERROR("Bad blockheaders size");
        return priority;
      }
      size_t block_size_sum = 0;
      for (const cryptonote::block_header_response &i : getbh_res.headers)
      {
        block_size_sum += i.block_size;
      }

      // estimate how 'full' the last N blocks are
      const size_t P = 100 * block_size_sum / (N * full_reward_zone);
      MINFO((boost::format("The last %d blocks fill roughly %d%% of the full reward zone.") % N % P).str());
      if (P > 80)
      {
        MINFO("We don't use the low priority because recent blocks are quite full.");
        return priority;
      }
      MINFO("We'll use the low priority because probably it's safe to do so.");
      return 1;
    }
    catch (const std::exception &e)
    {
      MERROR(e.what());
    }
  }
  return priority;
}
//----------------------------------------------------------------------------------------------------
// separated the call(s) to wallet2::transfer into their own function
//
// this function will make multiple calls to wallet2::transfer if multiple
// transactions will be required
std::vector<wallet2::pending_tx> wallet2::create_transactions(std::vector<cryptonote::tx_destination_entry> dsts, const size_t fake_outs_count, const uint64_t unlock_time, uint32_t priority, const std::vector<uint8_t>& extra, bool trusted_daemon)
{
  const std::vector<size_t> unused_transfers_indices = select_available_outputs_from_histogram(fake_outs_count + 1, true, true, true, trusted_daemon);

  const uint64_t fee_per_kb  = get_per_kb_fee();
  const uint64_t fee_multiplier = get_fee_multiplier(priority, get_fee_algorithm());

  // failsafe split attempt counter
  size_t attempt_count = 0;

  for(attempt_count = 1; ;attempt_count++)
  {
    size_t num_tx = 0.5 + pow(1.7,attempt_count-1);

    auto split_values = split_amounts(dsts, num_tx);

    // Throw if split_amounts comes back with a vector of size different than it should
    if (split_values.size() != num_tx)
    {
      throw std::runtime_error("Splitting transactions returned a number of potential tx not equal to what was requested");
    }

    std::vector<pending_tx> ptx_vector;
    try
    {
      // for each new destination vector (i.e. for each new tx)
      for (auto & dst_vector : split_values)
      {
        cryptonote::transaction tx;
        pending_tx ptx;

        // loop until fee is met without increasing tx size to next KB boundary.
        const size_t estimated_tx_size = estimate_tx_size(false, unused_transfers_indices.size(), fake_outs_count, dst_vector.size(), extra.size(), false);
        uint64_t needed_fee = calculate_fee(fee_per_kb, estimated_tx_size, fee_multiplier);
        do
        {
          transfer(dst_vector, fake_outs_count, unused_transfers_indices, unlock_time, needed_fee, extra, tx, ptx, trusted_daemon);
          auto txBlob = t_serializable_object_to_blob(ptx.tx);
          needed_fee = calculate_fee(fee_per_kb, txBlob, fee_multiplier);
        } while (ptx.fee < needed_fee);

        ptx_vector.push_back(ptx);

        // mark transfers to be used as "spent"
        for(size_t idx: ptx.selected_transfers)
        {
          set_spent(idx, 0);
        }
      }

      // if we made it this far, we've selected our transactions.  committing them will mark them spent,
      // so this is a failsafe in case they don't go through
      // unmark pending tx transfers as spent
      for (auto & ptx : ptx_vector)
      {
        // mark transfers to be used as not spent
        for(size_t idx2: ptx.selected_transfers)
        {
          set_unspent(idx2);
        }

      }

      // if we made it this far, we're OK to actually send the transactions
      return ptx_vector;

    }
    // only catch this here, other exceptions need to pass through to the calling function
    catch (const tools::error::tx_too_big& e)
    {

      // unmark pending tx transfers as spent
      for (auto & ptx : ptx_vector)
      {
        // mark transfers to be used as not spent
        for(size_t idx2: ptx.selected_transfers)
        {
          set_unspent(idx2);
        }
      }

      if (attempt_count >= MAX_SPLIT_ATTEMPTS)
      {
        throw;
      }
    }
    catch (...)
    {
      // in case of some other exception, make sure any tx in queue are marked unspent again

      // unmark pending tx transfers as spent
      for (auto & ptx : ptx_vector)
      {
        // mark transfers to be used as not spent
        for(size_t idx2: ptx.selected_transfers)
        {
          set_unspent(idx2);
        }
      }

      throw;
    }
  }
}

bool wallet2::set_ring_database(const std::string &filename)
{
  m_ring_database = filename;
  MINFO("ringdb path set to " << filename);
  m_ringdb.reset();
  if (!m_ring_database.empty())
  {
    try
    {
      cryptonote::block b;
      generate_genesis(b);
      m_ringdb.reset(new tools::ringdb(m_ring_database, epee::string_tools::pod_to_hex(get_block_hash(b))));
    }
    catch (const std::exception &e)
    {
      MERROR("Failed to initialize ringdb: " << e.what());
      m_ring_database = "";
      return false;
    }
  }
  return true;
}

bool wallet2::add_rings(const crypto::chacha_key &key, const cryptonote::transaction_prefix &tx)
{
  if (!m_ringdb)
    return false;
  try { return m_ringdb->add_rings(key, tx); }
  catch (const std::exception &e) { return false; }
}

bool wallet2::add_rings(const cryptonote::transaction_prefix &tx)
{
  crypto::chacha_key key;
  generate_chacha_key_from_secret_keys(key);
  try { return add_rings(key, tx); }
  catch (const std::exception &e) { return false; }
}

bool wallet2::remove_rings(const cryptonote::transaction_prefix &tx)
{
  if (!m_ringdb)
    return false;
  crypto::chacha_key key;
  generate_chacha_key_from_secret_keys(key);
  try { return m_ringdb->remove_rings(key, tx); }
  catch (const std::exception &e) { return false; }
}

bool wallet2::get_ring(const crypto::chacha_key &key, const crypto::key_image &key_image, std::vector<uint64_t> &outs)
{
  if (!m_ringdb)
    return false;
  try { return m_ringdb->get_ring(key, key_image, outs); }
  catch (const std::exception &e) { return false; }
}

bool wallet2::get_rings(const crypto::hash &txid, std::vector<std::pair<crypto::key_image, std::vector<uint64_t>>> &outs)
{
  for (auto i: m_confirmed_txs)
  {
    if (txid == i.first)
    {
      for (const auto &x: i.second.m_rings)
        outs.push_back({x.first, cryptonote::relative_output_offsets_to_absolute(x.second)});
      return true;
    }
  }
  for (auto i: m_unconfirmed_txs)
  {
    if (txid == i.first)
    {
      for (const auto &x: i.second.m_rings)
        outs.push_back({x.first, cryptonote::relative_output_offsets_to_absolute(x.second)});
      return true;
    }
  }
  return false;
}

bool wallet2::get_ring(const crypto::key_image &key_image, std::vector<uint64_t> &outs)
{
  crypto::chacha_key key;
  generate_chacha_key_from_secret_keys(key);

  try { return get_ring(key, key_image, outs); }
  catch (const std::exception &e) { return false; }
}

bool wallet2::set_ring(const crypto::key_image &key_image, const std::vector<uint64_t> &outs, bool relative)
{
  if (!m_ringdb)
    return false;

  crypto::chacha_key key;
  generate_chacha_key_from_secret_keys(key);

  try { return m_ringdb->set_ring(key, key_image, outs, relative); }
  catch (const std::exception &e) { return false; }
}

bool wallet2::find_and_save_rings(bool force)
{
  if (!force && m_ring_history_saved)
    return true;
  if (!m_ringdb)
    return false;

  COMMAND_RPC_GET_TRANSACTIONS::request req = AUTO_VAL_INIT(req);
  COMMAND_RPC_GET_TRANSACTIONS::response res = AUTO_VAL_INIT(res);

  MDEBUG("Finding and saving rings...");

  // get payments we made
  std::vector<crypto::hash> txs_hashes;
  std::list<std::pair<crypto::hash,wallet2::confirmed_transfer_details>> payments;
  get_payments_out(payments, 0, std::numeric_limits<uint64_t>::max(), boost::none, std::set<uint32_t>());
  for (const std::pair<crypto::hash,wallet2::confirmed_transfer_details> &entry: payments)
  {
    const crypto::hash &txid = entry.first;
    txs_hashes.push_back(txid);
  }

  MDEBUG("Found " << std::to_string(txs_hashes.size()) << " transactions");

  crypto::chacha_key key;
  generate_chacha_key_from_secret_keys(key);

  // get those transactions from the daemon
  static const size_t SLICE_SIZE = 200;
  for (size_t slice = 0; slice < txs_hashes.size(); slice += SLICE_SIZE)
  {
    req.decode_as_json = false;
    req.prune = false;
    req.txs_hashes.clear();
    size_t ntxes = slice + SLICE_SIZE > txs_hashes.size() ? txs_hashes.size() - slice : SLICE_SIZE;
    for (size_t s = slice; s < slice + ntxes; ++s)
      req.txs_hashes.push_back(epee::string_tools::pod_to_hex(txs_hashes[s]));
    bool r;
    {
      const boost::lock_guard<boost::mutex> lock{m_daemon_rpc_mutex};
      r = epee::net_utils::invoke_http_json("/gettransactions", req, res, m_http_client, rpc_timeout);
    }
    THROW_WALLET_EXCEPTION_IF(!r, error::no_connection_to_daemon, "gettransactions");
    THROW_WALLET_EXCEPTION_IF(res.status == CORE_RPC_STATUS_BUSY, error::daemon_busy, "gettransactions");
    THROW_WALLET_EXCEPTION_IF(res.status != CORE_RPC_STATUS_OK, error::wallet_internal_error, "gettransactions");
    THROW_WALLET_EXCEPTION_IF(res.txs.size() != req.txs_hashes.size(), error::wallet_internal_error,
      "daemon returned wrong response for gettransactions, wrong txs count = " +
      std::to_string(res.txs.size()) + ", expected " + std::to_string(req.txs_hashes.size()));

    MDEBUG("Scanning " << res.txs.size() << " transactions");
    THROW_WALLET_EXCEPTION_IF(slice + res.txs.size() > txs_hashes.size(), error::wallet_internal_error, "Unexpected tx array size");
    auto it = req.txs_hashes.begin();
    for (size_t i = 0; i < res.txs.size(); ++i, ++it)
    {
    const auto &tx_info = res.txs[i];
    THROW_WALLET_EXCEPTION_IF(tx_info.tx_hash != epee::string_tools::pod_to_hex(txs_hashes[slice + i]), error::wallet_internal_error, "Wrong txid received");
    THROW_WALLET_EXCEPTION_IF(tx_info.tx_hash != *it, error::wallet_internal_error, "Wrong txid received");
    cryptonote::blobdata bd;
    THROW_WALLET_EXCEPTION_IF(!epee::string_tools::parse_hexstr_to_binbuff(tx_info.as_hex, bd), error::wallet_internal_error, "failed to parse tx from hexstr");
    cryptonote::transaction tx;
    crypto::hash tx_hash, tx_prefix_hash;
    THROW_WALLET_EXCEPTION_IF(!cryptonote::parse_and_validate_tx_from_blob(bd, tx, tx_hash, tx_prefix_hash), error::wallet_internal_error, "failed to parse tx from blob");
    THROW_WALLET_EXCEPTION_IF(epee::string_tools::pod_to_hex(tx_hash) != tx_info.tx_hash, error::wallet_internal_error, "txid mismatch");
    THROW_WALLET_EXCEPTION_IF(!add_rings(key, tx), error::wallet_internal_error, "Failed to save ring");
    }
  }

  MINFO("Found and saved rings for " << txs_hashes.size() << " transactions");
  m_ring_history_saved = true;
  return true;
}

bool wallet2::blackball_output(const crypto::public_key &output)
{
  if (!m_ringdb)
    return false;
  try { return m_ringdb->blackball(output); }
  catch (const std::exception &e) { return false; }
}

bool wallet2::set_blackballed_outputs(const std::vector<crypto::public_key> &outputs, bool add)
{
  if (!m_ringdb)
    return false;
  try
  {
    bool ret = true;
    if (!add)
      ret &= m_ringdb->clear_blackballs();
    for (const auto &output: outputs)
      ret &= m_ringdb->blackball(output);
    return ret;
  }
  catch (const std::exception &e) { return false; }
}

bool wallet2::unblackball_output(const crypto::public_key &output)
{
  if (!m_ringdb)
    return false;
  try { return m_ringdb->unblackball(output); }
  catch (const std::exception &e) { return false; }
}

bool wallet2::is_output_blackballed(const crypto::public_key &output) const
{
  if (!m_ringdb)
    return false;
  try { return m_ringdb->blackballed(output); }
  catch (const std::exception &e) { return false; }
}

bool wallet2::tx_add_fake_output(std::vector<std::vector<tools::wallet2::get_outs_entry>> &outs, uint64_t global_index, const crypto::public_key& output_public_key, const rct::key& mask, uint64_t real_index, bool unlocked) const
{
  if (!unlocked) // don't add locked outs
    return false;
  if (global_index == real_index) // don't re-add real one
    return false;
  auto item = std::make_tuple(global_index, output_public_key, mask);
  CHECK_AND_ASSERT_MES(!outs.empty(), false, "internal error: outs is empty");
  if (std::find(outs.back().begin(), outs.back().end(), item) != outs.back().end()) // don't add duplicates
    return false;
  if (is_output_blackballed(output_public_key)) // don't add blackballed outputs
    return false;
  outs.back().push_back(item);
  return true;
}

void wallet2::light_wallet_get_outs(std::vector<std::vector<tools::wallet2::get_outs_entry>> &outs, const std::vector<size_t> &selected_transfers, size_t fake_outputs_count) {
  
  MDEBUG("LIGHTWALLET - Getting random outs");
      
  cryptonote::COMMAND_RPC_GET_RANDOM_OUTS::request oreq;
  cryptonote::COMMAND_RPC_GET_RANDOM_OUTS::response ores;
  
  size_t light_wallet_requested_outputs_count = (size_t)((fake_outputs_count + 1) * 1.5 + 1);
  
  // Amounts to ask for
  // MyMonero api handle amounts and fees as strings
  for(size_t idx: selected_transfers) {
    const uint64_t ask_amount = m_transfers[idx].is_rct() ? 0 : m_transfers[idx].amount();
    std::ostringstream amount_ss;
    amount_ss << ask_amount;
    oreq.amounts.push_back(amount_ss.str());
  }
  
  oreq.count = light_wallet_requested_outputs_count;
  m_daemon_rpc_mutex.lock();
  bool r = epee::net_utils::invoke_http_json("/get_random_outs", oreq, ores, m_http_client, rpc_timeout, "POST");
  m_daemon_rpc_mutex.unlock();
  THROW_WALLET_EXCEPTION_IF(!r, error::no_connection_to_daemon, "get_random_outs");
  THROW_WALLET_EXCEPTION_IF(ores.amount_outs.empty() , error::wallet_internal_error, "No outputs received from light wallet node. Error: " + ores.Error);
  
  // Check if we got enough outputs for each amount
  for(auto& out: ores.amount_outs) {
    const uint64_t out_amount = boost::lexical_cast<uint64_t>(out.amount);
    THROW_WALLET_EXCEPTION_IF(out.outputs.size() < light_wallet_requested_outputs_count , error::wallet_internal_error, "Not enough outputs for amount: " + boost::lexical_cast<std::string>(out.amount));
    MDEBUG(out.outputs.size() << " outputs for amount "+ boost::lexical_cast<std::string>(out.amount) + " received from light wallet node");
  }

  MDEBUG("selected transfers size: " << selected_transfers.size());

  for(size_t idx: selected_transfers)
  { 
    // Create new index
    outs.push_back(std::vector<get_outs_entry>());
    outs.back().reserve(fake_outputs_count + 1);
    
    // add real output first
    const transfer_details &td = m_transfers[idx];
    const uint64_t amount = td.is_rct() ? 0 : td.amount();
    outs.back().push_back(std::make_tuple(td.m_global_output_index, td.get_public_key(), rct::commit(td.amount(), td.m_mask)));
    MDEBUG("added real output " << string_tools::pod_to_hex(td.get_public_key()));
    
    // Even if the lightwallet server returns random outputs, we pick them randomly.
    std::vector<size_t> order;
    order.resize(light_wallet_requested_outputs_count);
    for (size_t n = 0; n < order.size(); ++n)
      order[n] = n;
    std::shuffle(order.begin(), order.end(), std::default_random_engine(crypto::rand<unsigned>()));
    
    
    LOG_PRINT_L2("Looking for " << (fake_outputs_count+1) << " outputs with amounts " << print_money(td.is_rct() ? 0 : td.amount()));
    MDEBUG("OUTS SIZE: " << outs.back().size());
    for (size_t o = 0; o < light_wallet_requested_outputs_count && outs.back().size() < fake_outputs_count + 1; ++o)
    {
      // Random pick
      size_t i = order[o];
             
      // Find which random output key to use
      bool found_amount = false;
      size_t amount_key;
      for(amount_key = 0; amount_key < ores.amount_outs.size(); ++amount_key)
      {
        if(boost::lexical_cast<uint64_t>(ores.amount_outs[amount_key].amount) == amount) {
          found_amount = true;
          break;
        }
      }
      THROW_WALLET_EXCEPTION_IF(!found_amount , error::wallet_internal_error, "Outputs for amount " + boost::lexical_cast<std::string>(ores.amount_outs[amount_key].amount) + " not found" );

      LOG_PRINT_L2("Index " << i << "/" << light_wallet_requested_outputs_count << ": idx " << ores.amount_outs[amount_key].outputs[i].global_index << " (real " << td.m_global_output_index << "), unlocked " << "(always in light)" << ", key " << ores.amount_outs[0].outputs[i].public_key);
      
      // Convert light wallet string data to proper data structures
      crypto::public_key tx_public_key;
      rct::key mask = AUTO_VAL_INIT(mask); // decrypted mask - not used here
      rct::key rct_commit = AUTO_VAL_INIT(rct_commit);
      THROW_WALLET_EXCEPTION_IF(string_tools::validate_hex(64, ores.amount_outs[amount_key].outputs[i].public_key), error::wallet_internal_error, "Invalid public_key");
      string_tools::hex_to_pod(ores.amount_outs[amount_key].outputs[i].public_key, tx_public_key);
      const uint64_t global_index = ores.amount_outs[amount_key].outputs[i].global_index;
      if(!light_wallet_parse_rct_str(ores.amount_outs[amount_key].outputs[i].rct, tx_public_key, 0, mask, rct_commit, false))
        rct_commit = rct::zeroCommit(td.amount());
      
      if (tx_add_fake_output(outs, global_index, tx_public_key, rct_commit, td.m_global_output_index, true)) {
        MDEBUG("added fake output " << ores.amount_outs[amount_key].outputs[i].public_key);
        MDEBUG("index " << global_index);
      }
    }

    THROW_WALLET_EXCEPTION_IF(outs.back().size() < fake_outputs_count + 1 , error::wallet_internal_error, "Not enough fake outputs found" );
    
    // Real output is the first. Shuffle outputs
    MTRACE(outs.back().size() << " outputs added. Sorting outputs by index:");
    std::sort(outs.back().begin(), outs.back().end(), [](const get_outs_entry &a, const get_outs_entry &b) { return std::get<0>(a) < std::get<0>(b); });

    // Print output order
    for(auto added_out: outs.back())
      MTRACE(std::get<0>(added_out));

  }
}

void wallet2::get_outs(std::vector<std::vector<tools::wallet2::get_outs_entry>> &outs, const std::vector<size_t> &selected_transfers, size_t fake_outputs_count)
{
  LOG_PRINT_L2("fake_outputs_count: " << fake_outputs_count);
  outs.clear();

  if(m_light_wallet && fake_outputs_count > 0) {
    light_wallet_get_outs(outs, selected_transfers, fake_outputs_count);
    return;
  }

  crypto::chacha_key key;
  generate_chacha_key_from_secret_keys(key);

  if (fake_outputs_count > 0)
  {
    uint64_t segregation_fork_height = get_segregation_fork_height();
    // check whether we're shortly after the fork
    uint64_t height;
    boost::optional<std::string> result = m_node_rpc_proxy.get_height(height);
    throw_on_rpc_response_error(result, "get_info");
    bool is_shortly_after_segregation_fork = height >= segregation_fork_height && height < segregation_fork_height + SEGREGATION_FORK_VICINITY;
    bool is_after_segregation_fork = height >= segregation_fork_height;

    // get histogram for the amounts we need
    cryptonote::COMMAND_RPC_GET_OUTPUT_HISTOGRAM::request req_t = AUTO_VAL_INIT(req_t);
    cryptonote::COMMAND_RPC_GET_OUTPUT_HISTOGRAM::response resp_t = AUTO_VAL_INIT(resp_t);
    m_daemon_rpc_mutex.lock();
    for(size_t idx: selected_transfers)
      req_t.amounts.push_back(m_transfers[idx].is_rct() ? 0 : m_transfers[idx].amount());
    std::sort(req_t.amounts.begin(), req_t.amounts.end());
    auto end = std::unique(req_t.amounts.begin(), req_t.amounts.end());
    req_t.amounts.resize(std::distance(req_t.amounts.begin(), end));
    req_t.unlocked = true;
    req_t.recent_cutoff = time(NULL) - RECENT_OUTPUT_ZONE;
    bool r = net_utils::invoke_http_json_rpc("/json_rpc", "get_output_histogram", req_t, resp_t, m_http_client, rpc_timeout);
    m_daemon_rpc_mutex.unlock();
    THROW_WALLET_EXCEPTION_IF(!r, error::no_connection_to_daemon, "transfer_selected");
    THROW_WALLET_EXCEPTION_IF(resp_t.status == CORE_RPC_STATUS_BUSY, error::daemon_busy, "get_output_histogram");
    THROW_WALLET_EXCEPTION_IF(resp_t.status != CORE_RPC_STATUS_OK, error::get_histogram_error, resp_t.status);

    // if we want to segregate fake outs pre or post fork, get distribution
    std::unordered_map<uint64_t, std::pair<uint64_t, uint64_t>> segregation_limit;
    if (is_after_segregation_fork && (m_segregate_pre_fork_outputs || m_key_reuse_mitigation2))
    {
      cryptonote::COMMAND_RPC_GET_OUTPUT_DISTRIBUTION::request req_t = AUTO_VAL_INIT(req_t);
      cryptonote::COMMAND_RPC_GET_OUTPUT_DISTRIBUTION::response resp_t = AUTO_VAL_INIT(resp_t);
      for(size_t idx: selected_transfers)
        req_t.amounts.push_back(m_transfers[idx].is_rct() ? 0 : m_transfers[idx].amount());
      std::sort(req_t.amounts.begin(), req_t.amounts.end());
      auto end = std::unique(req_t.amounts.begin(), req_t.amounts.end());
      req_t.amounts.resize(std::distance(req_t.amounts.begin(), end));
      req_t.from_height = std::max<uint64_t>(segregation_fork_height, RECENT_OUTPUT_BLOCKS) - RECENT_OUTPUT_BLOCKS;
      req_t.to_height = segregation_fork_height + 1;
      req_t.cumulative = true;
      m_daemon_rpc_mutex.lock();
      bool r = net_utils::invoke_http_json_rpc("/json_rpc", "get_output_distribution", req_t, resp_t, m_http_client, rpc_timeout * 1000);
      m_daemon_rpc_mutex.unlock();
      THROW_WALLET_EXCEPTION_IF(!r, error::no_connection_to_daemon, "transfer_selected");
      THROW_WALLET_EXCEPTION_IF(resp_t.status == CORE_RPC_STATUS_BUSY, error::daemon_busy, "get_output_distribution");
      THROW_WALLET_EXCEPTION_IF(resp_t.status != CORE_RPC_STATUS_OK, error::get_output_distribution, resp_t.status);

      // check we got all data
      for(size_t idx: selected_transfers)
      {
        const uint64_t amount = m_transfers[idx].is_rct() ? 0 : m_transfers[idx].amount();
        bool found = false;
        for (const auto &d: resp_t.distributions)
        {
          if (d.amount == amount)
          {
            THROW_WALLET_EXCEPTION_IF(d.start_height > segregation_fork_height, error::get_output_distribution, "Distribution start_height too high");
            THROW_WALLET_EXCEPTION_IF(segregation_fork_height - d.start_height >= d.distribution.size(), error::get_output_distribution, "Distribution size too small");
            THROW_WALLET_EXCEPTION_IF(segregation_fork_height - RECENT_OUTPUT_BLOCKS - d.start_height >= d.distribution.size(), error::get_output_distribution, "Distribution size too small");
            THROW_WALLET_EXCEPTION_IF(segregation_fork_height <= RECENT_OUTPUT_BLOCKS, error::wallet_internal_error, "Fork height too low");
            THROW_WALLET_EXCEPTION_IF(segregation_fork_height - RECENT_OUTPUT_BLOCKS < d.start_height, error::get_output_distribution, "Bad start height");
            uint64_t till_fork = d.distribution[segregation_fork_height - d.start_height];
            uint64_t recent = till_fork - d.distribution[segregation_fork_height - RECENT_OUTPUT_BLOCKS - d.start_height];
            segregation_limit[amount] = std::make_pair(till_fork, recent);
            found = true;
            break;
          }
        }
        THROW_WALLET_EXCEPTION_IF(!found, error::get_output_distribution, "Requested amount not found in response");
      }
    }

    // we ask for more, to have spares if some outputs are still locked
    size_t base_requested_outputs_count = (size_t)((fake_outputs_count + 1) * 1.5 + 1);
    LOG_PRINT_L2("base_requested_outputs_count: " << base_requested_outputs_count);

    // generate output indices to request
    COMMAND_RPC_GET_OUTPUTS_BIN::request req = AUTO_VAL_INIT(req);
    COMMAND_RPC_GET_OUTPUTS_BIN::response daemon_resp = AUTO_VAL_INIT(daemon_resp);

    size_t num_selected_transfers = 0;
    for(size_t idx: selected_transfers)
    {
      ++num_selected_transfers;
      const transfer_details &td = m_transfers[idx];
      const uint64_t amount = td.is_rct() ? 0 : td.amount();
      std::unordered_set<uint64_t> seen_indices;
      // request more for rct in base recent (locked) coinbases are picked, since they're locked for longer
      size_t requested_outputs_count = base_requested_outputs_count + (td.is_rct() ? CRYPTONOTE_MINED_MONEY_UNLOCK_WINDOW - CRYPTONOTE_DEFAULT_TX_SPENDABLE_AGE : 0);
      size_t start = req.outputs.size();

      const bool output_is_pre_fork = td.m_block_height < segregation_fork_height;
      uint64_t num_outs = 0, num_recent_outs = 0;
      uint64_t num_post_fork_outs = 0;
      float pre_fork_num_out_ratio = 0.0f;
      float post_fork_num_out_ratio = 0.0f;

      if (is_after_segregation_fork && m_segregate_pre_fork_outputs && output_is_pre_fork)
      {
        num_outs = segregation_limit[amount].first;
        num_recent_outs = segregation_limit[amount].second;
      }
      else
      {
        // if there are just enough outputs to mix with, use all of them.
        // Eventually this should become impossible.
        for (const auto &he: resp_t.histogram)
        {
          if (he.amount == amount)
          {
            LOG_PRINT_L2("Found " << print_money(amount) << ": " << he.total_instances << " total, "
                << he.unlocked_instances << " unlocked, " << he.recent_instances << " recent");
            num_outs = he.unlocked_instances;
            num_recent_outs = he.recent_instances;
            break;
          }
        }
        if (is_after_segregation_fork && m_key_reuse_mitigation2)
        {
          if (output_is_pre_fork)
          {
            if (is_shortly_after_segregation_fork)
            {
              pre_fork_num_out_ratio = 33.4/100.0f * (1.0f - RECENT_OUTPUT_RATIO);
            }
            else
            {
              pre_fork_num_out_ratio = 33.4/100.0f * (1.0f - RECENT_OUTPUT_RATIO);
              post_fork_num_out_ratio = 33.4/100.0f * (1.0f - RECENT_OUTPUT_RATIO);
            }
          }
          else
          {
            if (is_shortly_after_segregation_fork)
            {
            }
            else
            {
              post_fork_num_out_ratio = 67.8/100.0f * (1.0f - RECENT_OUTPUT_RATIO);
            }
          }
        }
        num_post_fork_outs = num_outs - segregation_limit[amount].first;
      }

      LOG_PRINT_L1("" << num_outs << " unlocked outputs of size " << print_money(amount));
      THROW_WALLET_EXCEPTION_IF(num_outs == 0, error::wallet_internal_error,
          "histogram reports no unlocked outputs for " + boost::lexical_cast<std::string>(amount) + ", not even ours");
      THROW_WALLET_EXCEPTION_IF(num_recent_outs > num_outs, error::wallet_internal_error,
          "histogram reports more recent outs than outs for " + boost::lexical_cast<std::string>(amount));

      // how many fake outs to draw on a pre-fork triangular distribution
      size_t pre_fork_outputs_count = requested_outputs_count * pre_fork_num_out_ratio;
      size_t post_fork_outputs_count = requested_outputs_count * post_fork_num_out_ratio;
      // how many fake outs to draw otherwise
      size_t normal_output_count = requested_outputs_count - pre_fork_outputs_count - post_fork_outputs_count;

      // X% of those outs are to be taken from recent outputs
      size_t recent_outputs_count = normal_output_count * RECENT_OUTPUT_RATIO;
      if (recent_outputs_count == 0)
        recent_outputs_count = 1; // ensure we have at least one, if possible
      if (recent_outputs_count > num_recent_outs)
        recent_outputs_count = num_recent_outs;
      if (td.m_global_output_index >= num_outs - num_recent_outs && recent_outputs_count > 0)
        --recent_outputs_count; // if the real out is recent, pick one less recent fake out
      LOG_PRINT_L1("Fake output makeup: " << requested_outputs_count << " requested: " << recent_outputs_count << " recent, " <<
          pre_fork_outputs_count << " pre-fork, " << post_fork_outputs_count << " post-fork, " <<
          (requested_outputs_count - recent_outputs_count - pre_fork_outputs_count - post_fork_outputs_count) << " full-chain");

      uint64_t num_found = 0;

      // if we have a known ring, use it
      bool existing_ring_found = false;
      if (td.m_key_image_known && !td.m_key_image_partial)
      {
        std::vector<uint64_t> ring;
        if (get_ring(key, td.m_key_image, ring))
        {
          MINFO("This output has a known ring, reusing (size " << ring.size() << ")");
          THROW_WALLET_EXCEPTION_IF(ring.size() > fake_outputs_count + 1, error::wallet_internal_error,
              "An output in this transaction was previously spent on another chain with ring size " +
              std::to_string(ring.size()) + ", it cannot be spent now with ring size " +
              std::to_string(fake_outputs_count + 1) + " as it is smaller: use a higher ring size");
          bool own_found = false;
          existing_ring_found = true;
          for (const auto &out: ring)
          {
            MINFO("Ring has output " << out);
            if (out < num_outs)
            {
              MINFO("Using it");
              req.outputs.push_back({amount, out});
              ++num_found;
              seen_indices.emplace(out);
              if (out == td.m_global_output_index)
              {
                MINFO("This is the real output");
                own_found = true;
              }
            }
            else
            {
              MINFO("Ignoring output " << out << ", too recent");
            }
          }
          THROW_WALLET_EXCEPTION_IF(!own_found, error::wallet_internal_error,
              "Known ring does not include the spent output: " + std::to_string(td.m_global_output_index));
        }
      }

      if (num_outs <= requested_outputs_count && !existing_ring_found)
      {
        for (uint64_t i = 0; i < num_outs; i++)
          req.outputs.push_back({amount, i});
        // duplicate to make up shortfall: this will be caught after the RPC call,
        // so we can also output the amounts for which we can't reach the required
        // mixin after checking the actual unlockedness
        for (uint64_t i = num_outs; i < requested_outputs_count; ++i)
          req.outputs.push_back({amount, num_outs - 1});
      }
      else
      {
        // start with real one
        if (num_found == 0)
        {
          num_found = 1;
          seen_indices.emplace(td.m_global_output_index);
          req.outputs.push_back({amount, td.m_global_output_index});
          LOG_PRINT_L1("Selecting real output: " << td.m_global_output_index << " for " << print_money(amount));
        }

        // while we still need more mixins
        while (num_found < requested_outputs_count)
        {
          // if we've gone through every possible output, we've gotten all we can
          if (seen_indices.size() == num_outs)
            break;

          // get a random output index from the DB.  If we've already seen it,
          // return to the top of the loop and try again, otherwise add it to the
          // list of output indices we've seen.

          uint64_t i;
          const char *type = "";
          if (num_found - 1 < recent_outputs_count) // -1 to account for the real one we seeded with
          {
            // triangular distribution over [a,b) with a=0, mode c=b=up_index_limit
            uint64_t r = crypto::rand<uint64_t>() % ((uint64_t)1 << 53);
            double frac = std::sqrt((double)r / ((uint64_t)1 << 53));
            i = (uint64_t)(frac*num_recent_outs) + num_outs - num_recent_outs;
            // just in case rounding up to 1 occurs after calc
            if (i == num_outs)
              --i;
            type = "recent";
          }
          else if (num_found -1 < recent_outputs_count + pre_fork_outputs_count)
          {
            // triangular distribution over [a,b) with a=0, mode c=b=up_index_limit
            uint64_t r = crypto::rand<uint64_t>() % ((uint64_t)1 << 53);
            double frac = std::sqrt((double)r / ((uint64_t)1 << 53));
            i = (uint64_t)(frac*segregation_limit[amount].first);
            // just in case rounding up to 1 occurs after calc
            if (i == num_outs)
              --i;
            type = " pre-fork";
          }
          else if (num_found -1 < recent_outputs_count + pre_fork_outputs_count + post_fork_outputs_count)
          {
            // triangular distribution over [a,b) with a=0, mode c=b=up_index_limit
            uint64_t r = crypto::rand<uint64_t>() % ((uint64_t)1 << 53);
            double frac = std::sqrt((double)r / ((uint64_t)1 << 53));
            i = (uint64_t)(frac*num_post_fork_outs) + segregation_limit[amount].first;
            // just in case rounding up to 1 occurs after calc
            if (i == num_post_fork_outs+segregation_limit[amount].first)
              --i;
            type = "post-fork";
          }
          else
          {
            // triangular distribution over [a,b) with a=0, mode c=b=up_index_limit
            uint64_t r = crypto::rand<uint64_t>() % ((uint64_t)1 << 53);
            double frac = std::sqrt((double)r / ((uint64_t)1 << 53));
            i = (uint64_t)(frac*num_outs);
            // just in case rounding up to 1 occurs after calc
            if (i == num_outs)
              --i;
            type = "triangular";
          }

          if (seen_indices.count(i))
            continue;
          seen_indices.emplace(i);

          LOG_PRINT_L2("picking " << i << " as " << type);
          req.outputs.push_back({amount, i});
          ++num_found;
        }
      }

      // sort the subsection, to ensure the daemon doesn't know which output is ours
      std::sort(req.outputs.begin() + start, req.outputs.end(),
          [](const get_outputs_out &a, const get_outputs_out &b) { return a.index < b.index; });
    }

    for (auto i: req.outputs)
      LOG_PRINT_L1("asking for output " << i.index << " for " << print_money(i.amount));

    // get the keys for those
    m_daemon_rpc_mutex.lock();
    r = epee::net_utils::invoke_http_bin("/get_outs.bin", req, daemon_resp, m_http_client, rpc_timeout);
    m_daemon_rpc_mutex.unlock();
    THROW_WALLET_EXCEPTION_IF(!r, error::no_connection_to_daemon, "get_outs.bin");
    THROW_WALLET_EXCEPTION_IF(daemon_resp.status == CORE_RPC_STATUS_BUSY, error::daemon_busy, "get_outs.bin");
    THROW_WALLET_EXCEPTION_IF(daemon_resp.status != CORE_RPC_STATUS_OK, error::get_random_outs_error, daemon_resp.status);
    THROW_WALLET_EXCEPTION_IF(daemon_resp.outs.size() != req.outputs.size(), error::wallet_internal_error,
      "daemon returned wrong response for get_outs.bin, wrong amounts count = " +
      std::to_string(daemon_resp.outs.size()) + ", expected " +  std::to_string(req.outputs.size()));

    std::unordered_map<uint64_t, uint64_t> scanty_outs;
    size_t base = 0;
    outs.reserve(num_selected_transfers);
    for(size_t idx: selected_transfers)
    {
      const transfer_details &td = m_transfers[idx];
      size_t requested_outputs_count = base_requested_outputs_count + (td.is_rct() ? CRYPTONOTE_MINED_MONEY_UNLOCK_WINDOW - CRYPTONOTE_DEFAULT_TX_SPENDABLE_AGE : 0);
      outs.push_back(std::vector<get_outs_entry>());
      outs.back().reserve(fake_outputs_count + 1);
      const rct::key mask = td.is_rct() ? rct::commit(td.amount(), td.m_mask) : rct::zeroCommit(td.amount());

      uint64_t num_outs = 0;
      const uint64_t amount = td.is_rct() ? 0 : td.amount();
      const bool output_is_pre_fork = td.m_block_height < segregation_fork_height;
      if (is_after_segregation_fork && m_segregate_pre_fork_outputs && output_is_pre_fork)
        num_outs = segregation_limit[amount].first;
      else for (const auto &he: resp_t.histogram)
      {
        if (he.amount == amount)
        {
          num_outs = he.unlocked_instances;
          break;
        }
      }

      // make sure the real outputs we asked for are really included, along
      // with the correct key and mask: this guards against an active attack
      // where the node sends dummy data for all outputs, and we then send
      // the real one, which the node can then tell from the fake outputs,
      // as it has different data than the dummy data it had sent earlier
      bool real_out_found = false;
      for (size_t n = 0; n < requested_outputs_count; ++n)
      {
        size_t i = base + n;
        if (req.outputs[i].index == td.m_global_output_index)
          if (daemon_resp.outs[i].key == boost::get<txout_to_key>(td.m_tx.vout[td.m_internal_output_index].target).key)
            if (daemon_resp.outs[i].mask == mask)
              real_out_found = true;
      }
      THROW_WALLET_EXCEPTION_IF(!real_out_found, error::wallet_internal_error,
          "Daemon response did not include the requested real output");

      // pick real out first (it will be sorted when done)
      outs.back().push_back(std::make_tuple(td.m_global_output_index, boost::get<txout_to_key>(td.m_tx.vout[td.m_internal_output_index].target).key, mask));

      // then pick outs from an existing ring, if any
      bool existing_ring_found = false;
      if (td.m_key_image_known && !td.m_key_image_partial)
      {
        std::vector<uint64_t> ring;
        if (get_ring(key, td.m_key_image, ring))
        {
          for (uint64_t out: ring)
          {
            if (out < num_outs)
            {
              if (out != td.m_global_output_index)
              {
                bool found = false;
                for (size_t o = 0; o < requested_outputs_count; ++o)
                {
                  size_t i = base + o;
                  if (req.outputs[i].index == out)
                  {
                    LOG_PRINT_L2("Index " << i << "/" << requested_outputs_count << ": idx " << req.outputs[i].index << " (real " << td.m_global_output_index << "), unlocked " << daemon_resp.outs[i].unlocked << ", key " << daemon_resp.outs[i].key << " (from existing ring)");
                    tx_add_fake_output(outs, req.outputs[i].index, daemon_resp.outs[i].key, daemon_resp.outs[i].mask, td.m_global_output_index, daemon_resp.outs[i].unlocked);
                    found = true;
                    break;
                  }
                }
                THROW_WALLET_EXCEPTION_IF(!found, error::wallet_internal_error, "Falied to find existing ring output in daemon out data");
              }
            }
          }
        }
      }

      // then pick others in random order till we reach the required number
      // since we use an equiprobable pick here, we don't upset the triangular distribution
      std::vector<size_t> order;
      order.resize(requested_outputs_count);
      for (size_t n = 0; n < order.size(); ++n)
        order[n] = n;
      std::shuffle(order.begin(), order.end(), std::default_random_engine(crypto::rand<unsigned>()));

      LOG_PRINT_L2("Looking for " << (fake_outputs_count+1) << " outputs of size " << print_money(td.is_rct() ? 0 : td.amount()));
      for (size_t o = 0; o < requested_outputs_count && outs.back().size() < fake_outputs_count + 1; ++o)
      {
        size_t i = base + order[o];
        LOG_PRINT_L2("Index " << i << "/" << requested_outputs_count << ": idx " << req.outputs[i].index << " (real " << td.m_global_output_index << "), unlocked " << daemon_resp.outs[i].unlocked << ", key " << daemon_resp.outs[i].key);
        tx_add_fake_output(outs, req.outputs[i].index, daemon_resp.outs[i].key, daemon_resp.outs[i].mask, td.m_global_output_index, daemon_resp.outs[i].unlocked);
      }
      if (outs.back().size() < fake_outputs_count + 1)
      {
        scanty_outs[td.is_rct() ? 0 : td.amount()] = outs.back().size();
      }
      else
      {
        // sort the subsection, so any spares are reset in order
        std::sort(outs.back().begin(), outs.back().end(), [](const get_outs_entry &a, const get_outs_entry &b) { return std::get<0>(a) < std::get<0>(b); });
      }
      base += requested_outputs_count;
    }
    THROW_WALLET_EXCEPTION_IF(!scanty_outs.empty(), error::not_enough_outs_to_mix, scanty_outs, fake_outputs_count);
  }
  else
  {
    for (size_t idx: selected_transfers)
    {
      const transfer_details &td = m_transfers[idx];
      std::vector<get_outs_entry> v;
      const rct::key mask = td.is_rct() ? rct::commit(td.amount(), td.m_mask) : rct::zeroCommit(td.amount());
      v.push_back(std::make_tuple(td.m_global_output_index, td.get_public_key(), mask));
      outs.push_back(v);
    }
  }
}

template<typename T>
void wallet2::transfer_selected(const std::vector<cryptonote::tx_destination_entry>& dsts, const std::vector<size_t>& selected_transfers, size_t fake_outputs_count,
  std::vector<std::vector<tools::wallet2::get_outs_entry>> &outs,
  uint64_t unlock_time, uint64_t fee, const std::vector<uint8_t>& extra, T destination_split_strategy, const tx_dust_policy& dust_policy, cryptonote::transaction& tx, pending_tx &ptx)
{
  using namespace cryptonote;
  // throw if attempting a transaction with no destinations
  THROW_WALLET_EXCEPTION_IF(dsts.empty(), error::zero_destination);

  THROW_WALLET_EXCEPTION_IF(m_multisig, error::wallet_internal_error, "Multisig wallets cannot spend non rct outputs");

  uint64_t upper_transaction_size_limit = get_upper_transaction_size_limit();
  uint64_t needed_money = fee;
  LOG_PRINT_L2("transfer: starting with fee " << print_money (needed_money));

  // calculate total amount being sent to all destinations
  // throw if total amount overflows uint64_t
  for(auto& dt: dsts)
  {
    THROW_WALLET_EXCEPTION_IF(0 == dt.amount, error::zero_destination);
    needed_money += dt.amount;
    LOG_PRINT_L2("transfer: adding " << print_money(dt.amount) << ", for a total of " << print_money (needed_money));
    THROW_WALLET_EXCEPTION_IF(needed_money < dt.amount, error::tx_sum_overflow, dsts, fee, m_nettype);
  }

  uint64_t found_money = 0;
  for(size_t idx: selected_transfers)
  {
    found_money += m_transfers[idx].amount();
  }

  LOG_PRINT_L2("wanted " << print_money(needed_money) << ", found " << print_money(found_money) << ", fee " << print_money(fee));
  THROW_WALLET_EXCEPTION_IF(found_money < needed_money, error::not_enough_unlocked_money, found_money, needed_money - fee, fee);

  uint32_t subaddr_account = m_transfers[*selected_transfers.begin()].m_subaddr_index.major;
  for (auto i = ++selected_transfers.begin(); i != selected_transfers.end(); ++i)
    THROW_WALLET_EXCEPTION_IF(subaddr_account != m_transfers[*i].m_subaddr_index.major, error::wallet_internal_error, "the tx uses funds from multiple accounts");

  if (outs.empty())
    get_outs(outs, selected_transfers, fake_outputs_count); // may throw

  //prepare inputs
  LOG_PRINT_L2("preparing outputs");
  typedef cryptonote::tx_source_entry::output_entry tx_output_entry;
  size_t i = 0, out_index = 0;
  std::vector<cryptonote::tx_source_entry> sources;
  for(size_t idx: selected_transfers)
  {
    sources.resize(sources.size()+1);
    cryptonote::tx_source_entry& src = sources.back();
    const transfer_details& td = m_transfers[idx];
    src.amount = td.amount();
    src.rct = td.is_rct();
    //paste keys (fake and real)

    for (size_t n = 0; n < fake_outputs_count + 1; ++n)
    {
      tx_output_entry oe;
      oe.first = std::get<0>(outs[out_index][n]);
      oe.second.dest = rct::pk2rct(std::get<1>(outs[out_index][n]));
      oe.second.mask = std::get<2>(outs[out_index][n]);

      src.outputs.push_back(oe);
      ++i;
    }

    //paste real transaction to the random index
    auto it_to_replace = std::find_if(src.outputs.begin(), src.outputs.end(), [&](const tx_output_entry& a)
    {
      return a.first == td.m_global_output_index;
    });
    THROW_WALLET_EXCEPTION_IF(it_to_replace == src.outputs.end(), error::wallet_internal_error,
        "real output not found");

    tx_output_entry real_oe;
    real_oe.first = td.m_global_output_index;
    real_oe.second.dest = rct::pk2rct(boost::get<txout_to_key>(td.m_tx.vout[td.m_internal_output_index].target).key);
    real_oe.second.mask = rct::commit(td.amount(), td.m_mask);
    *it_to_replace = real_oe;
    src.real_out_tx_key = get_tx_pub_key_from_extra(td.m_tx, td.m_pk_index);
    src.real_out_additional_tx_keys = get_additional_tx_pub_keys_from_extra(td.m_tx);
    src.real_output = it_to_replace - src.outputs.begin();
    src.real_output_in_tx_index = td.m_internal_output_index;
    src.multisig_kLRki = rct::multisig_kLRki({rct::zero(), rct::zero(), rct::zero(), rct::zero()});
    detail::print_source_entry(src);
    ++out_index;
  }
  LOG_PRINT_L2("outputs prepared");

  cryptonote::tx_destination_entry change_dts = AUTO_VAL_INIT(change_dts);
  if (needed_money < found_money)
  {
    change_dts.addr = get_subaddress({subaddr_account, 0});
    change_dts.amount = found_money - needed_money;
  }

  std::vector<cryptonote::tx_destination_entry> splitted_dsts, dust_dsts;
  uint64_t dust = 0;
  destination_split_strategy(dsts, change_dts, dust_policy.dust_threshold, splitted_dsts, dust_dsts);
  for(auto& d: dust_dsts) {
    THROW_WALLET_EXCEPTION_IF(dust_policy.dust_threshold < d.amount, error::wallet_internal_error, "invalid dust value: dust = " +
      std::to_string(d.amount) + ", dust_threshold = " + std::to_string(dust_policy.dust_threshold));
  }
  for(auto& d: dust_dsts) {
    if (!dust_policy.add_to_fee)
      splitted_dsts.push_back(cryptonote::tx_destination_entry(d.amount, dust_policy.addr_for_dust, d.is_subaddress));
    dust += d.amount;
  }

  crypto::secret_key tx_key;
  std::vector<crypto::secret_key> additional_tx_keys;
  rct::multisig_out msout;
  LOG_PRINT_L2("constructing tx");
  bool per_output_unlock = use_fork_rules(9, 10);
  bool r = cryptonote::construct_tx_and_get_tx_key(m_account.get_keys(), m_subaddresses, sources, splitted_dsts, change_dts, extra, tx, unlock_time, tx_key, additional_tx_keys, false, false, m_multisig ? &msout : NULL, per_output_unlock);
  LOG_PRINT_L2("constructed tx, r="<<r);
  THROW_WALLET_EXCEPTION_IF(!r, error::tx_not_constructed, sources, splitted_dsts, unlock_time, m_nettype);
  THROW_WALLET_EXCEPTION_IF(upper_transaction_size_limit <= get_object_blobsize(tx), error::tx_too_big, tx, upper_transaction_size_limit);

  std::string key_images;
  bool all_are_txin_to_key = std::all_of(tx.vin.begin(), tx.vin.end(), [&](const txin_v& s_e) -> bool
  {
    CHECKED_GET_SPECIFIC_VARIANT(s_e, const txin_to_key, in, false);
    key_images += boost::to_string(in.k_image) + " ";
    return true;
  });
  THROW_WALLET_EXCEPTION_IF(!all_are_txin_to_key, error::unexpected_txin_type, tx);
  
  
  bool dust_sent_elsewhere = (dust_policy.addr_for_dust.m_view_public_key != change_dts.addr.m_view_public_key
                                || dust_policy.addr_for_dust.m_spend_public_key != change_dts.addr.m_spend_public_key);
  
  if (dust_policy.add_to_fee || dust_sent_elsewhere) change_dts.amount -= dust;

  ptx.key_images = key_images;
  ptx.fee = (dust_policy.add_to_fee ? fee+dust : fee);
  ptx.dust = ((dust_policy.add_to_fee || dust_sent_elsewhere) ? dust : 0);
  ptx.dust_added_to_fee = dust_policy.add_to_fee;
  ptx.tx = tx;
  ptx.change_dts = change_dts;
  ptx.selected_transfers = selected_transfers;
  ptx.tx_key = tx_key;
  ptx.additional_tx_keys = additional_tx_keys;
  ptx.dests = dsts;
  ptx.construction_data.sources = sources;
  ptx.construction_data.change_dts = change_dts;
  ptx.construction_data.splitted_dsts = splitted_dsts;
  ptx.construction_data.selected_transfers = selected_transfers;
  ptx.construction_data.extra = tx.extra;
  ptx.construction_data.unlock_time = unlock_time;
  ptx.construction_data.use_rct = false;
  ptx.construction_data.use_bulletproofs = false;
  ptx.construction_data.dests = dsts;
  // record which subaddress indices are being used as inputs
  ptx.construction_data.subaddr_account = subaddr_account;
  ptx.construction_data.subaddr_indices.clear();
  for (size_t idx: selected_transfers)
    ptx.construction_data.subaddr_indices.insert(m_transfers[idx].m_subaddr_index.minor);
  LOG_PRINT_L2("transfer_selected done");
}

void wallet2::transfer_selected_rct(std::vector<cryptonote::tx_destination_entry> dsts, const std::vector<size_t>& selected_transfers, size_t fake_outputs_count,
  std::vector<std::vector<tools::wallet2::get_outs_entry>> &outs,
  uint64_t unlock_time, uint64_t fee, const std::vector<uint8_t>& extra, cryptonote::transaction& tx, pending_tx &ptx, bool bulletproof, bool is_staking_tx)
{
  using namespace cryptonote;
  // throw if attempting a transaction with no destinations
  THROW_WALLET_EXCEPTION_IF(dsts.empty(), error::zero_destination);

  uint64_t upper_transaction_size_limit = get_upper_transaction_size_limit();
  uint64_t needed_money = fee;
  LOG_PRINT_L2("transfer_selected_rct: starting with fee " << print_money (needed_money));
  LOG_PRINT_L2("selected transfers: " << strjoin(selected_transfers, " "));

  // calculate total amount being sent to all destinations
  // throw if total amount overflows uint64_t
  for(auto& dt: dsts)
  {
    THROW_WALLET_EXCEPTION_IF(0 == dt.amount, error::zero_destination);
    needed_money += dt.amount;
    LOG_PRINT_L2("transfer: adding " << print_money(dt.amount) << ", for a total of " << print_money (needed_money));
    THROW_WALLET_EXCEPTION_IF(needed_money < dt.amount, error::tx_sum_overflow, dsts, fee, m_nettype);
  }

  // if this is a multisig wallet, create a list of multisig signers we can use
  std::deque<crypto::public_key> multisig_signers;
  size_t n_multisig_txes = 0;
  if (m_multisig && !m_transfers.empty())
  {
    const crypto::public_key local_signer = get_multisig_signer_public_key();
    size_t n_available_signers = 1;
    for (const crypto::public_key &signer: m_multisig_signers)
    {
      if (signer == local_signer)
        continue;
      multisig_signers.push_front(signer);
      for (const auto &i: m_transfers[0].m_multisig_info)
      {
        if (i.m_signer == signer)
        {
          multisig_signers.pop_front();
          multisig_signers.push_back(signer);
          ++n_available_signers;
          break;
        }
      }
    }
    multisig_signers.push_back(local_signer);
    MDEBUG("We can use " << n_available_signers << "/" << m_multisig_signers.size() <<  " other signers");
    THROW_WALLET_EXCEPTION_IF(n_available_signers+1 < m_multisig_threshold, error::multisig_import_needed);
    n_multisig_txes = n_available_signers == m_multisig_signers.size() ? m_multisig_threshold : 1;
    MDEBUG("We will create " << n_multisig_txes << " txes");
  }

  uint64_t found_money = 0;
  for(size_t idx: selected_transfers)
  {
    found_money += m_transfers[idx].amount();
  }

  LOG_PRINT_L2("wanted " << print_money(needed_money) << ", found " << print_money(found_money) << ", fee " << print_money(fee));
  THROW_WALLET_EXCEPTION_IF(found_money < needed_money, error::not_enough_unlocked_money, found_money, needed_money - fee, fee);

  uint32_t subaddr_account = m_transfers[*selected_transfers.begin()].m_subaddr_index.major;
  for (auto i = ++selected_transfers.begin(); i != selected_transfers.end(); ++i)
    THROW_WALLET_EXCEPTION_IF(subaddr_account != m_transfers[*i].m_subaddr_index.major, error::wallet_internal_error, "the tx uses funds from multiple accounts");

  if (outs.empty())
    get_outs(outs, selected_transfers, fake_outputs_count); // may throw

  //prepare inputs
  LOG_PRINT_L2("preparing outputs");
  size_t i = 0, out_index = 0;
  std::vector<cryptonote::tx_source_entry> sources;
  std::unordered_set<rct::key> used_L;
  for(size_t idx: selected_transfers)
  {
    sources.resize(sources.size()+1);
    cryptonote::tx_source_entry& src = sources.back();
    const transfer_details& td = m_transfers[idx];
    src.amount = td.amount();
    src.rct = td.is_rct();
    //paste mixin transaction

    THROW_WALLET_EXCEPTION_IF(outs.size() < out_index + 1 ,  error::wallet_internal_error, "outs.size() < out_index + 1"); 
    THROW_WALLET_EXCEPTION_IF(outs[out_index].size() < fake_outputs_count ,  error::wallet_internal_error, "fake_outputs_count > random outputs found");
      
    typedef cryptonote::tx_source_entry::output_entry tx_output_entry;
    for (size_t n = 0; n < fake_outputs_count + 1; ++n)
    {
      tx_output_entry oe;
      oe.first = std::get<0>(outs[out_index][n]);
      oe.second.dest = rct::pk2rct(std::get<1>(outs[out_index][n]));
      oe.second.mask = std::get<2>(outs[out_index][n]);
      src.outputs.push_back(oe);
    }
    ++i;

    //paste real transaction to the random index
    auto it_to_replace = std::find_if(src.outputs.begin(), src.outputs.end(), [&](const tx_output_entry& a)
    {
      return a.first == td.m_global_output_index;
    });
    THROW_WALLET_EXCEPTION_IF(it_to_replace == src.outputs.end(), error::wallet_internal_error,
        "real output not found");

    tx_output_entry real_oe;
    real_oe.first = td.m_global_output_index;
    real_oe.second.dest = rct::pk2rct(td.get_public_key());
    real_oe.second.mask = rct::commit(td.amount(), td.m_mask);
    *it_to_replace = real_oe;
    src.real_out_tx_key = get_tx_pub_key_from_extra(td.m_tx, td.m_pk_index);
    src.real_out_additional_tx_keys = get_additional_tx_pub_keys_from_extra(td.m_tx);
    src.real_output = it_to_replace - src.outputs.begin();
    src.real_output_in_tx_index = td.m_internal_output_index;
    src.mask = td.m_mask;
    if (m_multisig)
    {
      crypto::public_key ignore = m_multisig_threshold == m_multisig_signers.size() ? crypto::null_pkey : multisig_signers.front();
      src.multisig_kLRki = get_multisig_composite_kLRki(idx, ignore, used_L, used_L);
    }
    else
      src.multisig_kLRki = rct::multisig_kLRki({rct::zero(), rct::zero(), rct::zero(), rct::zero()});
    detail::print_source_entry(src);
    ++out_index;
  }
  LOG_PRINT_L2("outputs prepared");

  // we still keep a copy, since we want to keep dsts free of change for user feedback purposes
  std::vector<cryptonote::tx_destination_entry> splitted_dsts = dsts;
  cryptonote::tx_destination_entry change_dts = AUTO_VAL_INIT(change_dts);
  change_dts.amount = found_money - needed_money;
  if (change_dts.amount == 0)
  {
    if (splitted_dsts.size() == 1)
    {
      // If the change is 0, send it to a random address, to avoid confusing
      // the sender with a 0 amount output. We send a 0 amount in order to avoid
      // letting the destination be able to work out which of the inputs is the
      // real one in our rings
      LOG_PRINT_L2("generating dummy address for 0 change");
      cryptonote::account_base dummy;
      dummy.generate();
      change_dts.addr = dummy.get_keys().m_account_address;
      LOG_PRINT_L2("generated dummy address for 0 change");
      splitted_dsts.push_back(change_dts);
    }
  }
  else
  {
    change_dts.addr = get_subaddress({subaddr_account, 0});
    splitted_dsts.push_back(change_dts);
  }

  crypto::secret_key tx_key;
  std::vector<crypto::secret_key> additional_tx_keys;
  rct::multisig_out msout;
  LOG_PRINT_L2("constructing tx");
  auto sources_copy = sources;
  bool per_output_unlock = use_fork_rules(9, 10);
  bool r = cryptonote::construct_tx_and_get_tx_key(m_account.get_keys(), m_subaddresses, sources, splitted_dsts, change_dts, extra, tx, unlock_time, tx_key, additional_tx_keys, true, bulletproof, m_multisig ? &msout : NULL, is_staking_tx, per_output_unlock);
  LOG_PRINT_L2("constructed tx, r="<<r);
  THROW_WALLET_EXCEPTION_IF(!r, error::tx_not_constructed, sources, dsts, unlock_time, m_nettype);
  THROW_WALLET_EXCEPTION_IF(upper_transaction_size_limit <= get_object_blobsize(tx), error::tx_too_big, tx, upper_transaction_size_limit);

  // work out the permutation done on sources
  std::vector<size_t> ins_order;
  for (size_t n = 0; n < sources.size(); ++n)
  {
    for (size_t idx = 0; idx < sources_copy.size(); ++idx)
    {
      THROW_WALLET_EXCEPTION_IF((size_t)sources_copy[idx].real_output >= sources_copy[idx].outputs.size(),
          error::wallet_internal_error, "Invalid real_output");
      if (sources_copy[idx].outputs[sources_copy[idx].real_output].second.dest == sources[n].outputs[sources[n].real_output].second.dest)
        ins_order.push_back(idx);
    }
  }
  THROW_WALLET_EXCEPTION_IF(ins_order.size() != sources.size(), error::wallet_internal_error, "Failed to work out sources permutation");

  std::vector<tools::wallet2::multisig_sig> multisig_sigs;
  if (m_multisig)
  {
    crypto::public_key ignore = m_multisig_threshold == m_multisig_signers.size() ? crypto::null_pkey : multisig_signers.front();
    multisig_sigs.push_back({tx.rct_signatures, ignore, used_L, std::unordered_set<crypto::public_key>(), msout});

    if (m_multisig_threshold < m_multisig_signers.size())
    {
      const crypto::hash prefix_hash = cryptonote::get_transaction_prefix_hash(tx);

      // create the other versions, one for every other participant (the first one's already done above)
      for (size_t signer_index = 1; signer_index < n_multisig_txes; ++signer_index)
      {
        std::unordered_set<rct::key> new_used_L;
        size_t src_idx = 0;
        THROW_WALLET_EXCEPTION_IF(selected_transfers.size() != sources.size(), error::wallet_internal_error, "mismatched selected_transfers and sources sixes");
        for(size_t idx: selected_transfers)
        {
          cryptonote::tx_source_entry& src = sources[src_idx];
          src.multisig_kLRki = get_multisig_composite_kLRki(idx, multisig_signers[signer_index], used_L, new_used_L);
          ++src_idx;
        }

        LOG_PRINT_L2("Creating supplementary multisig transaction");
        cryptonote::transaction ms_tx;
        auto sources_copy_copy = sources_copy;
        bool per_output_unlock = use_fork_rules(9, 10);
        bool r = cryptonote::construct_tx_with_tx_key(m_account.get_keys(), m_subaddresses, sources_copy_copy, splitted_dsts, change_dts, extra, ms_tx, unlock_time,tx_key, additional_tx_keys, true, bulletproof, &msout, per_output_unlock, false);
        LOG_PRINT_L2("constructed tx, r="<<r);
        THROW_WALLET_EXCEPTION_IF(!r, error::tx_not_constructed, sources, splitted_dsts, unlock_time, m_nettype);
        THROW_WALLET_EXCEPTION_IF(upper_transaction_size_limit <= get_object_blobsize(tx), error::tx_too_big, tx, upper_transaction_size_limit);
        THROW_WALLET_EXCEPTION_IF(cryptonote::get_transaction_prefix_hash(ms_tx) != prefix_hash, error::wallet_internal_error, "Multisig txes do not share prefix");
        multisig_sigs.push_back({ms_tx.rct_signatures, multisig_signers[signer_index], new_used_L, std::unordered_set<crypto::public_key>(), msout});

        ms_tx.rct_signatures = tx.rct_signatures;
        THROW_WALLET_EXCEPTION_IF(cryptonote::get_transaction_hash(ms_tx) != cryptonote::get_transaction_hash(tx), error::wallet_internal_error, "Multisig txes differ by more than the signatures");
      }
    }
  }

  LOG_PRINT_L2("gathering key images");
  std::string key_images;
  bool all_are_txin_to_key = std::all_of(tx.vin.begin(), tx.vin.end(), [&](const txin_v& s_e) -> bool
  {
    CHECKED_GET_SPECIFIC_VARIANT(s_e, const txin_to_key, in, false);
    key_images += boost::to_string(in.k_image) + " ";
    return true;
  });
  THROW_WALLET_EXCEPTION_IF(!all_are_txin_to_key, error::unexpected_txin_type, tx);
  LOG_PRINT_L2("gathered key images");

  ptx.key_images = key_images;
  ptx.fee = fee;
  ptx.dust = 0;
  ptx.dust_added_to_fee = false;
  ptx.tx = tx;
  ptx.change_dts = change_dts;
  ptx.selected_transfers = selected_transfers;
  tools::apply_permutation(ins_order, ptx.selected_transfers);
  ptx.tx_key = tx_key;
  ptx.additional_tx_keys = additional_tx_keys;
  ptx.dests = dsts;
  ptx.multisig_sigs = multisig_sigs;
  ptx.construction_data.sources = sources_copy;
  ptx.construction_data.change_dts = change_dts;
  ptx.construction_data.splitted_dsts = splitted_dsts;
  ptx.construction_data.selected_transfers = ptx.selected_transfers;
  ptx.construction_data.extra = tx.extra;
  ptx.construction_data.unlock_time = unlock_time;
  ptx.construction_data.use_rct = true;
  ptx.construction_data.use_bulletproofs = !tx.rct_signatures.p.bulletproofs.empty();
  ptx.construction_data.dests = dsts;
  // record which subaddress indices are being used as inputs
  ptx.construction_data.subaddr_account = subaddr_account;
  ptx.construction_data.subaddr_indices.clear();
  for (size_t idx: selected_transfers)
    ptx.construction_data.subaddr_indices.insert(m_transfers[idx].m_subaddr_index.minor);
  LOG_PRINT_L2("transfer_selected_rct done");
}

std::vector<size_t> wallet2::pick_preferred_rct_inputs(uint64_t needed_money, uint32_t subaddr_account, const std::set<uint32_t> &subaddr_indices) const
{
  std::vector<size_t> picks;
  float current_output_relatdness = 1.0f;

  LOG_PRINT_L2("pick_preferred_rct_inputs: needed_money " << print_money(needed_money));

  // try to find a rct input of enough size
  for (size_t i = 0; i < m_transfers.size(); ++i)
  {
    const transfer_details& td = m_transfers[i];
    if (!td.m_spent && td.is_rct() && td.amount() >= needed_money && is_transfer_unlocked(td) && td.m_subaddr_index.major == subaddr_account && subaddr_indices.count(td.m_subaddr_index.minor) == 1)
    {
      LOG_PRINT_L2("We can use " << i << " alone: " << print_money(td.amount()));
      picks.push_back(i);
      return picks;
    }
  }

  // then try to find two outputs
  // this could be made better by picking one of the outputs to be a small one, since those
  // are less useful since often below the needed money, so if one can be used in a pair,
  // it gets rid of it for the future
  for (size_t i = 0; i < m_transfers.size(); ++i)
  {
    const transfer_details& td = m_transfers[i];
    if (!td.m_spent && !td.m_key_image_partial && td.is_rct() && is_transfer_unlocked(td) && td.m_subaddr_index.major == subaddr_account && subaddr_indices.count(td.m_subaddr_index.minor) == 1)
    {
      LOG_PRINT_L2("Considering input " << i << ", " << print_money(td.amount()));
      for (size_t j = i + 1; j < m_transfers.size(); ++j)
      {
        const transfer_details& td2 = m_transfers[j];
        if (!td2.m_spent && !td.m_key_image_partial && td2.is_rct() && td.amount() + td2.amount() >= needed_money && is_transfer_unlocked(td2) && td2.m_subaddr_index == td.m_subaddr_index)
        {
          // update our picks if those outputs are less related than any we
          // already found. If the same, don't update, and oldest suitable outputs
          // will be used in preference.
          float relatedness = get_output_relatedness(td, td2);
          LOG_PRINT_L2("  with input " << j << ", " << print_money(td2.amount()) << ", relatedness " << relatedness);
          if (relatedness < current_output_relatdness)
          {
            // reset the current picks with those, and return them directly
            // if they're unrelated. If they are related, we'll end up returning
            // them if we find nothing better
            picks.clear();
            picks.push_back(i);
            picks.push_back(j);
            LOG_PRINT_L0("we could use " << i << " and " << j);
            if (relatedness == 0.0f)
              return picks;
            current_output_relatdness = relatedness;
          }
        }
      }
    }
  }

  return picks;
}

bool wallet2::should_pick_a_second_output(bool use_rct, size_t n_transfers, const std::vector<size_t> &unused_transfers_indices, const std::vector<size_t> &unused_dust_indices) const
{
  if (!use_rct)
    return false;
  if (n_transfers > 1)
    return false;
  if (unused_dust_indices.empty() && unused_transfers_indices.empty())
    return false;
  // we want at least one free rct output to avoid a corner case where
  // we'd choose a non rct output which doesn't have enough "siblings"
  // value-wise on the chain, and thus can't be mixed
  bool found = false;
  for (auto i: unused_dust_indices)
  {
    if (m_transfers[i].is_rct())
    {
      found = true;
      break;
    }
  }
  if (!found) for (auto i: unused_transfers_indices)
  {
    if (m_transfers[i].is_rct())
    {
      found = true;
      break;
    }
  }
  if (!found)
    return false;
  return true;
}

std::vector<size_t> wallet2::get_only_rct(const std::vector<size_t> &unused_dust_indices, const std::vector<size_t> &unused_transfers_indices) const
{
  std::vector<size_t> indices;
  for (size_t n: unused_dust_indices)
    if (m_transfers[n].is_rct())
      indices.push_back(n);
  for (size_t n: unused_transfers_indices)
    if (m_transfers[n].is_rct())
      indices.push_back(n);
  return indices;
}

static uint32_t get_count_above(const std::vector<wallet2::transfer_details> &transfers, const std::vector<size_t> &indices, uint64_t threshold)
{
  uint32_t count = 0;
  for (size_t idx: indices)
    if (transfers[idx].amount() >= threshold)
      ++count;
  return count;
}

bool wallet2::light_wallet_login(bool &new_address)
{
  MDEBUG("Light wallet login request");
  m_light_wallet_connected = false;
  cryptonote::COMMAND_RPC_LOGIN::request request;
  cryptonote::COMMAND_RPC_LOGIN::response response;
  request.address = get_account().get_public_address_str(m_nettype);
  request.view_key = string_tools::pod_to_hex(get_account().get_keys().m_view_secret_key);
  // Always create account if it doesn't exist.
  request.create_account = true;
  m_daemon_rpc_mutex.lock();
  bool connected = epee::net_utils::invoke_http_json("/login", request, response, m_http_client, rpc_timeout, "POST");
  m_daemon_rpc_mutex.unlock();
  // MyMonero doesn't send any status message. OpenMonero does. 
  m_light_wallet_connected  = connected && (response.status.empty() || response.status == "success");
  new_address = response.new_address;
  MDEBUG("Status: " << response.status);
  MDEBUG("Reason: " << response.reason);
  MDEBUG("New wallet: " << response.new_address);
  if(m_light_wallet_connected)
  {
    // Clear old data on successful login.
    // m_transfers.clear();
    // m_payments.clear();
    // m_unconfirmed_payments.clear();
  }
  return m_light_wallet_connected;
}

bool wallet2::light_wallet_import_wallet_request(cryptonote::COMMAND_RPC_IMPORT_WALLET_REQUEST::response &response)
{
  MDEBUG("Light wallet import wallet request");
  cryptonote::COMMAND_RPC_IMPORT_WALLET_REQUEST::request oreq;
  oreq.address = get_account().get_public_address_str(m_nettype);
  oreq.view_key = string_tools::pod_to_hex(get_account().get_keys().m_view_secret_key);
  m_daemon_rpc_mutex.lock();
  bool r = epee::net_utils::invoke_http_json("/import_wallet_request", oreq, response, m_http_client, rpc_timeout, "POST");
  m_daemon_rpc_mutex.unlock();
  THROW_WALLET_EXCEPTION_IF(!r, error::no_connection_to_daemon, "import_wallet_request");


  return true;
}

void wallet2::light_wallet_get_unspent_outs()
{
  MDEBUG("Getting unspent outs");
  
  cryptonote::COMMAND_RPC_GET_UNSPENT_OUTS::request oreq;
  cryptonote::COMMAND_RPC_GET_UNSPENT_OUTS::response ores;
  
  oreq.amount = "0";
  oreq.address = get_account().get_public_address_str(m_nettype);
  oreq.view_key = string_tools::pod_to_hex(get_account().get_keys().m_view_secret_key);
  // openMonero specific
  oreq.dust_threshold = boost::lexical_cast<std::string>(::config::DEFAULT_DUST_THRESHOLD);
  // below are required by openMonero api - but are not used.
  oreq.mixin = 0;
  oreq.use_dust = true;


  m_daemon_rpc_mutex.lock();
  bool r = epee::net_utils::invoke_http_json("/get_unspent_outs", oreq, ores, m_http_client, rpc_timeout, "POST");
  m_daemon_rpc_mutex.unlock();
  THROW_WALLET_EXCEPTION_IF(!r, error::no_connection_to_daemon, "get_unspent_outs");
  THROW_WALLET_EXCEPTION_IF(ores.status == "error", error::wallet_internal_error, ores.reason);
  
  m_light_wallet_per_kb_fee = ores.per_kb_fee;
  
  std::unordered_map<crypto::hash,bool> transfers_txs;
  for(const auto &t: m_transfers)
    transfers_txs.emplace(t.m_txid,t.m_spent);
  
  MDEBUG("FOUND " << ores.outputs.size() <<" outputs");
  
  // return if no outputs found
  if(ores.outputs.empty())
    return;
  
  // Clear old outputs
  m_transfers.clear();
  
  for (const auto &o: ores.outputs) {
    bool spent = false;
    bool add_transfer = true;
    crypto::key_image unspent_key_image;
    crypto::public_key tx_public_key = AUTO_VAL_INIT(tx_public_key);
    THROW_WALLET_EXCEPTION_IF(string_tools::validate_hex(64, o.tx_pub_key), error::wallet_internal_error, "Invalid tx_pub_key field");
    string_tools::hex_to_pod(o.tx_pub_key, tx_public_key);
    
    for (const std::string &ski: o.spend_key_images) {
      spent = false;

      // Check if key image is ours
      THROW_WALLET_EXCEPTION_IF(string_tools::validate_hex(64, ski), error::wallet_internal_error, "Invalid key image");
      string_tools::hex_to_pod(ski, unspent_key_image);
      if(light_wallet_key_image_is_ours(unspent_key_image, tx_public_key, o.index)){
        MTRACE("Output " << o.public_key << " is spent. Key image: " <<  ski);
        spent = true;
        break;
      } {
        MTRACE("Unspent output found. " << o.public_key);
      }
    }

    // Check if tx already exists in m_transfers. 
    crypto::hash txid;
    crypto::public_key tx_pub_key;
    crypto::public_key public_key;
    THROW_WALLET_EXCEPTION_IF(string_tools::validate_hex(64, o.tx_hash), error::wallet_internal_error, "Invalid tx_hash field");
    THROW_WALLET_EXCEPTION_IF(string_tools::validate_hex(64, o.public_key), error::wallet_internal_error, "Invalid public_key field");
    THROW_WALLET_EXCEPTION_IF(string_tools::validate_hex(64, o.tx_pub_key), error::wallet_internal_error, "Invalid tx_pub_key field");
    string_tools::hex_to_pod(o.tx_hash, txid);
    string_tools::hex_to_pod(o.public_key, public_key);
    string_tools::hex_to_pod(o.tx_pub_key, tx_pub_key);
    
    for(auto &t: m_transfers){
      if(t.get_public_key() == public_key) {
        t.m_spent = spent;
        add_transfer = false;
        break;
      }
    }
    
    if(!add_transfer)
      continue;
    
    m_transfers.push_back(boost::value_initialized<transfer_details>());
    transfer_details& td = m_transfers.back();
    
    td.m_block_height = o.height;
    td.m_global_output_index = o.global_index;
    td.m_txid = txid;
     
    // Add to extra
    add_tx_pub_key_to_extra(td.m_tx, tx_pub_key);
    
    td.m_key_image = unspent_key_image;
    td.m_key_image_known = !m_watch_only && !m_multisig;
    td.m_key_image_partial = m_multisig;
    td.m_amount = o.amount;
    td.m_pk_index = 0;
    td.m_internal_output_index = o.index;
    td.m_spent = spent;

    tx_out txout;
    txout.target = txout_to_key(public_key);
    txout.amount = td.m_amount;
    
    td.m_tx.vout.resize(td.m_internal_output_index + 1);
    td.m_tx.vout[td.m_internal_output_index] = txout;

    THROW_WALLET_EXCEPTION_IF(true, error::wallet_internal_error, "Light wallet multiple output unlock time not supported yet");
    
    // Add unlock time and coinbase bool got from get_address_txs api call
    std::unordered_map<crypto::hash,address_tx>::const_iterator found = m_light_wallet_address_txs.find(txid);
    THROW_WALLET_EXCEPTION_IF(found == m_light_wallet_address_txs.end(), error::wallet_internal_error, "Lightwallet: tx not found in m_light_wallet_address_txs");
    bool miner_tx = found->second.m_coinbase;
    td.m_tx.unlock_time = found->second.m_unlock_time;

    if (!o.rct.empty())
    {
      // Coinbase tx's
      if(miner_tx)
      {
        td.m_mask = rct::identity();
      }
      else
      {
        // rct txs
        // decrypt rct mask, calculate commit hash and compare against blockchain commit hash
        rct::key rct_commit;
        light_wallet_parse_rct_str(o.rct, tx_pub_key, td.m_internal_output_index, td.m_mask, rct_commit, true);
        bool valid_commit = (rct_commit == rct::commit(td.amount(), td.m_mask));
        if(!valid_commit)
        {
          MDEBUG("output index: " << o.global_index);
          MDEBUG("mask: " + string_tools::pod_to_hex(td.m_mask));
          MDEBUG("calculated commit: " + string_tools::pod_to_hex(rct::commit(td.amount(), td.m_mask)));
          MDEBUG("expected commit: " + string_tools::pod_to_hex(rct_commit));
          MDEBUG("amount: " << td.amount());
        }
        THROW_WALLET_EXCEPTION_IF(!valid_commit, error::wallet_internal_error, "Lightwallet: rct commit hash mismatch!");
      }
      td.m_rct = true;
    }
    else
    {
      td.m_mask = rct::identity();
      td.m_rct = false;
    }
    if(!spent)
      set_unspent(m_transfers.size()-1);
    m_key_images[td.m_key_image] = m_transfers.size()-1;
    m_pub_keys[td.get_public_key()] = m_transfers.size()-1;
  }
}

bool wallet2::light_wallet_get_address_info(cryptonote::COMMAND_RPC_GET_ADDRESS_INFO::response &response)
{
  MTRACE(__FUNCTION__);
  
  cryptonote::COMMAND_RPC_GET_ADDRESS_INFO::request request;
  
  request.address = get_account().get_public_address_str(m_nettype);
  request.view_key = string_tools::pod_to_hex(get_account().get_keys().m_view_secret_key);
  m_daemon_rpc_mutex.lock();
  bool r = epee::net_utils::invoke_http_json("/get_address_info", request, response, m_http_client, rpc_timeout, "POST");
  m_daemon_rpc_mutex.unlock();
  THROW_WALLET_EXCEPTION_IF(!r, error::no_connection_to_daemon, "get_address_info");
  // TODO: Validate result
  return true;
}

void wallet2::light_wallet_get_address_txs()
{
  MDEBUG("Refreshing light wallet");
  
  cryptonote::COMMAND_RPC_GET_ADDRESS_TXS::request ireq;
  cryptonote::COMMAND_RPC_GET_ADDRESS_TXS::response ires;
  
  ireq.address = get_account().get_public_address_str(m_nettype);
  ireq.view_key = string_tools::pod_to_hex(get_account().get_keys().m_view_secret_key);
  m_daemon_rpc_mutex.lock();
  bool r = epee::net_utils::invoke_http_json("/get_address_txs", ireq, ires, m_http_client, rpc_timeout, "POST");
  m_daemon_rpc_mutex.unlock();
  THROW_WALLET_EXCEPTION_IF(!r, error::no_connection_to_daemon, "get_address_txs");
  //OpenMonero sends status=success, Mymonero doesn't. 
  THROW_WALLET_EXCEPTION_IF((!ires.status.empty() && ires.status != "success"), error::no_connection_to_daemon, "get_address_txs");

  
  // Abort if no transactions
  if(ires.transactions.empty())
    return;
  
  // Create searchable vectors
  std::vector<crypto::hash> payments_txs;
  for(const auto &p: m_payments)
    payments_txs.push_back(p.second.m_tx_hash);
  std::vector<crypto::hash> unconfirmed_payments_txs;
  for(const auto &up: m_unconfirmed_payments)
    unconfirmed_payments_txs.push_back(up.second.m_pd.m_tx_hash);

  // for balance calculation
  uint64_t wallet_total_sent = 0;
  uint64_t wallet_total_unlocked_sent = 0;
  // txs in pool
  std::vector<crypto::hash> pool_txs;

  for (const auto &t: ires.transactions) {
    const uint64_t total_received = t.total_received;
    uint64_t total_sent = t.total_sent;

    // Check key images - subtract fake outputs from total_sent
    for(const auto &so: t.spent_outputs)
    {
      crypto::public_key tx_public_key;
      crypto::key_image key_image;
      THROW_WALLET_EXCEPTION_IF(string_tools::validate_hex(64, so.tx_pub_key), error::wallet_internal_error, "Invalid tx_pub_key field");
      THROW_WALLET_EXCEPTION_IF(string_tools::validate_hex(64, so.key_image), error::wallet_internal_error, "Invalid key_image field");
      string_tools::hex_to_pod(so.tx_pub_key, tx_public_key);
      string_tools::hex_to_pod(so.key_image, key_image);

      if(!light_wallet_key_image_is_ours(key_image, tx_public_key, so.out_index)) {
        THROW_WALLET_EXCEPTION_IF(so.amount > t.total_sent, error::wallet_internal_error, "Lightwallet: total sent is negative!");
        total_sent -= so.amount;
      }
    }

    // Do not add tx if empty. 
    if(total_sent == 0 && total_received == 0)
      continue;
    
    crypto::hash payment_id = null_hash;
    crypto::hash tx_hash;
    
    THROW_WALLET_EXCEPTION_IF(string_tools::validate_hex(64, t.payment_id), error::wallet_internal_error, "Invalid payment_id field");
    THROW_WALLET_EXCEPTION_IF(string_tools::validate_hex(64, t.hash), error::wallet_internal_error, "Invalid hash field");
    string_tools::hex_to_pod(t.payment_id, payment_id);
    string_tools::hex_to_pod(t.hash, tx_hash);

    // lightwallet specific info
    bool incoming = (total_received > total_sent);
    address_tx address_tx;
    address_tx.m_tx_hash = tx_hash;
    address_tx.m_incoming = incoming;
    address_tx.m_amount  =  incoming ? total_received - total_sent : total_sent - total_received;
    address_tx.m_fee = 0;                 // TODO
    address_tx.m_block_height = t.height;
    address_tx.m_unlock_time  = t.unlock_time;
    address_tx.m_timestamp = t.timestamp;
    address_tx.m_coinbase  = t.coinbase;
    address_tx.m_mempool  = t.mempool;
    m_light_wallet_address_txs.emplace(tx_hash,address_tx);

    // populate data needed for history (m_payments, m_unconfirmed_payments, m_confirmed_txs)
    // INCOMING transfers
    if(total_received > total_sent) {
      payment_details payment;
      payment.m_tx_hash = tx_hash;
      payment.m_amount       = total_received - total_sent;
      payment.m_fee          = 0;         // TODO
      payment.m_block_height = t.height;
      payment.m_unlock_time  = t.unlock_time;
      payment.m_timestamp = t.timestamp;
        
      if (t.mempool) {   
        if (std::find(unconfirmed_payments_txs.begin(), unconfirmed_payments_txs.end(), tx_hash) == unconfirmed_payments_txs.end()) {
          pool_txs.push_back(tx_hash);
          // assume false as we don't get that info from the light wallet server
          crypto::hash payment_id;
          THROW_WALLET_EXCEPTION_IF(!epee::string_tools::hex_to_pod(t.payment_id, payment_id),
              error::wallet_internal_error, "Failed to parse payment id");
          emplace_or_replace(m_unconfirmed_payments, payment_id, pool_payment_details{payment, false});
          if (0 != m_callback) {
            m_callback->on_lw_unconfirmed_money_received(t.height, payment.m_tx_hash, payment.m_amount);
          }
        }
      } else {
        if (std::find(payments_txs.begin(), payments_txs.end(), tx_hash) == payments_txs.end()) {
          m_payments.emplace(tx_hash, payment);
          if (0 != m_callback) {
            m_callback->on_lw_money_received(t.height, payment.m_tx_hash, payment.m_amount);
          }
        }
      }
    // Outgoing transfers
    } else {
      uint64_t amount_sent = total_sent - total_received;
      cryptonote::transaction dummy_tx; // not used by light wallet
      // increase wallet total sent
      wallet_total_sent += total_sent;
      if (t.mempool)
      {
        // Handled by add_unconfirmed_tx in commit_tx
        // If sent from another wallet instance we need to add it
        if(m_unconfirmed_txs.find(tx_hash) == m_unconfirmed_txs.end())
        {
          unconfirmed_transfer_details utd;
          utd.m_amount_in = amount_sent;
          utd.m_amount_out = amount_sent;
          utd.m_change = 0;
          utd.m_payment_id = payment_id;
          utd.m_timestamp = t.timestamp;
          utd.m_state = wallet2::unconfirmed_transfer_details::pending;
          m_unconfirmed_txs.emplace(tx_hash,utd);
        }
      }
      else
      {
        // Only add if new
        auto confirmed_tx = m_confirmed_txs.find(tx_hash);
        if(confirmed_tx == m_confirmed_txs.end()) {
          // tx is added to m_unconfirmed_txs - move to confirmed
          if(m_unconfirmed_txs.find(tx_hash) != m_unconfirmed_txs.end()) 
          { 
            process_unconfirmed(tx_hash, dummy_tx, t.height);
          }
          // Tx sent by another wallet instance
          else
          {
            confirmed_transfer_details ctd;
            ctd.m_amount_in = amount_sent;
            ctd.m_amount_out = amount_sent;
            ctd.m_change = 0;
            ctd.m_payment_id = payment_id;
            ctd.m_block_height = t.height;
            ctd.m_timestamp = t.timestamp;
            m_confirmed_txs.emplace(tx_hash,ctd);
          }
          if (0 != m_callback)
          {
            m_callback->on_lw_money_spent(t.height, tx_hash, amount_sent);
          } 
        }
        // If not new - check the amount and update if necessary.
        // when sending a tx to same wallet the receiving amount has to be credited
        else
        {
          if(confirmed_tx->second.m_amount_in != amount_sent || confirmed_tx->second.m_amount_out != amount_sent)
          {
            MDEBUG("Adjusting amount sent/received for tx: <" + t.hash + ">. Is tx sent to own wallet? " << print_money(amount_sent) << " != " << print_money(confirmed_tx->second.m_amount_in));
            confirmed_tx->second.m_amount_in = amount_sent;
            confirmed_tx->second.m_amount_out = amount_sent;
            confirmed_tx->second.m_change = 0;
          }
        }
      }
    }    
  }
  // TODO: purge old unconfirmed_txs
  remove_obsolete_pool_txs(pool_txs);

  // Calculate wallet balance
  m_light_wallet_balance = ires.total_received-wallet_total_sent;
  // MyMonero doesn't send unlocked balance
  if(ires.total_received_unlocked > 0)
    m_light_wallet_unlocked_balance = ires.total_received_unlocked-wallet_total_sent;
  else
    m_light_wallet_unlocked_balance = m_light_wallet_balance;
}

bool wallet2::light_wallet_parse_rct_str(const std::string& rct_string, const crypto::public_key& tx_pub_key, uint64_t internal_output_index, rct::key& decrypted_mask, rct::key& rct_commit, bool decrypt) const
{
  // rct string is empty if output is non RCT
  if (rct_string.empty())
    return false;
  // rct_string is a string with length 64+64+64 (<rct commit> + <encrypted mask> + <rct amount>)
  rct::key encrypted_mask;
  std::string rct_commit_str = rct_string.substr(0,64);
  std::string encrypted_mask_str = rct_string.substr(64,64);
  THROW_WALLET_EXCEPTION_IF(string_tools::validate_hex(64, rct_commit_str), error::wallet_internal_error, "Invalid rct commit hash: " + rct_commit_str);
  THROW_WALLET_EXCEPTION_IF(string_tools::validate_hex(64, encrypted_mask_str), error::wallet_internal_error, "Invalid rct mask: " + encrypted_mask_str);
  string_tools::hex_to_pod(rct_commit_str, rct_commit);
  string_tools::hex_to_pod(encrypted_mask_str, encrypted_mask);
  if (decrypt) {
    // Decrypt the mask
    crypto::key_derivation derivation;
    bool r = generate_key_derivation(tx_pub_key, get_account().get_keys().m_view_secret_key, derivation);
    THROW_WALLET_EXCEPTION_IF(!r, error::wallet_internal_error, "Failed to generate key derivation");
    crypto::secret_key scalar;
    crypto::derivation_to_scalar(derivation, internal_output_index, scalar);
    sc_sub(decrypted_mask.bytes,encrypted_mask.bytes,rct::hash_to_scalar(rct::sk2rct(scalar)).bytes);
  }
  return true;
}

bool wallet2::light_wallet_key_image_is_ours(const crypto::key_image& key_image, const crypto::public_key& tx_public_key, uint64_t out_index)
{
  // Lookup key image from cache
  std::map<uint64_t, crypto::key_image> index_keyimage_map;
  std::unordered_map<crypto::public_key, std::map<uint64_t, crypto::key_image> >::const_iterator found_pub_key = m_key_image_cache.find(tx_public_key);
  if(found_pub_key != m_key_image_cache.end()) {
    // pub key found. key image for index cached?
    index_keyimage_map = found_pub_key->second;
    std::map<uint64_t,crypto::key_image>::const_iterator index_found = index_keyimage_map.find(out_index);
    if(index_found != index_keyimage_map.end())
      return key_image == index_found->second;
  }

  // Not in cache - calculate key image
  crypto::key_image calculated_key_image;
  cryptonote::keypair in_ephemeral;
  
  // Subaddresses aren't supported in mymonero/openmonero yet. Roll out the original scheme:
  //   compute D = a*R
  //   compute P = Hs(D || i)*G + B
  //   compute x = Hs(D || i) + b      (and check if P==x*G)
  //   compute I = x*Hp(P)
  const account_keys& ack = get_account().get_keys();
  crypto::key_derivation derivation;
  bool r = crypto::generate_key_derivation(tx_public_key, ack.m_view_secret_key, derivation);
  CHECK_AND_ASSERT_MES(r, false, "failed to generate_key_derivation(" << tx_public_key << ", " << ack.m_view_secret_key << ")");

  r = crypto::derive_public_key(derivation, out_index, ack.m_account_address.m_spend_public_key, in_ephemeral.pub);
  CHECK_AND_ASSERT_MES(r, false, "failed to derive_public_key (" << derivation << ", " << out_index << ", " << ack.m_account_address.m_spend_public_key << ")");

  crypto::derive_secret_key(derivation, out_index, ack.m_spend_secret_key, in_ephemeral.sec);
  crypto::public_key out_pkey_test;
  r = crypto::secret_key_to_public_key(in_ephemeral.sec, out_pkey_test);
  CHECK_AND_ASSERT_MES(r, false, "failed to secret_key_to_public_key(" << in_ephemeral.sec << ")");
  CHECK_AND_ASSERT_MES(in_ephemeral.pub == out_pkey_test, false, "derived secret key doesn't match derived public key");

  crypto::generate_key_image(in_ephemeral.pub, in_ephemeral.sec, calculated_key_image);

  index_keyimage_map.emplace(out_index, calculated_key_image);
  m_key_image_cache.emplace(tx_public_key, index_keyimage_map);
  return key_image == calculated_key_image;
}

// Another implementation of transaction creation that is hopefully better
// While there is anything left to pay, it goes through random outputs and tries
// to fill the next destination/amount. If it fully fills it, it will use the
// remainder to try to fill the next one as well.
// The tx size if roughly estimated as a linear function of only inputs, and a
// new tx will be created when that size goes above a given fraction of the
// max tx size. At that point, more outputs may be added if the fee cannot be
// satisfied.
// If the next output in the next tx would go to the same destination (ie, we
// cut off at a tx boundary in the middle of paying a given destination), the
// fee will be carved out of the current input if possible, to avoid having to
// add another output just for the fee and getting change.
// This system allows for sending (almost) the entire balance, since it does
// not generate spurious change in all txes, thus decreasing the instantaneous
// usable balance.
std::vector<wallet2::pending_tx> wallet2::create_transactions_2(std::vector<cryptonote::tx_destination_entry> dsts, const size_t fake_outs_count, const uint64_t unlock_time, uint32_t priority, const std::vector<uint8_t>& extra, uint32_t subaddr_account, std::set<uint32_t> subaddr_indices, bool trusted_daemon, bool is_staking_tx)
{
  //ensure device is let in NONE mode in any case
  hw::device &hwdev = m_account.get_device();
  boost::unique_lock<hw::device> hwdev_lock (hwdev);
  hw::reset_mode rst(hwdev);  

  if(m_light_wallet) {
    // Populate m_transfers
    light_wallet_get_unspent_outs();
  }
  std::vector<std::pair<uint32_t, std::vector<size_t>>> unused_transfers_indices_per_subaddr;
  std::vector<std::pair<uint32_t, std::vector<size_t>>> unused_dust_indices_per_subaddr;
  uint64_t needed_money;
  uint64_t accumulated_fee, accumulated_outputs, accumulated_change;
  struct TX {
    std::vector<size_t> selected_transfers;
    std::vector<cryptonote::tx_destination_entry> dsts;
    cryptonote::transaction tx;
    pending_tx ptx;
    size_t bytes;
    std::vector<std::vector<tools::wallet2::get_outs_entry>> outs;

    void add(const account_public_address &addr, bool is_subaddress, uint64_t amount, unsigned int original_output_index, bool merge_destinations) {
      if (merge_destinations)
      {
        std::vector<cryptonote::tx_destination_entry>::iterator i;
        i = std::find_if(dsts.begin(), dsts.end(), [&](const cryptonote::tx_destination_entry &d) { return !memcmp (&d.addr, &addr, sizeof(addr)); });
        if (i == dsts.end())
        {
          dsts.push_back(tx_destination_entry(0,addr,is_subaddress));
          i = dsts.end() - 1;
        }
        i->amount += amount;
      }
      else
      {
        THROW_WALLET_EXCEPTION_IF(original_output_index > dsts.size(), error::wallet_internal_error,
            std::string("original_output_index too large: ") + std::to_string(original_output_index) + " > " + std::to_string(dsts.size()));
        if (original_output_index == dsts.size())
          dsts.push_back(tx_destination_entry(0,addr,is_subaddress));
        THROW_WALLET_EXCEPTION_IF(memcmp(&dsts[original_output_index].addr, &addr, sizeof(addr)), error::wallet_internal_error, "Mismatched destination address");
        dsts[original_output_index].amount += amount;
      }
    }
  };
  std::vector<TX> txes;
  bool adding_fee; // true if new outputs go towards fee, rather than destinations
  uint64_t needed_fee, available_for_fee = 0;
  uint64_t upper_transaction_size_limit = get_upper_transaction_size_limit();
  const bool use_rct = use_fork_rules(4, 0);
  const bool bulletproof = use_fork_rules(get_bulletproof_fork(), 0);

  const uint64_t fee_per_kb  = get_per_kb_fee();
  const uint64_t fee_multiplier = get_fee_multiplier(priority, get_fee_algorithm());

  // throw if attempting a transaction with no destinations
  THROW_WALLET_EXCEPTION_IF(dsts.empty(), error::zero_destination);

  // calculate total amount being sent to all destinations
  // throw if total amount overflows uint64_t
  needed_money = 0;
  for(auto& dt: dsts)
  {
    THROW_WALLET_EXCEPTION_IF(0 == dt.amount, error::zero_destination);
    needed_money += dt.amount;
    LOG_PRINT_L2("transfer: adding " << print_money(dt.amount) << ", for a total of " << print_money (needed_money));
    THROW_WALLET_EXCEPTION_IF(needed_money < dt.amount, error::tx_sum_overflow, dsts, 0, m_nettype);
  }

  // throw if attempting a transaction with no money
  THROW_WALLET_EXCEPTION_IF(needed_money == 0, error::zero_destination);

  std::map<uint32_t, uint64_t> unlocked_balance_per_subaddr = unlocked_balance_per_subaddress(subaddr_account);
  std::map<uint32_t, uint64_t> balance_per_subaddr = balance_per_subaddress(subaddr_account);

  if (subaddr_indices.empty()) // "index=<N1>[,<N2>,...]" wasn't specified -> use all the indices with non-zero unlocked balance
  {
    for (const auto& i : balance_per_subaddr)
      subaddr_indices.insert(i.first);
  }

  // early out if we know we can't make it anyway
  // we could also check for being within FEE_PER_KB, but if the fee calculation
  // ever changes, this might be missed, so let this go through
  uint64_t balance_subtotal = 0;
  uint64_t unlocked_balance_subtotal = 0;
  for (uint32_t index_minor : subaddr_indices)
  {
    balance_subtotal += balance_per_subaddr[index_minor];
    unlocked_balance_subtotal += unlocked_balance_per_subaddr[index_minor];
  }
  THROW_WALLET_EXCEPTION_IF(needed_money > balance_subtotal, error::not_enough_money,
    balance_subtotal, needed_money, 0);
  // first check overall balance is enough, then unlocked one, so we throw distinct exceptions
  THROW_WALLET_EXCEPTION_IF(needed_money > unlocked_balance_subtotal, error::not_enough_unlocked_money,
      unlocked_balance_subtotal, needed_money, 0);

  for (uint32_t i : subaddr_indices)
    LOG_PRINT_L2("Candidate subaddress index for spending: " << i);

  // gather all dust and non-dust outputs belonging to specified subaddresses
  size_t num_nondust_outputs = 0;
  size_t num_dust_outputs = 0;
  for (size_t i = 0; i < m_transfers.size(); ++i)
  {
    const transfer_details& td = m_transfers[i];
    if (!td.m_spent && !td.m_key_image_partial && (use_rct ? true : !td.is_rct()) && is_transfer_unlocked(td) && td.m_subaddr_index.major == subaddr_account && subaddr_indices.count(td.m_subaddr_index.minor) == 1)
    {
      const uint32_t index_minor = td.m_subaddr_index.minor;
      auto find_predicate = [&index_minor](const std::pair<uint32_t, std::vector<size_t>>& x) { return x.first == index_minor; };
      if ((td.is_rct()) || is_valid_decomposed_amount(td.amount()))
      {
        auto found = std::find_if(unused_transfers_indices_per_subaddr.begin(), unused_transfers_indices_per_subaddr.end(), find_predicate);
        if (found == unused_transfers_indices_per_subaddr.end())
        {
          unused_transfers_indices_per_subaddr.push_back({index_minor, {i}});
        }
        else
        {
          found->second.push_back(i);
        }
        ++num_nondust_outputs;
      }
      else
      {
        auto found = std::find_if(unused_dust_indices_per_subaddr.begin(), unused_dust_indices_per_subaddr.end(), find_predicate);
        if (found == unused_dust_indices_per_subaddr.end())
        {
          unused_dust_indices_per_subaddr.push_back({index_minor, {i}});
        }
        else
        {
          found->second.push_back(i);
        }
        ++num_dust_outputs;
      }
    }
  }

  // shuffle & sort output indices
  {
    std::random_device rd;
    std::mt19937 g(rd());
    std::shuffle(unused_transfers_indices_per_subaddr.begin(), unused_transfers_indices_per_subaddr.end(), g);
    std::shuffle(unused_dust_indices_per_subaddr.begin(), unused_dust_indices_per_subaddr.end(), g);
    auto sort_predicate = [&unlocked_balance_per_subaddr] (const std::pair<uint32_t, std::vector<size_t>>& x, const std::pair<uint32_t, std::vector<size_t>>& y)
    {
      return unlocked_balance_per_subaddr[x.first] > unlocked_balance_per_subaddr[y.first];
    };
    std::sort(unused_transfers_indices_per_subaddr.begin(), unused_transfers_indices_per_subaddr.end(), sort_predicate);
    std::sort(unused_dust_indices_per_subaddr.begin(), unused_dust_indices_per_subaddr.end(), sort_predicate);
  }

  LOG_PRINT_L2("Starting with " << num_nondust_outputs << " non-dust outputs and " << num_dust_outputs << " dust outputs");

  if (unused_dust_indices_per_subaddr.empty() && unused_transfers_indices_per_subaddr.empty())
    return std::vector<wallet2::pending_tx>();

  // if empty, put dummy entry so that the front can be referenced later in the loop
  if (unused_dust_indices_per_subaddr.empty())
    unused_dust_indices_per_subaddr.push_back({});
  if (unused_transfers_indices_per_subaddr.empty())
    unused_transfers_indices_per_subaddr.push_back({});

  // start with an empty tx
  txes.push_back(TX());
  accumulated_fee = 0;
  accumulated_outputs = 0;
  accumulated_change = 0;
  adding_fee = false;
  needed_fee = 0;
  std::vector<std::vector<tools::wallet2::get_outs_entry>> outs;

  // for rct, since we don't see the amounts, we will try to make all transactions
  // look the same, with 1 or 2 inputs, and 2 outputs. One input is preferable, as
  // this prevents linking to another by provenance analysis, but two is ok if we
  // try to pick outputs not from the same block. We will get two outputs, one for
  // the destination, and one for change.
  LOG_PRINT_L2("checking preferred");
  std::vector<size_t> preferred_inputs;
  uint64_t rct_outs_needed = 2 * (fake_outs_count + 1);
  rct_outs_needed += 100; // some fudge factor since we don't know how many are locked
  if (use_rct)
  {
    // this is used to build a tx that's 1 or 2 inputs, and 2 outputs, which
    // will get us a known fee.
    uint64_t estimated_fee = calculate_fee(fee_per_kb, estimate_rct_tx_size(2, fake_outs_count, 2, extra.size(), bulletproof), fee_multiplier);
    preferred_inputs = pick_preferred_rct_inputs(needed_money + estimated_fee, subaddr_account, subaddr_indices);
    if (!preferred_inputs.empty())
    {
      string s;
      for (auto i: preferred_inputs) s += boost::lexical_cast<std::string>(i) + " (" + print_money(m_transfers[i].amount()) + ") ";
      LOG_PRINT_L1("Found preferred rct inputs for rct tx: " << s);

      // bring the list of available outputs stored by the same subaddress index to the front of the list
      uint32_t index_minor = m_transfers[preferred_inputs[0]].m_subaddr_index.minor;
      for (size_t i = 1; i < unused_transfers_indices_per_subaddr.size(); ++i)
      {
        if (unused_transfers_indices_per_subaddr[i].first == index_minor)
        {
          std::swap(unused_transfers_indices_per_subaddr[0], unused_transfers_indices_per_subaddr[i]);
          break;
        }
      }
      for (size_t i = 1; i < unused_dust_indices_per_subaddr.size(); ++i)
      {
        if (unused_dust_indices_per_subaddr[i].first == index_minor)
        {
          std::swap(unused_dust_indices_per_subaddr[0], unused_dust_indices_per_subaddr[i]);
          break;
        }
      }
    }
  }
  LOG_PRINT_L2("done checking preferred");

  // while:
  // - we have something to send
  // - or we need to gather more fee
  // - or we have just one input in that tx, which is rct (to try and make all/most rct txes 2/2)
  unsigned int original_output_index = 0;
  std::vector<size_t>* unused_transfers_indices = &unused_transfers_indices_per_subaddr[0].second;
  std::vector<size_t>* unused_dust_indices      = &unused_dust_indices_per_subaddr[0].second;
  
  hwdev.set_mode(hw::device::TRANSACTION_CREATE_FAKE);
  while ((!dsts.empty() && dsts[0].amount > 0) || adding_fee || !preferred_inputs.empty() || should_pick_a_second_output(use_rct, txes.back().selected_transfers.size(), *unused_transfers_indices, *unused_dust_indices)) {
    TX &tx = txes.back();

    LOG_PRINT_L2("Start of loop with " << unused_transfers_indices->size() << " " << unused_dust_indices->size());
    LOG_PRINT_L2("unused_transfers_indices: " << strjoin(*unused_transfers_indices, " "));
    LOG_PRINT_L2("unused_dust_indices: " << strjoin(*unused_dust_indices, " "));
    LOG_PRINT_L2("dsts size " << dsts.size() << ", first " << (dsts.empty() ? "-" : cryptonote::print_money(dsts[0].amount)));
    LOG_PRINT_L2("adding_fee " << adding_fee << ", use_rct " << use_rct);

    // if we need to spend money and don't have any left, we fail
    if (unused_dust_indices->empty() && unused_transfers_indices->empty()) {
      LOG_PRINT_L2("No more outputs to choose from");
      THROW_WALLET_EXCEPTION_IF(1, error::tx_not_possible, unlocked_balance(subaddr_account), needed_money, accumulated_fee + needed_fee);
    }

    // get a random unspent output and use it to pay part (or all) of the current destination (and maybe next one, etc)
    // This could be more clever, but maybe at the cost of making probabilistic inferences easier
    size_t idx;
    if (!preferred_inputs.empty()) {
      idx = pop_back(preferred_inputs);
      pop_if_present(*unused_transfers_indices, idx);
      pop_if_present(*unused_dust_indices, idx);
    } else if ((dsts.empty() || dsts[0].amount == 0) && !adding_fee) {
      // the "make rct txes 2/2" case - we pick a small value output to "clean up" the wallet too
      std::vector<size_t> indices = get_only_rct(*unused_dust_indices, *unused_transfers_indices);
      idx = pop_best_value(indices, tx.selected_transfers, true);

      // we might not want to add it if it's a large output and we don't have many left
      if (m_transfers[idx].amount() >= m_min_output_value) {
        if (get_count_above(m_transfers, *unused_transfers_indices, m_min_output_value) < m_min_output_count) {
          LOG_PRINT_L2("Second output was not strictly needed, and we're running out of outputs above " << print_money(m_min_output_value) << ", not adding");
          break;
        }
      }

      // since we're trying to add a second output which is not strictly needed,
      // we only add it if it's unrelated enough to the first one
      float relatedness = get_output_relatedness(m_transfers[idx], m_transfers[tx.selected_transfers.front()]);
      if (relatedness > SECOND_OUTPUT_RELATEDNESS_THRESHOLD)
      {
        LOG_PRINT_L2("Second output was not strictly needed, and relatedness " << relatedness << ", not adding");
        break;
      }
      pop_if_present(*unused_transfers_indices, idx);
      pop_if_present(*unused_dust_indices, idx);
    } else
      idx = pop_best_value(unused_transfers_indices->empty() ? *unused_dust_indices : *unused_transfers_indices, tx.selected_transfers);

    const transfer_details &td = m_transfers[idx];
    LOG_PRINT_L2("Picking output " << idx << ", amount " << print_money(td.amount()) << ", ki " << td.m_key_image);

    // add this output to the list to spend
    tx.selected_transfers.push_back(idx);
    uint64_t available_amount = td.amount();
    accumulated_outputs += available_amount;

    // clear any fake outs we'd already gathered, since we'll need a new set
    outs.clear();

    if (adding_fee)
    {
      LOG_PRINT_L2("We need more fee, adding it to fee");
      available_for_fee += available_amount;
    }
    else
    {
      while (!dsts.empty() && dsts[0].amount <= available_amount && estimate_tx_size(use_rct, tx.selected_transfers.size(), fake_outs_count, tx.dsts.size(), extra.size(), bulletproof) < TX_SIZE_TARGET(upper_transaction_size_limit))
      {
        // we can fully pay that destination
        LOG_PRINT_L2("We can fully pay " << get_account_address_as_str(m_nettype, dsts[0].is_subaddress, dsts[0].addr) <<
          " for " << print_money(dsts[0].amount));
        tx.add(dsts[0].addr, dsts[0].is_subaddress, dsts[0].amount, original_output_index, m_merge_destinations);
        available_amount -= dsts[0].amount;
        dsts[0].amount = 0;
        pop_index(dsts, 0);
        ++original_output_index;
      }

      if (available_amount > 0 && !dsts.empty() && estimate_tx_size(use_rct, tx.selected_transfers.size(), fake_outs_count, tx.dsts.size(), extra.size(), bulletproof) < TX_SIZE_TARGET(upper_transaction_size_limit)) {
        // we can partially fill that destination
        LOG_PRINT_L2("We can partially pay " << get_account_address_as_str(m_nettype, dsts[0].is_subaddress, dsts[0].addr) <<
          " for " << print_money(available_amount) << "/" << print_money(dsts[0].amount));
        tx.add(dsts[0].addr, dsts[0].is_subaddress, available_amount, original_output_index, m_merge_destinations);
        dsts[0].amount -= available_amount;
        available_amount = 0;
      }
    }

    // here, check if we need to sent tx and start a new one
    LOG_PRINT_L2("Considering whether to create a tx now, " << tx.selected_transfers.size() << " inputs, tx limit "
      << upper_transaction_size_limit);
    bool try_tx = false;
    // if we have preferred picks, but haven't yet used all of them, continue
    if (preferred_inputs.empty())
    {
      if (adding_fee)
      {
        /* might not actually be enough if adding this output bumps size to next kB, but we need to try */
        try_tx = available_for_fee >= needed_fee;
      }
      else
      {
        const size_t estimated_rct_tx_size = estimate_tx_size(use_rct, tx.selected_transfers.size(), fake_outs_count, tx.dsts.size(), extra.size(), bulletproof);
        try_tx = dsts.empty() || (estimated_rct_tx_size >= TX_SIZE_TARGET(upper_transaction_size_limit));
      }
    }

    if (try_tx) {
      cryptonote::transaction test_tx;
      pending_tx test_ptx;

      const size_t estimated_tx_size = estimate_tx_size(use_rct, tx.selected_transfers.size(), fake_outs_count, tx.dsts.size(), extra.size(), bulletproof);
      needed_fee = calculate_fee(fee_per_kb, estimated_tx_size, fee_multiplier);

      uint64_t inputs = 0, outputs = needed_fee;
      for (size_t idx: tx.selected_transfers) inputs += m_transfers[idx].amount();
      for (const auto &o: tx.dsts) outputs += o.amount;

      if (inputs < outputs)
      {
        LOG_PRINT_L2("We don't have enough for the basic fee, switching to adding_fee");
        adding_fee = true;
        goto skip_tx;
      }

      LOG_PRINT_L2("Trying to create a tx now, with " << tx.dsts.size() << " outputs and " <<
        tx.selected_transfers.size() << " inputs");
      if (use_rct)
        transfer_selected_rct(tx.dsts, tx.selected_transfers, fake_outs_count, outs, unlock_time, needed_fee, extra,
          test_tx, test_ptx, bulletproof, is_staking_tx);
      else
        transfer_selected(tx.dsts, tx.selected_transfers, fake_outs_count, outs, unlock_time, needed_fee, extra,
          detail::digit_split_strategy, tx_dust_policy(::config::DEFAULT_DUST_THRESHOLD), test_tx, test_ptx);
      auto txBlob = t_serializable_object_to_blob(test_ptx.tx);
      needed_fee = calculate_fee(fee_per_kb, txBlob, fee_multiplier);
      available_for_fee = test_ptx.fee + test_ptx.change_dts.amount + (!test_ptx.dust_added_to_fee ? test_ptx.dust : 0);
      LOG_PRINT_L2("Made a " << get_size_string(txBlob) << " tx, with " << print_money(available_for_fee) << " available for fee (" <<
        print_money(needed_fee) << " needed)");

      if (needed_fee > available_for_fee && !dsts.empty() && dsts[0].amount > 0)
      {
        // we don't have enough for the fee, but we've only partially paid the current address,
        // so we can take the fee from the paid amount, since we'll have to make another tx anyway
        std::vector<cryptonote::tx_destination_entry>::iterator i;
        i = std::find_if(tx.dsts.begin(), tx.dsts.end(),
          [&](const cryptonote::tx_destination_entry &d) { return !memcmp (&d.addr, &dsts[0].addr, sizeof(dsts[0].addr)); });
        THROW_WALLET_EXCEPTION_IF(i == tx.dsts.end(), error::wallet_internal_error, "paid address not found in outputs");
        if (i->amount > needed_fee)
        {
          uint64_t new_paid_amount = i->amount /*+ test_ptx.fee*/ - needed_fee;
          LOG_PRINT_L2("Adjusting amount paid to " << get_account_address_as_str(m_nettype, i->is_subaddress, i->addr) << " from " <<
            print_money(i->amount) << " to " << print_money(new_paid_amount) << " to accommodate " <<
            print_money(needed_fee) << " fee");
          dsts[0].amount += i->amount - new_paid_amount;
          i->amount = new_paid_amount;
          test_ptx.fee = needed_fee;
          available_for_fee = needed_fee;
        }
      }

      if (needed_fee > available_for_fee)
      {
        LOG_PRINT_L2("We could not make a tx, switching to fee accumulation");

        adding_fee = true;
      }
      else
      {
        LOG_PRINT_L2("We made a tx, adjusting fee and saving it, we need " << print_money(needed_fee) << " and we have " << print_money(test_ptx.fee));
        while (needed_fee > test_ptx.fee) {
          if (use_rct)
            transfer_selected_rct(tx.dsts, tx.selected_transfers, fake_outs_count, outs, unlock_time, needed_fee, extra,
              test_tx, test_ptx, bulletproof, is_staking_tx);
          else
            transfer_selected(tx.dsts, tx.selected_transfers, fake_outs_count, outs, unlock_time, needed_fee, extra,
              detail::digit_split_strategy, tx_dust_policy(::config::DEFAULT_DUST_THRESHOLD), test_tx, test_ptx);
          txBlob = t_serializable_object_to_blob(test_ptx.tx);
          needed_fee = calculate_fee(fee_per_kb, txBlob, fee_multiplier);
          LOG_PRINT_L2("Made an attempt at a  final " << get_size_string(txBlob) << " tx, with " << print_money(test_ptx.fee) <<
            " fee  and " << print_money(test_ptx.change_dts.amount) << " change");
        }

        LOG_PRINT_L2("Made a final " << get_size_string(txBlob) << " tx, with " << print_money(test_ptx.fee) <<
          " fee  and " << print_money(test_ptx.change_dts.amount) << " change");

        tx.tx = test_tx;
        tx.ptx = test_ptx;
        tx.bytes = txBlob.size();
        tx.outs = outs;
        accumulated_fee += test_ptx.fee;
        accumulated_change += test_ptx.change_dts.amount;
        adding_fee = false;
        if (!dsts.empty())
        {
          LOG_PRINT_L2("We have more to pay, starting another tx");
          txes.push_back(TX());
          original_output_index = 0;
        }
      }
    }

skip_tx:
    // if unused_*_indices is empty while unused_*_indices_per_subaddr has multiple elements, and if we still have something to pay, 
    // pop front of unused_*_indices_per_subaddr and have unused_*_indices point to the front of unused_*_indices_per_subaddr
    if ((!dsts.empty() && dsts[0].amount > 0) || adding_fee)
    {
      if (unused_transfers_indices->empty() && unused_transfers_indices_per_subaddr.size() > 1)
      {
        unused_transfers_indices_per_subaddr.erase(unused_transfers_indices_per_subaddr.begin());
        unused_transfers_indices = &unused_transfers_indices_per_subaddr[0].second;
      }
      if (unused_dust_indices->empty() && unused_dust_indices_per_subaddr.size() > 1)
      {
        unused_dust_indices_per_subaddr.erase(unused_dust_indices_per_subaddr.begin());
        unused_dust_indices = &unused_dust_indices_per_subaddr[0].second;
      }
    }
  }

  if (adding_fee)
  {
    LOG_PRINT_L1("We ran out of outputs while trying to gather final fee");
    THROW_WALLET_EXCEPTION_IF(1, error::tx_not_possible, unlocked_balance(subaddr_account), needed_money, accumulated_fee + needed_fee);
  }

  LOG_PRINT_L1("Done creating " << txes.size() << " transactions, " << print_money(accumulated_fee) <<
    " total fee, " << print_money(accumulated_change) << " total change");

  hwdev.set_mode(hw::device::TRANSACTION_CREATE_REAL);
  for (std::vector<TX>::iterator i = txes.begin(); i != txes.end(); ++i)
  {
    TX &tx = *i;
    cryptonote::transaction test_tx;
    pending_tx test_ptx;
    if (use_rct) {
      transfer_selected_rct(tx.dsts,                    /* NOMOD std::vector<cryptonote::tx_destination_entry> dsts,*/
                            tx.selected_transfers,      /* const std::list<size_t> selected_transfers */
                            fake_outs_count,            /* CONST size_t fake_outputs_count, */
                            tx.outs,                    /* MOD   std::vector<std::vector<tools::wallet2::get_outs_entry>> &outs, */
                            unlock_time,                /* CONST uint64_t unlock_time,  */
                            needed_fee,                 /* CONST uint64_t fee, */
                            extra,                      /* const std::vector<uint8_t>& extra, */
                            test_tx,                    /* OUT   cryptonote::transaction& tx, */
                            test_ptx,                   /* OUT   cryptonote::transaction& tx, */
                            bulletproof,
                            is_staking_tx);
    } else {
      transfer_selected(tx.dsts,
                        tx.selected_transfers,
                        fake_outs_count,
                        tx.outs,
                        unlock_time,
                        needed_fee,
                        extra,
                        detail::digit_split_strategy,
                        tx_dust_policy(::config::DEFAULT_DUST_THRESHOLD),
                        test_tx,
                        test_ptx);
    }
    auto txBlob = t_serializable_object_to_blob(test_ptx.tx);
    tx.tx = test_tx;
    tx.ptx = test_ptx;
    tx.bytes = txBlob.size();
  }

  std::vector<wallet2::pending_tx> ptx_vector;
  for (std::vector<TX>::iterator i = txes.begin(); i != txes.end(); ++i)
  {
    TX &tx = *i;
    uint64_t tx_money = 0;
    for (size_t idx: tx.selected_transfers)
      tx_money += m_transfers[idx].amount();
    LOG_PRINT_L1("  Transaction " << (1+std::distance(txes.begin(), i)) << "/" << txes.size() <<
      ": " << get_size_string(tx.bytes) << ", sending " << print_money(tx_money) << " in " << tx.selected_transfers.size() <<
      " outputs to " << tx.dsts.size() << " destination(s), including " <<
      print_money(tx.ptx.fee) << " fee, " << print_money(tx.ptx.change_dts.amount) << " change");
    ptx_vector.push_back(tx.ptx);
  }

  // if we made it this far, we're OK to actually send the transactions
  return ptx_vector;
}

std::vector<wallet2::pending_tx> wallet2::create_transactions_all(uint64_t below, const cryptonote::account_public_address &address, bool is_subaddress, const size_t fake_outs_count, const uint64_t unlock_time, uint32_t priority, const std::vector<uint8_t>& extra, uint32_t subaddr_account, std::set<uint32_t> subaddr_indices, bool trusted_daemon, bool is_staking_tx)
{
  std::vector<size_t> unused_transfers_indices;
  std::vector<size_t> unused_dust_indices;
  const bool use_rct = use_fork_rules(4, 0);

  THROW_WALLET_EXCEPTION_IF(unlocked_balance(subaddr_account) == 0, error::wallet_internal_error, "No unlocked balance in the entire wallet");

  std::map<uint32_t, std::pair<std::vector<size_t>, std::vector<size_t>>> unused_transfer_dust_indices_per_subaddr;

  // gather all dust and non-dust outputs of specified subaddress (if any) and below specified threshold (if any)
  bool fund_found = false;
  for (size_t i = 0; i < m_transfers.size(); ++i)
  {
    const transfer_details& td = m_transfers[i];
    if (!td.m_spent && !td.m_key_image_partial && (use_rct ? true : !td.is_rct()) && is_transfer_unlocked(td) && td.m_subaddr_index.major == subaddr_account && (subaddr_indices.empty() || subaddr_indices.count(td.m_subaddr_index.minor) == 1))
    {
      fund_found = true;
      if (below == 0 || td.amount() < below)
      {
        if ((td.is_rct()) || is_valid_decomposed_amount(td.amount()))
          unused_transfer_dust_indices_per_subaddr[td.m_subaddr_index.minor].first.push_back(i);
        else
          unused_transfer_dust_indices_per_subaddr[td.m_subaddr_index.minor].second.push_back(i);
      }
    }
  }
  THROW_WALLET_EXCEPTION_IF(!fund_found, error::wallet_internal_error, "No unlocked balance in the specified subaddress(es)");
  THROW_WALLET_EXCEPTION_IF(unused_transfer_dust_indices_per_subaddr.empty(), error::wallet_internal_error, "The smallest amount found is not below the specified threshold");

  if (subaddr_indices.empty())
  {
    // in case subaddress index wasn't specified, choose non-empty subaddress randomly (with index=0 being chosen last)
    if (unused_transfer_dust_indices_per_subaddr.count(0) == 1 && unused_transfer_dust_indices_per_subaddr.size() > 1)
      unused_transfer_dust_indices_per_subaddr.erase(0);
    auto i = unused_transfer_dust_indices_per_subaddr.begin();
    std::advance(i, crypto::rand<size_t>() % unused_transfer_dust_indices_per_subaddr.size());
    unused_transfers_indices = i->second.first;
    unused_dust_indices = i->second.second;
    LOG_PRINT_L2("Spending from subaddress index " << i->first);
  }
  else
  {
    for (const auto& p : unused_transfer_dust_indices_per_subaddr)
    {
      unused_transfers_indices.insert(unused_transfers_indices.end(), p.second.first.begin(), p.second.first.end());
      unused_dust_indices.insert(unused_dust_indices.end(), p.second.second.begin(), p.second.second.end());
      LOG_PRINT_L2("Spending from subaddress index " << p.first);
    }
  }

  return create_transactions_from(address, is_subaddress, unused_transfers_indices, unused_dust_indices, fake_outs_count, unlock_time, priority, extra, trusted_daemon, is_staking_tx);
}

std::vector<wallet2::pending_tx> wallet2::create_transactions_single(const crypto::key_image &ki, const cryptonote::account_public_address &address, bool is_subaddress, const size_t fake_outs_count, const uint64_t unlock_time, uint32_t priority, const std::vector<uint8_t>& extra, bool trusted_daemon)
{
  std::vector<size_t> unused_transfers_indices;
  std::vector<size_t> unused_dust_indices;
  const bool use_rct = use_fork_rules(4, 0);
  // find output with the given key image
  for (size_t i = 0; i < m_transfers.size(); ++i)
  {
    const transfer_details& td = m_transfers[i];
    if (td.m_key_image_known && td.m_key_image == ki && !td.m_spent && (use_rct ? true : !td.is_rct()) && is_transfer_unlocked(td))
    {
      if (td.is_rct() || is_valid_decomposed_amount(td.amount()))
        unused_transfers_indices.push_back(i);
      else
        unused_dust_indices.push_back(i);
      break;
    }
  }
  return create_transactions_from(address, is_subaddress, unused_transfers_indices, unused_dust_indices, fake_outs_count, unlock_time, priority, extra, trusted_daemon);
}

std::vector<wallet2::pending_tx> wallet2::create_transactions_from(const cryptonote::account_public_address &address, bool is_subaddress, std::vector<size_t> unused_transfers_indices, std::vector<size_t> unused_dust_indices, const size_t fake_outs_count, const uint64_t unlock_time, uint32_t priority, const std::vector<uint8_t>& extra, bool trusted_daemon, bool is_staking_tx)
{
  //ensure device is let in NONE mode in any case
  hw::device &hwdev = m_account.get_device();
  boost::unique_lock<hw::device> hwdev_lock (hwdev);
  hw::reset_mode rst(hwdev);  

  uint64_t accumulated_fee, accumulated_outputs, accumulated_change;
  struct TX {
    std::vector<size_t> selected_transfers;
    std::vector<cryptonote::tx_destination_entry> dsts;
    cryptonote::transaction tx;
    pending_tx ptx;
    size_t bytes;
    std::vector<std::vector<get_outs_entry>> outs;
  };
  std::vector<TX> txes;
  uint64_t needed_fee, available_for_fee = 0;
  uint64_t upper_transaction_size_limit = get_upper_transaction_size_limit();
  std::vector<std::vector<get_outs_entry>> outs;

  const bool use_rct = fake_outs_count > 0 && use_fork_rules(4, 0);
  const bool bulletproof = use_fork_rules(get_bulletproof_fork(), 0);
  const uint64_t fee_per_kb  = get_per_kb_fee();
  const uint64_t fee_multiplier = get_fee_multiplier(priority, get_fee_algorithm());

  LOG_PRINT_L2("Starting with " << unused_transfers_indices.size() << " non-dust outputs and " << unused_dust_indices.size() << " dust outputs");

  if (unused_dust_indices.empty() && unused_transfers_indices.empty())
    return std::vector<wallet2::pending_tx>();

  // start with an empty tx
  txes.push_back(TX());
  accumulated_fee = 0;
  accumulated_outputs = 0;
  accumulated_change = 0;
  needed_fee = 0;

  // while we have something to send
  hwdev.set_mode(hw::device::TRANSACTION_CREATE_FAKE);
  while (!unused_dust_indices.empty() || !unused_transfers_indices.empty()) {
    TX &tx = txes.back();

    // get a random unspent output and use it to pay next chunk. We try to alternate
    // dust and non dust to ensure we never get with only dust, from which we might
    // get a tx that can't pay for itself
    size_t idx = unused_transfers_indices.empty() ? pop_best_value(unused_dust_indices, tx.selected_transfers) : unused_dust_indices.empty() ? pop_best_value(unused_transfers_indices, tx.selected_transfers) : ((tx.selected_transfers.size() & 1) || accumulated_outputs > fee_per_kb * fee_multiplier * (upper_transaction_size_limit + 1023) / 1024) ? pop_best_value(unused_dust_indices, tx.selected_transfers) : pop_best_value(unused_transfers_indices, tx.selected_transfers);

    const transfer_details &td = m_transfers[idx];
    LOG_PRINT_L2("Picking output " << idx << ", amount " << print_money(td.amount()));

    // add this output to the list to spend
    tx.selected_transfers.push_back(idx);
    uint64_t available_amount = td.amount();
    accumulated_outputs += available_amount;

    // clear any fake outs we'd already gathered, since we'll need a new set
    outs.clear();

    // here, check if we need to sent tx and start a new one
    LOG_PRINT_L2("Considering whether to create a tx now, " << tx.selected_transfers.size() << " inputs, tx limit "
      << upper_transaction_size_limit);
    const size_t estimated_rct_tx_size = estimate_tx_size(use_rct, tx.selected_transfers.size(), fake_outs_count, tx.dsts.size() + 1, extra.size(), bulletproof);
    bool try_tx = (unused_dust_indices.empty() && unused_transfers_indices.empty()) || ( estimated_rct_tx_size >= TX_SIZE_TARGET(upper_transaction_size_limit));

    if (try_tx) {
      cryptonote::transaction test_tx;
      pending_tx test_ptx;

      const size_t estimated_tx_size = estimate_tx_size(use_rct, tx.selected_transfers.size(), fake_outs_count, tx.dsts.size(), extra.size(), bulletproof);
      needed_fee = calculate_fee(fee_per_kb, estimated_tx_size, fee_multiplier);

      tx.dsts.push_back(tx_destination_entry(1, address, is_subaddress));

      LOG_PRINT_L2("Trying to create a tx now, with " << tx.dsts.size() << " destinations and " <<
        tx.selected_transfers.size() << " outputs");
      if (use_rct)
        transfer_selected_rct(tx.dsts, tx.selected_transfers, fake_outs_count, outs, unlock_time, needed_fee, extra,
          test_tx, test_ptx, bulletproof, is_staking_tx);
      else
        transfer_selected(tx.dsts, tx.selected_transfers, fake_outs_count, outs, unlock_time, needed_fee, extra,
          detail::digit_split_strategy, tx_dust_policy(::config::DEFAULT_DUST_THRESHOLD), test_tx, test_ptx);
      auto txBlob = t_serializable_object_to_blob(test_ptx.tx);
      needed_fee = calculate_fee(fee_per_kb, txBlob, fee_multiplier);
      available_for_fee = test_ptx.fee + test_ptx.dests[0].amount + test_ptx.change_dts.amount;
      LOG_PRINT_L2("Made a " << get_size_string(txBlob) << " tx, with " << print_money(available_for_fee) << " available for fee (" <<
        print_money(needed_fee) << " needed)");

      THROW_WALLET_EXCEPTION_IF(needed_fee > available_for_fee, error::wallet_internal_error, "Transaction cannot pay for itself");

      do {
        LOG_PRINT_L2("We made a tx, adjusting fee and saving it");
        tx.dsts[0].amount = available_for_fee - needed_fee;
        if (use_rct)
          transfer_selected_rct(tx.dsts, tx.selected_transfers, fake_outs_count, outs, unlock_time, needed_fee, extra, 
            test_tx, test_ptx, bulletproof, is_staking_tx);
        else
          transfer_selected(tx.dsts, tx.selected_transfers, fake_outs_count, outs, unlock_time, needed_fee, extra,
            detail::digit_split_strategy, tx_dust_policy(::config::DEFAULT_DUST_THRESHOLD), test_tx, test_ptx);
        txBlob = t_serializable_object_to_blob(test_ptx.tx);
        needed_fee = calculate_fee(fee_per_kb, txBlob, fee_multiplier);
        LOG_PRINT_L2("Made an attempt at a final " << get_size_string(txBlob) << " tx, with " << print_money(test_ptx.fee) <<
          " fee  and " << print_money(test_ptx.change_dts.amount) << " change");
      } while (needed_fee > test_ptx.fee);

      LOG_PRINT_L2("Made a final " << get_size_string(txBlob) << " tx, with " << print_money(test_ptx.fee) <<
        " fee  and " << print_money(test_ptx.change_dts.amount) << " change");

      tx.tx = test_tx;
      tx.ptx = test_ptx;
      tx.bytes = txBlob.size();
      tx.outs = outs;
      accumulated_fee += test_ptx.fee;
      accumulated_change += test_ptx.change_dts.amount;
      if (!unused_transfers_indices.empty() || !unused_dust_indices.empty())
      {
        LOG_PRINT_L2("We have more to pay, starting another tx");
        txes.push_back(TX());
      }
    }
  }

  LOG_PRINT_L1("Done creating " << txes.size() << " transactions, " << print_money(accumulated_fee) <<
    " total fee, " << print_money(accumulated_change) << " total change");
 
  hwdev.set_mode(hw::device::TRANSACTION_CREATE_REAL);
  for (std::vector<TX>::iterator i = txes.begin(); i != txes.end(); ++i)
  {
    TX &tx = *i;
    cryptonote::transaction test_tx;
    pending_tx test_ptx;
    if (use_rct) {
      transfer_selected_rct(tx.dsts, tx.selected_transfers, fake_outs_count, tx.outs, unlock_time, needed_fee, extra, 
        test_tx, test_ptx, bulletproof, is_staking_tx);
    } else {
      transfer_selected(tx.dsts, tx.selected_transfers, fake_outs_count, tx.outs, unlock_time, needed_fee, extra,
        detail::digit_split_strategy, tx_dust_policy(::config::DEFAULT_DUST_THRESHOLD), test_tx, test_ptx);
    }
    auto txBlob = t_serializable_object_to_blob(test_ptx.tx);
    tx.tx = test_tx;
    tx.ptx = test_ptx;
    tx.bytes = txBlob.size();
  }

  std::vector<wallet2::pending_tx> ptx_vector;
  for (std::vector<TX>::iterator i = txes.begin(); i != txes.end(); ++i)
  {
    TX &tx = *i;
    uint64_t tx_money = 0;
    for (size_t idx: tx.selected_transfers)
      tx_money += m_transfers[idx].amount();
    LOG_PRINT_L1("  Transaction " << (1+std::distance(txes.begin(), i)) << "/" << txes.size() <<
      ": " << get_size_string(tx.bytes) << ", sending " << print_money(tx_money) << " in " << tx.selected_transfers.size() <<
      " outputs to " << tx.dsts.size() << " destination(s), including " <<
      print_money(tx.ptx.fee) << " fee, " << print_money(tx.ptx.change_dts.amount) << " change");
    ptx_vector.push_back(tx.ptx);
  }

  // if we made it this far, we're OK to actually send the transactions
  return ptx_vector;
}
//----------------------------------------------------------------------------------------------------
void wallet2::get_hard_fork_info(uint8_t version, uint64_t &earliest_height) const
{
  boost::optional<std::string> result = m_node_rpc_proxy.get_earliest_height(version, earliest_height);
  throw_on_rpc_response_error(result, "get_hard_fork_info");
}
//----------------------------------------------------------------------------------------------------
bool wallet2::use_fork_rules(uint8_t version, int64_t early_blocks) const
{
  // TODO: How to get fork rule info from light wallet node?
  if(m_light_wallet)
    return true;
  uint64_t height, earliest_height;
  boost::optional<std::string> result = m_node_rpc_proxy.get_height(height);
  throw_on_rpc_response_error(result, "get_info");
  result = m_node_rpc_proxy.get_earliest_height(version, earliest_height);
  throw_on_rpc_response_error(result, "get_hard_fork_info");

  bool close_enough = height >=  earliest_height - early_blocks && earliest_height != std::numeric_limits<uint64_t>::max(); // start using the rules that many blocks beforehand
  if (early_blocks > 0 && (earliest_height - early_blocks) > earliest_height)
  {
    close_enough = true;
  }
  if (close_enough)
    LOG_PRINT_L2("Using v" << (unsigned)version << " rules");
  else
    LOG_PRINT_L2("Not using v" << (unsigned)version << " rules");
  return close_enough;
}
//----------------------------------------------------------------------------------------------------
uint64_t wallet2::get_upper_transaction_size_limit() const
{
  if (m_upper_transaction_size_limit > 0)
    return m_upper_transaction_size_limit;
  uint64_t full_reward_zone = use_fork_rules(5, 10) ? CRYPTONOTE_BLOCK_GRANTED_FULL_REWARD_ZONE_V5 : use_fork_rules(2, 10) ? CRYPTONOTE_BLOCK_GRANTED_FULL_REWARD_ZONE_V2 : CRYPTONOTE_BLOCK_GRANTED_FULL_REWARD_ZONE_V1;
  return full_reward_zone - CRYPTONOTE_COINBASE_BLOB_RESERVED_SIZE;
}
//----------------------------------------------------------------------------------------------------
std::vector<size_t> wallet2::select_available_outputs(const std::function<bool(const transfer_details &td)> &f) const
{
  std::vector<size_t> outputs;
  size_t n = 0;
  for (transfer_container::const_iterator i = m_transfers.begin(); i != m_transfers.end(); ++i, ++n)
  {
    if (i->m_spent)
      continue;
    if (i->m_key_image_partial)
      continue;
    if (!is_transfer_unlocked(*i))
      continue;
    if (f(*i))
      outputs.push_back(n);
  }
  return outputs;
}
//----------------------------------------------------------------------------------------------------
std::vector<uint64_t> wallet2::get_unspent_amounts_vector() const
{
  std::set<uint64_t> set;
  for (const auto &td: m_transfers)
  {
    if (!td.m_spent)
      set.insert(td.is_rct() ? 0 : td.amount());
  }
  std::vector<uint64_t> vector;
  vector.reserve(set.size());
  for (const auto &i: set)
  {
    vector.push_back(i);
  }
  return vector;
}
//----------------------------------------------------------------------------------------------------
std::vector<size_t> wallet2::select_available_outputs_from_histogram(uint64_t count, bool atleast, bool unlocked, bool allow_rct, bool trusted_daemon)
{
  cryptonote::COMMAND_RPC_GET_OUTPUT_HISTOGRAM::request req_t = AUTO_VAL_INIT(req_t);
  cryptonote::COMMAND_RPC_GET_OUTPUT_HISTOGRAM::response resp_t = AUTO_VAL_INIT(resp_t);
  m_daemon_rpc_mutex.lock();
  if (trusted_daemon)
    req_t.amounts = get_unspent_amounts_vector();
  req_t.min_count = count;
  req_t.max_count = 0;
  req_t.unlocked = unlocked;
  req_t.recent_cutoff = 0;
  bool r = net_utils::invoke_http_json_rpc("/json_rpc", "get_output_histogram", req_t, resp_t, m_http_client, rpc_timeout);
  m_daemon_rpc_mutex.unlock();
  THROW_WALLET_EXCEPTION_IF(!r, error::no_connection_to_daemon, "select_available_outputs_from_histogram");
  THROW_WALLET_EXCEPTION_IF(resp_t.status == CORE_RPC_STATUS_BUSY, error::daemon_busy, "get_output_histogram");
  THROW_WALLET_EXCEPTION_IF(resp_t.status != CORE_RPC_STATUS_OK, error::get_histogram_error, resp_t.status);

  std::set<uint64_t> mixable;
  for (const auto &i: resp_t.histogram)
  {
    mixable.insert(i.amount);
  }

  return select_available_outputs([mixable, atleast, allow_rct](const transfer_details &td) {
    if (!allow_rct && td.is_rct())
      return false;
    const uint64_t amount = td.is_rct() ? 0 : td.amount();
    if (atleast) {
      if (mixable.find(amount) != mixable.end())
        return true;
    }
    else {
      if (mixable.find(amount) == mixable.end())
        return true;
    }
    return false;
  });
}
//----------------------------------------------------------------------------------------------------
uint64_t wallet2::get_num_rct_outputs()
{
  cryptonote::COMMAND_RPC_GET_OUTPUT_HISTOGRAM::request req_t = AUTO_VAL_INIT(req_t);
  cryptonote::COMMAND_RPC_GET_OUTPUT_HISTOGRAM::response resp_t = AUTO_VAL_INIT(resp_t);
  m_daemon_rpc_mutex.lock();
  req_t.amounts.push_back(0);
  req_t.min_count = 0;
  req_t.max_count = 0;
  req_t.unlocked = true;
  req_t.recent_cutoff = 0;
  bool r = net_utils::invoke_http_json_rpc("/json_rpc", "get_output_histogram", req_t, resp_t, m_http_client, rpc_timeout);
  m_daemon_rpc_mutex.unlock();
  THROW_WALLET_EXCEPTION_IF(!r, error::no_connection_to_daemon, "get_num_rct_outputs");
  THROW_WALLET_EXCEPTION_IF(resp_t.status == CORE_RPC_STATUS_BUSY, error::daemon_busy, "get_output_histogram");
  THROW_WALLET_EXCEPTION_IF(resp_t.status != CORE_RPC_STATUS_OK, error::get_histogram_error, resp_t.status);
  THROW_WALLET_EXCEPTION_IF(resp_t.histogram.size() != 1, error::get_histogram_error, "Expected exactly one response");
  THROW_WALLET_EXCEPTION_IF(resp_t.histogram[0].amount != 0, error::get_histogram_error, "Expected 0 amount");

  return resp_t.histogram[0].total_instances;
}
//----------------------------------------------------------------------------------------------------
const wallet2::transfer_details &wallet2::get_transfer_details(size_t idx) const
{
  THROW_WALLET_EXCEPTION_IF(idx >= m_transfers.size(), error::wallet_internal_error, "Bad transfer index");
  return m_transfers[idx];
}
//----------------------------------------------------------------------------------------------------
std::vector<size_t> wallet2::select_available_unmixable_outputs(bool trusted_daemon)
{
  // request all outputs with not enough available mixins
  const size_t min_mixin = use_fork_rules(6, 10) ? 9 : 2; // v6 increases min mixin from 2 to 9
  return select_available_outputs_from_histogram(min_mixin + 1, false, true, false, trusted_daemon);
}
//----------------------------------------------------------------------------------------------------
std::vector<size_t> wallet2::select_available_mixable_outputs(bool trusted_daemon)
{
  // request all outputs with at least 10nstances, so we can use mixin 9 with
  const size_t min_mixin = use_fork_rules(6, 10) ? 9 : 2; // v6 increases min mixin from 2 to 9
  return select_available_outputs_from_histogram(min_mixin + 1, true, true, true, trusted_daemon);
}
//----------------------------------------------------------------------------------------------------
std::vector<wallet2::pending_tx> wallet2::create_unmixable_sweep_transactions(bool trusted_daemon)
{
  // From hard fork 1, we don't consider small amounts to be dust anymore
  const bool hf1_rules = use_fork_rules(2, 10); // first hard fork has version 2
  tx_dust_policy dust_policy(hf1_rules ? 0 : ::config::DEFAULT_DUST_THRESHOLD);

  const uint64_t fee_per_kb  = get_per_kb_fee();

  // may throw
  std::vector<size_t> unmixable_outputs = select_available_unmixable_outputs(trusted_daemon);
  size_t num_dust_outputs = unmixable_outputs.size();

  if (num_dust_outputs == 0)
  {
    return std::vector<wallet2::pending_tx>();
  }

  // split in "dust" and "non dust" to make it easier to select outputs
  std::vector<size_t> unmixable_transfer_outputs, unmixable_dust_outputs;
  for (auto n: unmixable_outputs)
  {
    if (m_transfers[n].amount() < fee_per_kb)
      unmixable_dust_outputs.push_back(n);
    else
      unmixable_transfer_outputs.push_back(n);
  }

  return create_transactions_from(m_account_public_address, false, unmixable_transfer_outputs, unmixable_dust_outputs, 0 /*fake_outs_count */, 0 /* unlock_time */, 1 /*priority */, std::vector<uint8_t>(), trusted_daemon);
}

bool wallet2::get_tx_key(const crypto::hash &txid, crypto::secret_key &tx_key, std::vector<crypto::secret_key> &additional_tx_keys) const
{
  additional_tx_keys.clear();
  const std::unordered_map<crypto::hash, crypto::secret_key>::const_iterator i = m_tx_keys.find(txid);
  if (i == m_tx_keys.end())
    return false;
  tx_key = i->second;
  const auto j = m_additional_tx_keys.find(txid);
  if (j != m_additional_tx_keys.end())
    additional_tx_keys = j->second;
  return true;
}
//----------------------------------------------------------------------------------------------------
std::string wallet2::get_spend_proof(const crypto::hash &txid, const std::string &message)
{
  THROW_WALLET_EXCEPTION_IF(m_watch_only, error::wallet_internal_error,
    "get_spend_proof requires spend secret key and is not available for a watch-only wallet");

  // fetch tx from daemon
  COMMAND_RPC_GET_TRANSACTIONS::request req = AUTO_VAL_INIT(req);
  req.txs_hashes.push_back(epee::string_tools::pod_to_hex(txid));
  req.decode_as_json = false;
  req.prune = false;
  COMMAND_RPC_GET_TRANSACTIONS::response res = AUTO_VAL_INIT(res);
  bool r;
  {
    const boost::lock_guard<boost::mutex> lock{m_daemon_rpc_mutex};
    r = epee::net_utils::invoke_http_json("/gettransactions", req, res, m_http_client, rpc_timeout);
  }
  THROW_WALLET_EXCEPTION_IF(!r, error::no_connection_to_daemon, "gettransactions");
  THROW_WALLET_EXCEPTION_IF(res.status == CORE_RPC_STATUS_BUSY, error::daemon_busy, "gettransactions");
  THROW_WALLET_EXCEPTION_IF(res.status != CORE_RPC_STATUS_OK, error::wallet_internal_error, "gettransactions");
  THROW_WALLET_EXCEPTION_IF(res.txs.size() != 1, error::wallet_internal_error,
    "daemon returned wrong response for gettransactions, wrong txs count = " +
    std::to_string(res.txs.size()) + ", expected 1");
  cryptonote::blobdata bd;
  THROW_WALLET_EXCEPTION_IF(!epee::string_tools::parse_hexstr_to_binbuff(res.txs[0].as_hex, bd), error::wallet_internal_error, "failed to parse tx from hexstr");
  cryptonote::transaction tx;
  crypto::hash tx_hash, tx_prefix_hash;
  THROW_WALLET_EXCEPTION_IF(!cryptonote::parse_and_validate_tx_from_blob(bd, tx, tx_hash, tx_prefix_hash), error::wallet_internal_error, "failed to parse tx from blob");
  THROW_WALLET_EXCEPTION_IF(tx_hash != txid, error::wallet_internal_error, "txid mismatch");

  std::vector<std::vector<crypto::signature>> signatures;

  // get signature prefix hash
  std::string sig_prefix_data((const char*)&txid, sizeof(crypto::hash));
  sig_prefix_data += message;
  crypto::hash sig_prefix_hash;
  crypto::cn_fast_hash(sig_prefix_data.data(), sig_prefix_data.size(), sig_prefix_hash);

  for(size_t i = 0; i < tx.vin.size(); ++i)
  {
    const txin_to_key* const in_key = boost::get<txin_to_key>(std::addressof(tx.vin[i]));
    if (in_key == nullptr)
      continue;

    // check if the key image belongs to us
    const auto found = m_key_images.find(in_key->k_image);
    if(found == m_key_images.end())
    {
      THROW_WALLET_EXCEPTION_IF(i > 0, error::wallet_internal_error, "subset of key images belong to us, very weird!");
      THROW_WALLET_EXCEPTION_IF(true, error::wallet_internal_error, "This tx wasn't generated by this wallet!");
    }

    // derive the real output keypair
    const transfer_details& in_td = m_transfers[found->second];
    const txout_to_key* const in_tx_out_pkey = boost::get<txout_to_key>(std::addressof(in_td.m_tx.vout[in_td.m_internal_output_index].target));
    THROW_WALLET_EXCEPTION_IF(in_tx_out_pkey == nullptr, error::wallet_internal_error, "Output is not txout_to_key");
    const crypto::public_key in_tx_pub_key = get_tx_pub_key_from_extra(in_td.m_tx, in_td.m_pk_index);
    const std::vector<crypto::public_key> in_additionakl_tx_pub_keys = get_additional_tx_pub_keys_from_extra(in_td.m_tx);
    keypair in_ephemeral;
    crypto::key_image in_img;
    THROW_WALLET_EXCEPTION_IF(!generate_key_image_helper(m_account.get_keys(), m_subaddresses, in_tx_out_pkey->key, in_tx_pub_key, in_additionakl_tx_pub_keys, in_td.m_internal_output_index, in_ephemeral, in_img, m_account.get_device()),
      error::wallet_internal_error, "failed to generate key image");
    THROW_WALLET_EXCEPTION_IF(in_key->k_image != in_img, error::wallet_internal_error, "key image mismatch");

    // get output pubkeys in the ring
    const std::vector<uint64_t> absolute_offsets = cryptonote::relative_output_offsets_to_absolute(in_key->key_offsets);
    const size_t ring_size = in_key->key_offsets.size();
    THROW_WALLET_EXCEPTION_IF(absolute_offsets.size() != ring_size, error::wallet_internal_error, "absolute offsets size is wrong");
    COMMAND_RPC_GET_OUTPUTS_BIN::request req = AUTO_VAL_INIT(req);
    req.outputs.resize(ring_size);
    for (size_t j = 0; j < ring_size; ++j)
    {
      req.outputs[j].amount = in_key->amount;
      req.outputs[j].index = absolute_offsets[j];
    }
    COMMAND_RPC_GET_OUTPUTS_BIN::response res = AUTO_VAL_INIT(res);
    bool r;
    {
      const boost::lock_guard<boost::mutex> lock{m_daemon_rpc_mutex}; 
      r = epee::net_utils::invoke_http_bin("/get_outs.bin", req, res, m_http_client, rpc_timeout);
    }
    THROW_WALLET_EXCEPTION_IF(!r, error::no_connection_to_daemon, "get_outs.bin");
    THROW_WALLET_EXCEPTION_IF(res.status == CORE_RPC_STATUS_BUSY, error::daemon_busy, "get_outs.bin");
    THROW_WALLET_EXCEPTION_IF(res.status != CORE_RPC_STATUS_OK, error::wallet_internal_error, "get_outs.bin");
    THROW_WALLET_EXCEPTION_IF(res.outs.size() != ring_size, error::wallet_internal_error,
      "daemon returned wrong response for get_outs.bin, wrong amounts count = " +
      std::to_string(res.outs.size()) + ", expected " +  std::to_string(ring_size));

    // copy pubkey pointers
    std::vector<const crypto::public_key *> p_output_keys;
    for (const COMMAND_RPC_GET_OUTPUTS_BIN::outkey &out : res.outs)
      p_output_keys.push_back(&out.key);

    // figure out real output index and secret key
    size_t sec_index = -1;
    for (size_t j = 0; j < ring_size; ++j)
    {
      if (res.outs[j].key == in_ephemeral.pub)
      {
        sec_index = j;
        break;
      }
    }
    THROW_WALLET_EXCEPTION_IF(sec_index >= ring_size, error::wallet_internal_error, "secret index not found");

    // generate ring sig for this input
    signatures.push_back(std::vector<crypto::signature>());
    std::vector<crypto::signature>& sigs = signatures.back();
    sigs.resize(in_key->key_offsets.size());
    crypto::generate_ring_signature(sig_prefix_hash, in_key->k_image, p_output_keys, in_ephemeral.sec, sec_index, sigs.data());
  }

  std::string sig_str = "SpendProofV1";
  for (const std::vector<crypto::signature>& ring_sig : signatures)
    for (const crypto::signature& sig : ring_sig)
       sig_str += tools::base58::encode(std::string((const char *)&sig, sizeof(crypto::signature)));
  return sig_str;
}
//----------------------------------------------------------------------------------------------------
bool wallet2::check_spend_proof(const crypto::hash &txid, const std::string &message, const std::string &sig_str)
{
  const std::string header = "SpendProofV1";
  const size_t header_len = header.size();
  THROW_WALLET_EXCEPTION_IF(sig_str.size() < header_len || sig_str.substr(0, header_len) != header, error::wallet_internal_error,
    "Signature header check error");

  // fetch tx from daemon
  COMMAND_RPC_GET_TRANSACTIONS::request req = AUTO_VAL_INIT(req);
  req.txs_hashes.push_back(epee::string_tools::pod_to_hex(txid));
  req.decode_as_json = false;
  req.prune = false;
  COMMAND_RPC_GET_TRANSACTIONS::response res = AUTO_VAL_INIT(res);
  bool r;
  {
    const boost::lock_guard<boost::mutex> lock{m_daemon_rpc_mutex}; 
    r = epee::net_utils::invoke_http_json("/gettransactions", req, res, m_http_client, rpc_timeout);
  }
  THROW_WALLET_EXCEPTION_IF(!r, error::no_connection_to_daemon, "gettransactions");
  THROW_WALLET_EXCEPTION_IF(res.status == CORE_RPC_STATUS_BUSY, error::daemon_busy, "gettransactions");
  THROW_WALLET_EXCEPTION_IF(res.status != CORE_RPC_STATUS_OK, error::wallet_internal_error, "gettransactions");
  THROW_WALLET_EXCEPTION_IF(res.txs.size() != 1, error::wallet_internal_error,
    "daemon returned wrong response for gettransactions, wrong txs count = " +
    std::to_string(res.txs.size()) + ", expected 1");
  cryptonote::blobdata bd;
  THROW_WALLET_EXCEPTION_IF(!epee::string_tools::parse_hexstr_to_binbuff(res.txs[0].as_hex, bd), error::wallet_internal_error, "failed to parse tx from hexstr");
  cryptonote::transaction tx;
  crypto::hash tx_hash, tx_prefix_hash;
  THROW_WALLET_EXCEPTION_IF(!cryptonote::parse_and_validate_tx_from_blob(bd, tx, tx_hash, tx_prefix_hash), error::wallet_internal_error, "failed to parse tx from blob");
  THROW_WALLET_EXCEPTION_IF(tx_hash != txid, error::wallet_internal_error, "txid mismatch");

  // check signature size
  size_t num_sigs = 0;
  for(size_t i = 0; i < tx.vin.size(); ++i)
  {
    const txin_to_key* const in_key = boost::get<txin_to_key>(std::addressof(tx.vin[i]));
    if (in_key != nullptr)
      num_sigs += in_key->key_offsets.size();
  }
  std::vector<std::vector<crypto::signature>> signatures = { std::vector<crypto::signature>(1) };
  const size_t sig_len = tools::base58::encode(std::string((const char *)&signatures[0][0], sizeof(crypto::signature))).size();
  if( sig_str.size() != header_len + num_sigs * sig_len ) {
    return false;
  }

  // decode base58
  signatures.clear();
  size_t offset = header_len;
  for(size_t i = 0; i < tx.vin.size(); ++i)
  {
    const txin_to_key* const in_key = boost::get<txin_to_key>(std::addressof(tx.vin[i]));
    if (in_key == nullptr)
      continue;
    signatures.resize(signatures.size() + 1);
    signatures.back().resize(in_key->key_offsets.size());
    for (size_t j = 0; j < in_key->key_offsets.size(); ++j)
    {
      std::string sig_decoded;
      THROW_WALLET_EXCEPTION_IF(!tools::base58::decode(sig_str.substr(offset, sig_len), sig_decoded), error::wallet_internal_error, "Signature decoding error");
      THROW_WALLET_EXCEPTION_IF(sizeof(crypto::signature) != sig_decoded.size(), error::wallet_internal_error, "Signature decoding error");
      memcpy(&signatures.back()[j], sig_decoded.data(), sizeof(crypto::signature));
      offset += sig_len;
    }
  }

  // get signature prefix hash
  std::string sig_prefix_data((const char*)&txid, sizeof(crypto::hash));
  sig_prefix_data += message;
  crypto::hash sig_prefix_hash;
  crypto::cn_fast_hash(sig_prefix_data.data(), sig_prefix_data.size(), sig_prefix_hash);

  std::vector<std::vector<crypto::signature>>::const_iterator sig_iter = signatures.cbegin();
  for(size_t i = 0; i < tx.vin.size(); ++i)
  {
    const txin_to_key* const in_key = boost::get<txin_to_key>(std::addressof(tx.vin[i]));
    if (in_key == nullptr)
      continue;

    // get output pubkeys in the ring
    COMMAND_RPC_GET_OUTPUTS_BIN::request req = AUTO_VAL_INIT(req);
    const std::vector<uint64_t> absolute_offsets = cryptonote::relative_output_offsets_to_absolute(in_key->key_offsets);
    req.outputs.resize(absolute_offsets.size());
    for (size_t j = 0; j < absolute_offsets.size(); ++j)
    {
      req.outputs[j].amount = in_key->amount;
      req.outputs[j].index = absolute_offsets[j];
    }
    COMMAND_RPC_GET_OUTPUTS_BIN::response res = AUTO_VAL_INIT(res);
    bool r;
    {
      const boost::lock_guard<boost::mutex> lock{m_daemon_rpc_mutex}; 
      r = epee::net_utils::invoke_http_bin("/get_outs.bin", req, res, m_http_client, rpc_timeout);
    }
    THROW_WALLET_EXCEPTION_IF(!r, error::no_connection_to_daemon, "get_outs.bin");
    THROW_WALLET_EXCEPTION_IF(res.status == CORE_RPC_STATUS_BUSY, error::daemon_busy, "get_outs.bin");
    THROW_WALLET_EXCEPTION_IF(res.status != CORE_RPC_STATUS_OK, error::wallet_internal_error, "get_outs.bin");
    THROW_WALLET_EXCEPTION_IF(res.outs.size() != req.outputs.size(), error::wallet_internal_error,
      "daemon returned wrong response for get_outs.bin, wrong amounts count = " +
      std::to_string(res.outs.size()) + ", expected " +  std::to_string(req.outputs.size()));

    // copy pointers
    std::vector<const crypto::public_key *> p_output_keys;
    for (const COMMAND_RPC_GET_OUTPUTS_BIN::outkey &out : res.outs)
      p_output_keys.push_back(&out.key);

    // check this ring
    if (!crypto::check_ring_signature(sig_prefix_hash, in_key->k_image, p_output_keys, sig_iter->data()))
      return false;
    ++sig_iter;
  }
  THROW_WALLET_EXCEPTION_IF(sig_iter != signatures.cend(), error::wallet_internal_error, "Signature iterator didn't reach the end");
  return true;
}
//----------------------------------------------------------------------------------------------------

void wallet2::check_tx_key(const crypto::hash &txid, const crypto::secret_key &tx_key, const std::vector<crypto::secret_key> &additional_tx_keys, const cryptonote::account_public_address &address, uint64_t &received, bool &in_pool, uint64_t &confirmations)
{
  crypto::key_derivation derivation;
  THROW_WALLET_EXCEPTION_IF(!crypto::generate_key_derivation(address.m_view_public_key, tx_key, derivation), error::wallet_internal_error,
    "Failed to generate key derivation from supplied parameters");

  std::vector<crypto::key_derivation> additional_derivations;
  additional_derivations.resize(additional_tx_keys.size());
  for (size_t i = 0; i < additional_tx_keys.size(); ++i)
    THROW_WALLET_EXCEPTION_IF(!crypto::generate_key_derivation(address.m_view_public_key, additional_tx_keys[i], additional_derivations[i]), error::wallet_internal_error,
      "Failed to generate key derivation from supplied parameters");

  check_tx_key_helper(txid, derivation, additional_derivations, address, received, in_pool, confirmations);
}

void wallet2::check_tx_key_helper(const crypto::hash &txid, const crypto::key_derivation &derivation, const std::vector<crypto::key_derivation> &additional_derivations, const cryptonote::account_public_address &address, uint64_t &received, bool &in_pool, uint64_t &confirmations)
{
  COMMAND_RPC_GET_TRANSACTIONS::request req;
  COMMAND_RPC_GET_TRANSACTIONS::response res;
  req.txs_hashes.push_back(epee::string_tools::pod_to_hex(txid));
  req.decode_as_json = false;
  req.prune = false;
  m_daemon_rpc_mutex.lock();
  bool ok = epee::net_utils::invoke_http_json("/gettransactions", req, res, m_http_client);
  m_daemon_rpc_mutex.unlock();
  THROW_WALLET_EXCEPTION_IF(!ok || (res.txs.size() != 1 && res.txs_as_hex.size() != 1),
    error::wallet_internal_error, "Failed to get transaction from daemon");

  cryptonote::blobdata tx_data;
  if (res.txs.size() == 1)
    ok = string_tools::parse_hexstr_to_binbuff(res.txs.front().as_hex, tx_data);
  else
    ok = string_tools::parse_hexstr_to_binbuff(res.txs_as_hex.front(), tx_data);
  THROW_WALLET_EXCEPTION_IF(!ok, error::wallet_internal_error, "Failed to parse transaction from daemon");

  crypto::hash tx_hash, tx_prefix_hash;
  cryptonote::transaction tx;
  THROW_WALLET_EXCEPTION_IF(!cryptonote::parse_and_validate_tx_from_blob(tx_data, tx, tx_hash, tx_prefix_hash), error::wallet_internal_error,
    "Failed to validate transaction from daemon");
  THROW_WALLET_EXCEPTION_IF(tx_hash != txid, error::wallet_internal_error,
    "Failed to get the right transaction from daemon");
  THROW_WALLET_EXCEPTION_IF(!additional_derivations.empty() && additional_derivations.size() != tx.vout.size(), error::wallet_internal_error,
    "The size of additional derivations is wrong");

  received = 0;
  hw::device &hwdev =  m_account.get_device();
  for (size_t n = 0; n < tx.vout.size(); ++n)
  {
    const cryptonote::txout_to_key* const out_key = boost::get<cryptonote::txout_to_key>(std::addressof(tx.vout[n].target));
    if (!out_key)
      continue;

    crypto::public_key derived_out_key;
    bool r = hwdev.derive_public_key(derivation, n, address.m_spend_public_key, derived_out_key);
    THROW_WALLET_EXCEPTION_IF(!r, error::wallet_internal_error, "Failed to derive public key");
    bool found = out_key->key == derived_out_key;
    crypto::key_derivation found_derivation = derivation;
    if (!found && !additional_derivations.empty())
    {
      r = hwdev.derive_public_key(additional_derivations[n], n, address.m_spend_public_key, derived_out_key);
      THROW_WALLET_EXCEPTION_IF(!r, error::wallet_internal_error, "Failed to derive public key");
      found = out_key->key == derived_out_key;
      found_derivation = additional_derivations[n];
    }

    if (found)
    {
      uint64_t amount;
      if (tx.version == 1 || tx.rct_signatures.type == rct::RCTTypeNull)
      {
        amount = tx.vout[n].amount;
      }
      else
      {
        crypto::secret_key scalar1;
        hwdev.derivation_to_scalar(found_derivation, n, scalar1);
        rct::ecdhTuple ecdh_info = tx.rct_signatures.ecdhInfo[n];
        hwdev.ecdhDecode(ecdh_info, rct::sk2rct(scalar1));
        const rct::key C = tx.rct_signatures.outPk[n].mask;
        rct::key Ctmp;
        rct::addKeys2(Ctmp, ecdh_info.mask, ecdh_info.amount, rct::H);
        if (rct::equalKeys(C, Ctmp))
          amount = rct::h2d(ecdh_info.amount);
        else
          amount = 0;
      }
      received += amount;
    }
  }

  in_pool = res.txs.front().in_pool;
  confirmations = (uint64_t)-1;
  if (!in_pool)
  {
    std::string err;
    uint64_t bc_height = get_daemon_blockchain_height(err);
    if (err.empty())
      confirmations = bc_height - (res.txs.front().block_height + 1);
  }
}

std::string wallet2::get_tx_proof(const crypto::hash &txid, const cryptonote::account_public_address &address, bool is_subaddress, const std::string &message)
{
  // determine if the address is found in the subaddress hash table (i.e. whether the proof is outbound or inbound)
  const bool is_out = m_subaddresses.count(address.m_spend_public_key) == 0;

  std::string prefix_data((const char*)&txid, sizeof(crypto::hash));
  prefix_data += message;
  crypto::hash prefix_hash;
  crypto::cn_fast_hash(prefix_data.data(), prefix_data.size(), prefix_hash);

  std::vector<crypto::public_key> shared_secret;
  std::vector<crypto::signature> sig;
  std::string sig_str;
  if (is_out)
  {
    crypto::secret_key tx_key;
    std::vector<crypto::secret_key> additional_tx_keys;
    THROW_WALLET_EXCEPTION_IF(!get_tx_key(txid, tx_key, additional_tx_keys), error::wallet_internal_error, "Tx secret key wasn't found in the wallet file.");

    const size_t num_sigs = 1 + additional_tx_keys.size();
    shared_secret.resize(num_sigs);
    sig.resize(num_sigs);

    shared_secret[0] = rct::rct2pk(rct::scalarmultKey(rct::pk2rct(address.m_view_public_key), rct::sk2rct(tx_key)));
    crypto::public_key tx_pub_key;
    if (is_subaddress)
    {
      tx_pub_key = rct2pk(rct::scalarmultKey(rct::pk2rct(address.m_spend_public_key), rct::sk2rct(tx_key)));
      crypto::generate_tx_proof(prefix_hash, tx_pub_key, address.m_view_public_key, address.m_spend_public_key, shared_secret[0], tx_key, sig[0]);
    }
    else
    {
      crypto::secret_key_to_public_key(tx_key, tx_pub_key);
      crypto::generate_tx_proof(prefix_hash, tx_pub_key, address.m_view_public_key, boost::none, shared_secret[0], tx_key, sig[0]);
    }
    for (size_t i = 1; i < num_sigs; ++i)
    {
      shared_secret[i] = rct::rct2pk(rct::scalarmultKey(rct::pk2rct(address.m_view_public_key), rct::sk2rct(additional_tx_keys[i - 1])));
      if (is_subaddress)
      {
        tx_pub_key = rct2pk(rct::scalarmultKey(rct::pk2rct(address.m_spend_public_key), rct::sk2rct(additional_tx_keys[i - 1])));
        crypto::generate_tx_proof(prefix_hash, tx_pub_key, address.m_view_public_key, address.m_spend_public_key, shared_secret[i], additional_tx_keys[i - 1], sig[i]);
      }
      else
      {
        crypto::secret_key_to_public_key(additional_tx_keys[i - 1], tx_pub_key);
        crypto::generate_tx_proof(prefix_hash, tx_pub_key, address.m_view_public_key, boost::none, shared_secret[i], additional_tx_keys[i - 1], sig[i]);
      }
    }
    sig_str = std::string("OutProofV1");
  }
  else
  {
    // fetch tx pubkey from the daemon
    COMMAND_RPC_GET_TRANSACTIONS::request req;
    COMMAND_RPC_GET_TRANSACTIONS::response res;
    req.txs_hashes.push_back(epee::string_tools::pod_to_hex(txid));
    req.decode_as_json = false;
    req.prune = false;
    m_daemon_rpc_mutex.lock();
    bool ok = net_utils::invoke_http_json("/gettransactions", req, res, m_http_client);
    m_daemon_rpc_mutex.unlock();
    THROW_WALLET_EXCEPTION_IF(!ok || (res.txs.size() != 1 && res.txs_as_hex.size() != 1),
      error::wallet_internal_error, "Failed to get transaction from daemon");

    cryptonote::blobdata tx_data;
    if (res.txs.size() == 1)
      ok = string_tools::parse_hexstr_to_binbuff(res.txs.front().as_hex, tx_data);
    else
      ok = string_tools::parse_hexstr_to_binbuff(res.txs_as_hex.front(), tx_data);
    THROW_WALLET_EXCEPTION_IF(!ok, error::wallet_internal_error, "Failed to parse transaction from daemon");

    crypto::hash tx_hash, tx_prefix_hash;
    cryptonote::transaction tx;
    THROW_WALLET_EXCEPTION_IF(!cryptonote::parse_and_validate_tx_from_blob(tx_data, tx, tx_hash, tx_prefix_hash), error::wallet_internal_error,
      "Failed to validate transaction from daemon");
    THROW_WALLET_EXCEPTION_IF(tx_hash != txid, error::wallet_internal_error, "Failed to get the right transaction from daemon");

    crypto::public_key tx_pub_key = get_tx_pub_key_from_extra(tx);
    THROW_WALLET_EXCEPTION_IF(tx_pub_key == null_pkey, error::wallet_internal_error, "Tx pubkey was not found");

    std::vector<crypto::public_key> additional_tx_pub_keys = get_additional_tx_pub_keys_from_extra(tx);
    const size_t num_sigs = 1 + additional_tx_pub_keys.size();
    shared_secret.resize(num_sigs);
    sig.resize(num_sigs);

    const crypto::secret_key& a = m_account.get_keys().m_view_secret_key;
    shared_secret[0] = rct::rct2pk(rct::scalarmultKey(rct::pk2rct(tx_pub_key), rct::sk2rct(a)));
    if (is_subaddress)
    {
      crypto::generate_tx_proof(prefix_hash, address.m_view_public_key, tx_pub_key, address.m_spend_public_key, shared_secret[0], a, sig[0]);
    }
    else
    {
      crypto::generate_tx_proof(prefix_hash, address.m_view_public_key, tx_pub_key, boost::none, shared_secret[0], a, sig[0]);
    }
    for (size_t i = 1; i < num_sigs; ++i)
    {
      shared_secret[i] = rct::rct2pk(rct::scalarmultKey(rct::pk2rct(additional_tx_pub_keys[i - 1]), rct::sk2rct(a)));
      if (is_subaddress)
      {
        crypto::generate_tx_proof(prefix_hash, address.m_view_public_key, additional_tx_pub_keys[i - 1], address.m_spend_public_key, shared_secret[i], a, sig[i]);
      }
      else
      {
        crypto::generate_tx_proof(prefix_hash, address.m_view_public_key, additional_tx_pub_keys[i - 1], boost::none, shared_secret[i], a, sig[i]);
      }
    }
    sig_str = std::string("InProofV1");
  }
  const size_t num_sigs = shared_secret.size();

  // check if this address actually received any funds
  crypto::key_derivation derivation;
  THROW_WALLET_EXCEPTION_IF(!crypto::generate_key_derivation(shared_secret[0], rct::rct2sk(rct::I), derivation), error::wallet_internal_error, "Failed to generate key derivation");
  std::vector<crypto::key_derivation> additional_derivations(num_sigs - 1);
  for (size_t i = 1; i < num_sigs; ++i)
    THROW_WALLET_EXCEPTION_IF(!crypto::generate_key_derivation(shared_secret[i], rct::rct2sk(rct::I), additional_derivations[i - 1]), error::wallet_internal_error, "Failed to generate key derivation");
  uint64_t received;
  bool in_pool;
  uint64_t confirmations;
  check_tx_key_helper(txid, derivation, additional_derivations, address, received, in_pool, confirmations);
  THROW_WALLET_EXCEPTION_IF(!received, error::wallet_internal_error, tr("No funds received in this tx."));

  // concatenate all signature strings
  for (size_t i = 0; i < num_sigs; ++i)
    sig_str +=
      tools::base58::encode(std::string((const char *)&shared_secret[i], sizeof(crypto::public_key))) +
      tools::base58::encode(std::string((const char *)&sig[i], sizeof(crypto::signature)));
  return sig_str;
}

bool wallet2::check_tx_proof(const crypto::hash &txid, const cryptonote::account_public_address &address, bool is_subaddress, const std::string &message, const std::string &sig_str, uint64_t &received, bool &in_pool, uint64_t &confirmations)
{
  const bool is_out = sig_str.substr(0, 3) == "Out";
  const std::string header = is_out ? "OutProofV1" : "InProofV1";
  const size_t header_len = header.size();
  THROW_WALLET_EXCEPTION_IF(sig_str.size() < header_len || sig_str.substr(0, header_len) != header, error::wallet_internal_error,
    "Signature header check error");

  // decode base58
  std::vector<crypto::public_key> shared_secret(1);
  std::vector<crypto::signature> sig(1);
  const size_t pk_len = tools::base58::encode(std::string((const char *)&shared_secret[0], sizeof(crypto::public_key))).size();
  const size_t sig_len = tools::base58::encode(std::string((const char *)&sig[0], sizeof(crypto::signature))).size();
  const size_t num_sigs = (sig_str.size() - header_len) / (pk_len + sig_len);
  THROW_WALLET_EXCEPTION_IF(sig_str.size() != header_len + num_sigs * (pk_len + sig_len), error::wallet_internal_error,
    "Wrong signature size");
  shared_secret.resize(num_sigs);
  sig.resize(num_sigs);
  for (size_t i = 0; i < num_sigs; ++i)
  {
    std::string pk_decoded;
    std::string sig_decoded;
    const size_t offset = header_len + i * (pk_len + sig_len);
    THROW_WALLET_EXCEPTION_IF(!tools::base58::decode(sig_str.substr(offset, pk_len), pk_decoded), error::wallet_internal_error,
      "Signature decoding error");
    THROW_WALLET_EXCEPTION_IF(!tools::base58::decode(sig_str.substr(offset + pk_len, sig_len), sig_decoded), error::wallet_internal_error,
      "Signature decoding error");
    THROW_WALLET_EXCEPTION_IF(sizeof(crypto::public_key) != pk_decoded.size() || sizeof(crypto::signature) != sig_decoded.size(), error::wallet_internal_error,
      "Signature decoding error");
    memcpy(&shared_secret[i], pk_decoded.data(), sizeof(crypto::public_key));
    memcpy(&sig[i], sig_decoded.data(), sizeof(crypto::signature));
  }

  // fetch tx pubkey from the daemon
  COMMAND_RPC_GET_TRANSACTIONS::request req;
  COMMAND_RPC_GET_TRANSACTIONS::response res;
  req.txs_hashes.push_back(epee::string_tools::pod_to_hex(txid));
  req.decode_as_json = false;
  req.prune = false;
  m_daemon_rpc_mutex.lock();
  bool ok = net_utils::invoke_http_json("/gettransactions", req, res, m_http_client);
  m_daemon_rpc_mutex.unlock();
  THROW_WALLET_EXCEPTION_IF(!ok || (res.txs.size() != 1 && res.txs_as_hex.size() != 1),
    error::wallet_internal_error, "Failed to get transaction from daemon");

  cryptonote::blobdata tx_data;
  if (res.txs.size() == 1)
    ok = string_tools::parse_hexstr_to_binbuff(res.txs.front().as_hex, tx_data);
  else
    ok = string_tools::parse_hexstr_to_binbuff(res.txs_as_hex.front(), tx_data);
  THROW_WALLET_EXCEPTION_IF(!ok, error::wallet_internal_error, "Failed to parse transaction from daemon");

  crypto::hash tx_hash, tx_prefix_hash;
  cryptonote::transaction tx;
  THROW_WALLET_EXCEPTION_IF(!cryptonote::parse_and_validate_tx_from_blob(tx_data, tx, tx_hash, tx_prefix_hash), error::wallet_internal_error,
    "Failed to validate transaction from daemon");
  THROW_WALLET_EXCEPTION_IF(tx_hash != txid, error::wallet_internal_error, "Failed to get the right transaction from daemon");

  crypto::public_key tx_pub_key = get_tx_pub_key_from_extra(tx);
  THROW_WALLET_EXCEPTION_IF(tx_pub_key == null_pkey, error::wallet_internal_error, "Tx pubkey was not found");

  std::vector<crypto::public_key> additional_tx_pub_keys = get_additional_tx_pub_keys_from_extra(tx);
  THROW_WALLET_EXCEPTION_IF(additional_tx_pub_keys.size() + 1 != num_sigs, error::wallet_internal_error, "Signature size mismatch with additional tx pubkeys");

  std::string prefix_data((const char*)&txid, sizeof(crypto::hash));
  prefix_data += message;
  crypto::hash prefix_hash;
  crypto::cn_fast_hash(prefix_data.data(), prefix_data.size(), prefix_hash);

  // check signature
  std::vector<int> good_signature(num_sigs, 0);
  if (is_out)
  {
    good_signature[0] = is_subaddress ?
      crypto::check_tx_proof(prefix_hash, tx_pub_key, address.m_view_public_key, address.m_spend_public_key, shared_secret[0], sig[0]) :
      crypto::check_tx_proof(prefix_hash, tx_pub_key, address.m_view_public_key, boost::none, shared_secret[0], sig[0]);

    for (size_t i = 0; i < additional_tx_pub_keys.size(); ++i)
    {
      good_signature[i + 1] = is_subaddress ?
        crypto::check_tx_proof(prefix_hash, additional_tx_pub_keys[i], address.m_view_public_key, address.m_spend_public_key, shared_secret[i + 1], sig[i + 1]) :
        crypto::check_tx_proof(prefix_hash, additional_tx_pub_keys[i], address.m_view_public_key, boost::none, shared_secret[i + 1], sig[i + 1]);
    }
  }
  else
  {
    good_signature[0] = is_subaddress ?
      crypto::check_tx_proof(prefix_hash, address.m_view_public_key, tx_pub_key, address.m_spend_public_key, shared_secret[0], sig[0]) :
      crypto::check_tx_proof(prefix_hash, address.m_view_public_key, tx_pub_key, boost::none, shared_secret[0], sig[0]);

    for (size_t i = 0; i < additional_tx_pub_keys.size(); ++i)
    {
      good_signature[i + 1] = is_subaddress ?
        crypto::check_tx_proof(prefix_hash, address.m_view_public_key, additional_tx_pub_keys[i], address.m_spend_public_key, shared_secret[i + 1], sig[i + 1]) :
        crypto::check_tx_proof(prefix_hash, address.m_view_public_key, additional_tx_pub_keys[i], boost::none, shared_secret[i + 1], sig[i + 1]);
    }
  }

  if (std::any_of(good_signature.begin(), good_signature.end(), [](int i) { return i > 0; }))
  {
    // obtain key derivation by multiplying scalar 1 to the shared secret
    crypto::key_derivation derivation;
    if (good_signature[0])
      THROW_WALLET_EXCEPTION_IF(!crypto::generate_key_derivation(shared_secret[0], rct::rct2sk(rct::I), derivation), error::wallet_internal_error, "Failed to generate key derivation");

    std::vector<crypto::key_derivation> additional_derivations(num_sigs - 1);
    for (size_t i = 1; i < num_sigs; ++i)
      if (good_signature[i])
        THROW_WALLET_EXCEPTION_IF(!crypto::generate_key_derivation(shared_secret[i], rct::rct2sk(rct::I), additional_derivations[i - 1]), error::wallet_internal_error, "Failed to generate key derivation");

    check_tx_key_helper(txid, derivation, additional_derivations, address, received, in_pool, confirmations);
    return true;
  }
  return false;
}

std::string wallet2::get_reserve_proof(const boost::optional<std::pair<uint32_t, uint64_t>> &account_minreserve, const std::string &message)
{
  THROW_WALLET_EXCEPTION_IF(m_watch_only || m_multisig, error::wallet_internal_error, "Reserve proof can only be generated by a full wallet");
  THROW_WALLET_EXCEPTION_IF(balance_all() == 0, error::wallet_internal_error, "Zero balance");
  THROW_WALLET_EXCEPTION_IF(account_minreserve && balance(account_minreserve->first) < account_minreserve->second, error::wallet_internal_error,
    "Not enough balance in this account for the requested minimum reserve amount");

  // determine which outputs to include in the proof
  std::vector<size_t> selected_transfers;
  for (size_t i = 0; i < m_transfers.size(); ++i)
  {
    const transfer_details &td = m_transfers[i];
    if (!td.m_spent && (!account_minreserve || account_minreserve->first == td.m_subaddr_index.major))
      selected_transfers.push_back(i);
  }

  if (account_minreserve)
  {
    // minimize the number of outputs included in the proof, by only picking the N largest outputs that can cover the requested min reserve amount
    std::sort(selected_transfers.begin(), selected_transfers.end(), [&](const size_t a, const size_t b)
      { return m_transfers[a].amount() > m_transfers[b].amount(); });
    while (selected_transfers.size() >= 2 && m_transfers[selected_transfers[1]].amount() >= account_minreserve->second)
      selected_transfers.erase(selected_transfers.begin());
    size_t sz = 0;
    uint64_t total = 0;
    while (total < account_minreserve->second)
    {
      total += m_transfers[selected_transfers[sz]].amount();
      ++sz;
    }
    selected_transfers.resize(sz);
  }

  // compute signature prefix hash
  std::string prefix_data = message;
  prefix_data.append((const char*)&m_account.get_keys().m_account_address, sizeof(cryptonote::account_public_address));
  for (size_t i = 0; i < selected_transfers.size(); ++i)
  {
    prefix_data.append((const char*)&m_transfers[selected_transfers[i]].m_key_image, sizeof(crypto::key_image));
  }
  crypto::hash prefix_hash;
  crypto::cn_fast_hash(prefix_data.data(), prefix_data.size(), prefix_hash);

  // generate proof entries
  std::vector<reserve_proof_entry> proofs(selected_transfers.size());
  std::unordered_set<cryptonote::subaddress_index> subaddr_indices = { {0,0} };
  for (size_t i = 0; i < selected_transfers.size(); ++i)
  {
    const transfer_details &td = m_transfers[selected_transfers[i]];
    reserve_proof_entry& proof = proofs[i];
    proof.txid = td.m_txid;
    proof.index_in_tx = td.m_internal_output_index;
    proof.key_image = td.m_key_image;
    subaddr_indices.insert(td.m_subaddr_index);

    // get tx pub key 
    const crypto::public_key tx_pub_key = get_tx_pub_key_from_extra(td.m_tx, td.m_pk_index);
    THROW_WALLET_EXCEPTION_IF(tx_pub_key == crypto::null_pkey, error::wallet_internal_error, "The tx public key isn't found");
    const std::vector<crypto::public_key> additional_tx_pub_keys = get_additional_tx_pub_keys_from_extra(td.m_tx);

    // determine which tx pub key was used for deriving the output key
    const crypto::public_key *tx_pub_key_used = &tx_pub_key;
    for (int i = 0; i < 2; ++i)
    {
      proof.shared_secret = rct::rct2pk(rct::scalarmultKey(rct::pk2rct(*tx_pub_key_used), rct::sk2rct(m_account.get_keys().m_view_secret_key)));
      crypto::key_derivation derivation;
      THROW_WALLET_EXCEPTION_IF(!crypto::generate_key_derivation(proof.shared_secret, rct::rct2sk(rct::I), derivation),
        error::wallet_internal_error, "Failed to generate key derivation");
      crypto::public_key subaddress_spendkey;
      THROW_WALLET_EXCEPTION_IF(!derive_subaddress_public_key(td.get_public_key(), derivation, proof.index_in_tx, subaddress_spendkey),
        error::wallet_internal_error, "Failed to derive subaddress public key");
      if (m_subaddresses.count(subaddress_spendkey) == 1)
        break;
      THROW_WALLET_EXCEPTION_IF(additional_tx_pub_keys.empty(), error::wallet_internal_error,
        "Normal tx pub key doesn't derive the expected output, while the additional tx pub keys are empty");
      THROW_WALLET_EXCEPTION_IF(i == 1, error::wallet_internal_error,
        "Neither normal tx pub key nor additional tx pub key derive the expected output key");
      tx_pub_key_used = &additional_tx_pub_keys[proof.index_in_tx];
    }

    // generate signature for shared secret
    crypto::generate_tx_proof(prefix_hash, m_account.get_keys().m_account_address.m_view_public_key, *tx_pub_key_used, boost::none, proof.shared_secret, m_account.get_keys().m_view_secret_key, proof.shared_secret_sig);

    // derive ephemeral secret key
    crypto::key_image ki;
    cryptonote::keypair ephemeral;
    const bool r = cryptonote::generate_key_image_helper(m_account.get_keys(), m_subaddresses, td.get_public_key(), tx_pub_key,  additional_tx_pub_keys, td.m_internal_output_index, ephemeral, ki, m_account.get_device());
    THROW_WALLET_EXCEPTION_IF(!r, error::wallet_internal_error, "Failed to generate key image");
    THROW_WALLET_EXCEPTION_IF(ephemeral.pub != td.get_public_key(), error::wallet_internal_error, "Derived public key doesn't agree with the stored one");

    // generate signature for key image
    const std::vector<const crypto::public_key*> pubs = { &ephemeral.pub };
    crypto::generate_ring_signature(prefix_hash, td.m_key_image, &pubs[0], 1, ephemeral.sec, 0, &proof.key_image_sig);
  }

  // collect all subaddress spend keys that received those outputs and generate their signatures
  std::unordered_map<crypto::public_key, crypto::signature> subaddr_spendkeys;
  for (const cryptonote::subaddress_index &index : subaddr_indices)
  {
    crypto::secret_key subaddr_spend_skey = m_account.get_keys().m_spend_secret_key;
    if (!index.is_zero())
    {
      crypto::secret_key m = m_account.get_device().get_subaddress_secret_key(m_account.get_keys().m_view_secret_key, index);
      crypto::secret_key tmp = subaddr_spend_skey;
      sc_add((unsigned char*)&subaddr_spend_skey, (unsigned char*)&m, (unsigned char*)&tmp);
    }
    crypto::public_key subaddr_spend_pkey;
    secret_key_to_public_key(subaddr_spend_skey, subaddr_spend_pkey);
    crypto::generate_signature(prefix_hash, subaddr_spend_pkey, subaddr_spend_skey, subaddr_spendkeys[subaddr_spend_pkey]);
  }

  // serialize & encode
  std::ostringstream oss;
  boost::archive::portable_binary_oarchive ar(oss);
  ar << proofs << subaddr_spendkeys;
  return "ReserveProofV1" + tools::base58::encode(oss.str());
}

bool wallet2::check_reserve_proof(const cryptonote::account_public_address &address, const std::string &message, const std::string &sig_str, uint64_t &total, uint64_t &spent)
{
  uint32_t rpc_version;
  THROW_WALLET_EXCEPTION_IF(!check_connection(&rpc_version), error::wallet_internal_error, "Failed to connect to daemon: " + get_daemon_address());
  THROW_WALLET_EXCEPTION_IF(rpc_version < MAKE_CORE_RPC_VERSION(1, 0), error::wallet_internal_error, "Daemon RPC version is too old");

  static constexpr char header[] = "ReserveProofV1";
  THROW_WALLET_EXCEPTION_IF(!boost::string_ref{sig_str}.starts_with(header), error::wallet_internal_error,
    "Signature header check error");

  std::string sig_decoded;
  THROW_WALLET_EXCEPTION_IF(!tools::base58::decode(sig_str.substr(std::strlen(header)), sig_decoded), error::wallet_internal_error,
    "Signature decoding error");

  std::istringstream iss(sig_decoded);
  boost::archive::portable_binary_iarchive ar(iss);
  std::vector<reserve_proof_entry> proofs;
  std::unordered_map<crypto::public_key, crypto::signature> subaddr_spendkeys;
  ar >> proofs >> subaddr_spendkeys;

  THROW_WALLET_EXCEPTION_IF(subaddr_spendkeys.count(address.m_spend_public_key) == 0, error::wallet_internal_error,
    "The given address isn't found in the proof");

  // compute signature prefix hash
  std::string prefix_data = message;
  prefix_data.append((const char*)&address, sizeof(cryptonote::account_public_address));
  for (size_t i = 0; i < proofs.size(); ++i)
  {
    prefix_data.append((const char*)&proofs[i].key_image, sizeof(crypto::key_image));
  }
  crypto::hash prefix_hash;
  crypto::cn_fast_hash(prefix_data.data(), prefix_data.size(), prefix_hash);

  // fetch txes from daemon
  COMMAND_RPC_GET_TRANSACTIONS::request gettx_req;
  COMMAND_RPC_GET_TRANSACTIONS::response gettx_res;
  for (size_t i = 0; i < proofs.size(); ++i)
    gettx_req.txs_hashes.push_back(epee::string_tools::pod_to_hex(proofs[i].txid));
  gettx_req.decode_as_json = false;
  gettx_req.prune = false;
  m_daemon_rpc_mutex.lock();
  bool ok = net_utils::invoke_http_json("/gettransactions", gettx_req, gettx_res, m_http_client);
  m_daemon_rpc_mutex.unlock();
  THROW_WALLET_EXCEPTION_IF(!ok || gettx_res.txs.size() != proofs.size(),
    error::wallet_internal_error, "Failed to get transaction from daemon");

  // check spent status
  COMMAND_RPC_IS_KEY_IMAGE_SPENT::request kispent_req;
  COMMAND_RPC_IS_KEY_IMAGE_SPENT::response kispent_res;
  for (size_t i = 0; i < proofs.size(); ++i)
    kispent_req.key_images.push_back(epee::string_tools::pod_to_hex(proofs[i].key_image));
  m_daemon_rpc_mutex.lock();
  ok = epee::net_utils::invoke_http_json("/is_key_image_spent", kispent_req, kispent_res, m_http_client, rpc_timeout);
  m_daemon_rpc_mutex.unlock();
  THROW_WALLET_EXCEPTION_IF(!ok || kispent_res.spent_status.size() != proofs.size(),
    error::wallet_internal_error, "Failed to get key image spent status from daemon");

  total = spent = 0;
  for (size_t i = 0; i < proofs.size(); ++i)
  {
    const reserve_proof_entry& proof = proofs[i];
    THROW_WALLET_EXCEPTION_IF(gettx_res.txs[i].in_pool, error::wallet_internal_error, "Tx is unconfirmed");

    cryptonote::blobdata tx_data;
    ok = string_tools::parse_hexstr_to_binbuff(gettx_res.txs[i].as_hex, tx_data);
    THROW_WALLET_EXCEPTION_IF(!ok, error::wallet_internal_error, "Failed to parse transaction from daemon");

    crypto::hash tx_hash, tx_prefix_hash;
    cryptonote::transaction tx;
    THROW_WALLET_EXCEPTION_IF(!cryptonote::parse_and_validate_tx_from_blob(tx_data, tx, tx_hash, tx_prefix_hash), error::wallet_internal_error,
      "Failed to validate transaction from daemon");
    THROW_WALLET_EXCEPTION_IF(tx_hash != proof.txid, error::wallet_internal_error, "Failed to get the right transaction from daemon");

    THROW_WALLET_EXCEPTION_IF(proof.index_in_tx >= tx.vout.size(), error::wallet_internal_error, "index_in_tx is out of bound");

    const cryptonote::txout_to_key* const out_key = boost::get<cryptonote::txout_to_key>(std::addressof(tx.vout[proof.index_in_tx].target));
    THROW_WALLET_EXCEPTION_IF(!out_key, error::wallet_internal_error, "Output key wasn't found")

    // get tx pub key
    const crypto::public_key tx_pub_key = get_tx_pub_key_from_extra(tx);
    THROW_WALLET_EXCEPTION_IF(tx_pub_key == crypto::null_pkey, error::wallet_internal_error, "The tx public key isn't found");
    const std::vector<crypto::public_key> additional_tx_pub_keys = get_additional_tx_pub_keys_from_extra(tx);

    // check singature for shared secret
    ok = crypto::check_tx_proof(prefix_hash, address.m_view_public_key, tx_pub_key, boost::none, proof.shared_secret, proof.shared_secret_sig);
    if (!ok && additional_tx_pub_keys.size() == tx.vout.size())
      ok = crypto::check_tx_proof(prefix_hash, address.m_view_public_key, additional_tx_pub_keys[proof.index_in_tx], boost::none, proof.shared_secret, proof.shared_secret_sig);
    if (!ok)
      return false;

    // check signature for key image
    const std::vector<const crypto::public_key*> pubs = { &out_key->key };
    ok = crypto::check_ring_signature(prefix_hash, proof.key_image, &pubs[0], 1, &proof.key_image_sig);
    if (!ok)
      return false;

    // check if the address really received the fund
    crypto::key_derivation derivation;
    THROW_WALLET_EXCEPTION_IF(!crypto::generate_key_derivation(proof.shared_secret, rct::rct2sk(rct::I), derivation), error::wallet_internal_error, "Failed to generate key derivation");
    crypto::public_key subaddr_spendkey;
    crypto::derive_subaddress_public_key(out_key->key, derivation, proof.index_in_tx, subaddr_spendkey);
    THROW_WALLET_EXCEPTION_IF(subaddr_spendkeys.count(subaddr_spendkey) == 0, error::wallet_internal_error,
      "The address doesn't seem to have received the fund");

    // check amount
    uint64_t amount = tx.vout[proof.index_in_tx].amount;
    if (amount == 0)
    {
      // decode rct
      crypto::secret_key shared_secret;
      crypto::derivation_to_scalar(derivation, proof.index_in_tx, shared_secret);
      rct::ecdhTuple ecdh_info = tx.rct_signatures.ecdhInfo[proof.index_in_tx];
      rct::ecdhDecode(ecdh_info, rct::sk2rct(shared_secret));
      amount = rct::h2d(ecdh_info.amount);
    }
    total += amount;
    if (kispent_res.spent_status[i])
      spent += amount;
  }

  // check signatures for all subaddress spend keys
  for (const auto &i : subaddr_spendkeys)
  {
    if (!crypto::check_signature(prefix_hash, i.first, i.second))
      return false;
  }
  return true;
}

std::string wallet2::get_wallet_file() const
{
  return m_wallet_file;
}

std::string wallet2::get_keys_file() const
{
  return m_keys_file;
}

std::string wallet2::get_daemon_address() const
{
  return m_daemon_address;
}

uint64_t wallet2::get_daemon_blockchain_height(string &err) const
{
  uint64_t height;

  boost::optional<std::string> result = m_node_rpc_proxy.get_height(height);
  if (result)
  {
    err = *result;
    return 0;
  }

  err = "";
  return height;
}

uint64_t wallet2::get_daemon_blockchain_target_height(string &err)
{
  cryptonote::COMMAND_RPC_GET_INFO::request req_t = AUTO_VAL_INIT(req_t);
  cryptonote::COMMAND_RPC_GET_INFO::response resp_t = AUTO_VAL_INIT(resp_t);
  m_daemon_rpc_mutex.lock();
  bool ok = net_utils::invoke_http_json_rpc("/json_rpc", "get_info", req_t, resp_t, m_http_client);
  m_daemon_rpc_mutex.unlock();
  if (ok)
  {
    if (resp_t.status == CORE_RPC_STATUS_BUSY)
    {
      err = "daemon is busy. Please try again later.";
    }
    else if (resp_t.status != CORE_RPC_STATUS_OK)
    {
      err = resp_t.status;
    }
    else // success, cleaning up error message
    {
      err = "";
    }
  }
  else
  {
    err = "possibly lost connection to daemon";
  }
  return resp_t.target_height;
}

uint64_t wallet2::get_approximate_blockchain_height() const
{
  const int seconds_per_block         = DIFFICULTY_TARGET_V2;
  const time_t epochTimeMiningStarted = (m_nettype == TESTNET || m_nettype == STAGENET ?  1536137083 : 1525067730) + (60 * 60 * 24 * 7); // 2018-04-30 ~3:55PM + 1 week to be conservative.
  const time_t currentTime            = time(NULL);
  uint64_t approx_blockchain_height   = (currentTime < epochTimeMiningStarted) ? 0 : (currentTime - epochTimeMiningStarted)/seconds_per_block;
  LOG_PRINT_L2("Calculated blockchain height: " << approx_blockchain_height);
  return approx_blockchain_height;
}

void wallet2::set_tx_note(const crypto::hash &txid, const std::string &note)
{
  m_tx_notes[txid] = note;
}

std::string wallet2::get_tx_note(const crypto::hash &txid) const
{
  std::unordered_map<crypto::hash, std::string>::const_iterator i = m_tx_notes.find(txid);
  if (i == m_tx_notes.end())
    return std::string();
  return i->second;
}

void wallet2::set_attribute(const std::string &key, const std::string &value)
{
  m_attributes[key] = value;
}

std::string wallet2::get_attribute(const std::string &key) const
{
  std::unordered_map<std::string, std::string>::const_iterator i = m_attributes.find(key);
  if (i == m_attributes.end())
    return std::string();
  return i->second;
}

void wallet2::set_description(const std::string &description)
{
  set_attribute(ATTRIBUTE_DESCRIPTION, description);
}

std::string wallet2::get_description() const
{
  return get_attribute(ATTRIBUTE_DESCRIPTION);
}

const std::pair<std::map<std::string, std::string>, std::vector<std::string>>& wallet2::get_account_tags()
{
  // ensure consistency
  if (m_account_tags.second.size() != get_num_subaddress_accounts())
    m_account_tags.second.resize(get_num_subaddress_accounts(), "");
  for (const std::string& tag : m_account_tags.second)
  {
    if (!tag.empty() && m_account_tags.first.count(tag) == 0)
      m_account_tags.first.insert({tag, ""});
  }
  for (auto i = m_account_tags.first.begin(); i != m_account_tags.first.end(); )
  {
    if (std::find(m_account_tags.second.begin(), m_account_tags.second.end(), i->first) == m_account_tags.second.end())
      i = m_account_tags.first.erase(i);
    else
      ++i;
  }
  return m_account_tags;
}

void wallet2::set_account_tag(const std::set<uint32_t> account_indices, const std::string& tag)
{
  for (uint32_t account_index : account_indices)
  {
    THROW_WALLET_EXCEPTION_IF(account_index >= get_num_subaddress_accounts(), error::wallet_internal_error, "Account index out of bound");
    if (m_account_tags.second[account_index] == tag)
      MDEBUG("This tag is already assigned to this account");
    else
      m_account_tags.second[account_index] = tag;
  }
  get_account_tags();
}

void wallet2::set_account_tag_description(const std::string& tag, const std::string& description)
{
  THROW_WALLET_EXCEPTION_IF(tag.empty(), error::wallet_internal_error, "Tag must not be empty");
  THROW_WALLET_EXCEPTION_IF(m_account_tags.first.count(tag) == 0, error::wallet_internal_error, "Tag is unregistered");
  m_account_tags.first[tag] = description;
}

std::string wallet2::sign(const std::string &data) const
{
  crypto::hash hash;
  crypto::cn_fast_hash(data.data(), data.size(), hash);
  const cryptonote::account_keys &keys = m_account.get_keys();
  crypto::signature signature;
  crypto::generate_signature(hash, keys.m_account_address.m_spend_public_key, keys.m_spend_secret_key, signature);
  return std::string("SigV1") + tools::base58::encode(std::string((const char *)&signature, sizeof(signature)));
}

bool wallet2::verify(const std::string &data, const cryptonote::account_public_address &address, const std::string &signature) const
{
  const size_t header_len = strlen("SigV1");
  if (signature.size() < header_len || signature.substr(0, header_len) != "SigV1") {
    LOG_PRINT_L0("Signature header check error");
    return false;
  }
  crypto::hash hash;
  crypto::cn_fast_hash(data.data(), data.size(), hash);
  std::string decoded;
  if (!tools::base58::decode(signature.substr(header_len), decoded)) {
    LOG_PRINT_L0("Signature decoding error");
    return false;
  }
  crypto::signature s;
  if (sizeof(s) != decoded.size()) {
    LOG_PRINT_L0("Signature decoding error");
    return false;
  }
  memcpy(&s, decoded.data(), sizeof(s));
  return crypto::check_signature(hash, address.m_spend_public_key, s);
}

std::string wallet2::sign_multisig_participant(const std::string& data) const
{
  CHECK_AND_ASSERT_THROW_MES(m_multisig, "Wallet is not multisig");

  crypto::hash hash;
  crypto::cn_fast_hash(data.data(), data.size(), hash);
  const cryptonote::account_keys &keys = m_account.get_keys();
  crypto::signature signature;
  crypto::generate_signature(hash, get_multisig_signer_public_key(), keys.m_spend_secret_key, signature);
  return MULTISIG_SIGNATURE_MAGIC + tools::base58::encode(std::string((const char *)&signature, sizeof(signature)));
}

bool wallet2::verify_with_public_key(const std::string &data, const crypto::public_key &public_key, const std::string &signature) const
{
  if (signature.size() < MULTISIG_SIGNATURE_MAGIC.size() || signature.substr(0, MULTISIG_SIGNATURE_MAGIC.size()) != MULTISIG_SIGNATURE_MAGIC) {
    MERROR("Signature header check error");
    return false;
  }
  crypto::hash hash;
  crypto::cn_fast_hash(data.data(), data.size(), hash);
  std::string decoded;
  if (!tools::base58::decode(signature.substr(MULTISIG_SIGNATURE_MAGIC.size()), decoded)) {
    MERROR("Signature decoding error");
    return false;
  }
  crypto::signature s;
  if (sizeof(s) != decoded.size()) {
    MERROR("Signature decoding error");
    return false;
  }
  memcpy(&s, decoded.data(), sizeof(s));
  return crypto::check_signature(hash, public_key, s);
}
//----------------------------------------------------------------------------------------------------
crypto::public_key wallet2::get_tx_pub_key_from_received_outs(const tools::wallet2::transfer_details &td) const
{
  std::vector<tx_extra_field> tx_extra_fields;
  if(!parse_tx_extra(td.m_tx.extra, tx_extra_fields))
  {
    // Extra may only be partially parsed, it's OK if tx_extra_fields contains public key
  }

  // Due to a previous bug, there might be more than one tx pubkey in extra, one being
  // the result of a previously discarded signature.
  // For speed, since scanning for outputs is a slow process, we check whether extra
  // contains more than one pubkey. If not, the first one is returned. If yes, they're
  // checked for whether they yield at least one output
  tx_extra_pub_key pub_key_field;
  THROW_WALLET_EXCEPTION_IF(!find_tx_extra_field_by_type(tx_extra_fields, pub_key_field, 0), error::wallet_internal_error,
      "Public key wasn't found in the transaction extra");
  const crypto::public_key tx_pub_key = pub_key_field.pub_key;
  bool two_found = find_tx_extra_field_by_type(tx_extra_fields, pub_key_field, 1);
  if (!two_found) {
    // easy case, just one found
    return tx_pub_key;
  }

  // more than one, loop and search
  const cryptonote::account_keys& keys = m_account.get_keys();
  size_t pk_index = 0;
  hw::device &hwdev = m_account.get_device();

  const std::vector<crypto::public_key> additional_tx_pub_keys = get_additional_tx_pub_keys_from_extra(td.m_tx);
  std::vector<crypto::key_derivation> additional_derivations;
  for (size_t i = 0; i < additional_tx_pub_keys.size(); ++i)
  {
    additional_derivations.push_back({});
    bool r = hwdev.generate_key_derivation(additional_tx_pub_keys[i], keys.m_view_secret_key, additional_derivations.back());
    THROW_WALLET_EXCEPTION_IF(!r, error::wallet_internal_error, "Failed to generate key derivation");
  }

  while (find_tx_extra_field_by_type(tx_extra_fields, pub_key_field, pk_index++)) {
    const crypto::public_key tx_pub_key = pub_key_field.pub_key;
    crypto::key_derivation derivation;
    bool r = hwdev.generate_key_derivation(tx_pub_key, keys.m_view_secret_key, derivation);
    THROW_WALLET_EXCEPTION_IF(!r, error::wallet_internal_error, "Failed to generate key derivation");

    for (size_t i = 0; i < td.m_tx.vout.size(); ++i)
    {
      tx_scan_info_t tx_scan_info;
      check_acc_out_precomp(td.m_tx.vout[i], derivation, additional_derivations, i, tx_scan_info);
      if (!tx_scan_info.error && tx_scan_info.received)
        return tx_pub_key;
    }
  }

  // we found no key yielding an output
  THROW_WALLET_EXCEPTION_IF(true, error::wallet_internal_error,
      "Public key yielding at least one output wasn't found in the transaction extra");
  return crypto::null_pkey;
}

bool wallet2::export_key_images(const std::string &filename) const
{
  std::vector<std::pair<crypto::key_image, crypto::signature>> ski = export_key_images();
  std::string magic(KEY_IMAGE_EXPORT_FILE_MAGIC, strlen(KEY_IMAGE_EXPORT_FILE_MAGIC));
  const cryptonote::account_public_address &keys = get_account().get_keys().m_account_address;

  std::string data;
  data += std::string((const char *)&keys.m_spend_public_key, sizeof(crypto::public_key));
  data += std::string((const char *)&keys.m_view_public_key, sizeof(crypto::public_key));
  for (const auto &i: ski)
  {
    data += std::string((const char *)&i.first, sizeof(crypto::key_image));
    data += std::string((const char *)&i.second, sizeof(crypto::signature));
  }

  // encrypt data, keep magic plaintext
  std::string ciphertext = encrypt_with_view_secret_key(data);
  return epee::file_io_utils::save_string_to_file(filename, magic + ciphertext);    
}

//----------------------------------------------------------------------------------------------------
std::vector<std::pair<crypto::key_image, crypto::signature>> wallet2::export_key_images() const
{
  std::vector<std::pair<crypto::key_image, crypto::signature>> ski;

  ski.reserve(m_transfers.size());
  for (size_t n = 0; n < m_transfers.size(); ++n)
  {
    const transfer_details &td = m_transfers[n];

    crypto::hash hash;
    crypto::cn_fast_hash(&td.m_key_image, sizeof(td.m_key_image), hash);

    // get ephemeral public key
    const cryptonote::tx_out &out = td.m_tx.vout[td.m_internal_output_index];
    THROW_WALLET_EXCEPTION_IF(out.target.type() != typeid(txout_to_key), error::wallet_internal_error,
        "Output is not txout_to_key");
    const cryptonote::txout_to_key &o = boost::get<const cryptonote::txout_to_key>(out.target);
    const crypto::public_key pkey = o.key;

    // get tx pub key
    std::vector<tx_extra_field> tx_extra_fields;
    if(!parse_tx_extra(td.m_tx.extra, tx_extra_fields))
    {
      // Extra may only be partially parsed, it's OK if tx_extra_fields contains public key
    }

    crypto::public_key tx_pub_key = get_tx_pub_key_from_received_outs(td);
    const std::vector<crypto::public_key> additional_tx_pub_keys = get_additional_tx_pub_keys_from_extra(td.m_tx);

    // generate ephemeral secret key
    crypto::key_image ki;
    cryptonote::keypair in_ephemeral;
    bool r = cryptonote::generate_key_image_helper(m_account.get_keys(), m_subaddresses, pkey, tx_pub_key, additional_tx_pub_keys, td.m_internal_output_index, in_ephemeral, ki, m_account.get_device());
    THROW_WALLET_EXCEPTION_IF(!r, error::wallet_internal_error, "Failed to generate key image");

    THROW_WALLET_EXCEPTION_IF(td.m_key_image_known && !td.m_key_image_partial && ki != td.m_key_image,
        error::wallet_internal_error, "key_image generated not matched with cached key image");
    THROW_WALLET_EXCEPTION_IF(in_ephemeral.pub != pkey,
        error::wallet_internal_error, "key_image generated ephemeral public key not matched with output_key");

    // sign the key image with the output secret key
    crypto::signature signature;
    std::vector<const crypto::public_key*> key_ptrs;
    key_ptrs.push_back(&pkey);

    crypto::generate_ring_signature((const crypto::hash&)td.m_key_image, td.m_key_image, key_ptrs, in_ephemeral.sec, 0, &signature);

    ski.push_back(std::make_pair(td.m_key_image, signature));
  }
  return ski;
}

uint64_t wallet2::import_key_images(const std::string &filename, uint64_t &spent, uint64_t &unspent)
{
  std::string data;
  bool r = epee::file_io_utils::load_file_to_string(filename, data);

  THROW_WALLET_EXCEPTION_IF(!r, error::wallet_internal_error, std::string(tr("failed to read file ")) + filename);

  const size_t magiclen = strlen(KEY_IMAGE_EXPORT_FILE_MAGIC);
  if (data.size() < magiclen || memcmp(data.data(), KEY_IMAGE_EXPORT_FILE_MAGIC, magiclen))
  {
    THROW_WALLET_EXCEPTION(error::wallet_internal_error, std::string("Bad key image export file magic in ") + filename);
  }

  try
  {
    data = decrypt_with_view_secret_key(std::string(data, magiclen));
  }
  catch (const std::exception &e)
  {
    THROW_WALLET_EXCEPTION(error::wallet_internal_error, std::string("Failed to decrypt ") + filename + ": " + e.what());
  }

  const size_t headerlen = 2 * sizeof(crypto::public_key);
  THROW_WALLET_EXCEPTION_IF(data.size() < headerlen, error::wallet_internal_error, std::string("Bad data size from file ") + filename);
  const crypto::public_key &public_spend_key = *(const crypto::public_key*)&data[0];
  const crypto::public_key &public_view_key = *(const crypto::public_key*)&data[sizeof(crypto::public_key)];
  const cryptonote::account_public_address &keys = get_account().get_keys().m_account_address;
  if (public_spend_key != keys.m_spend_public_key || public_view_key != keys.m_view_public_key)
  {
    THROW_WALLET_EXCEPTION(error::wallet_internal_error, std::string( "Key images from ") + filename + " are for a different account");
  }

  const size_t record_size = sizeof(crypto::key_image) + sizeof(crypto::signature);
  THROW_WALLET_EXCEPTION_IF((data.size() - headerlen) % record_size,
      error::wallet_internal_error, std::string("Bad data size from file ") + filename);
  size_t nki = (data.size() - headerlen) / record_size;

  std::vector<std::pair<crypto::key_image, crypto::signature>> ski;
  ski.reserve(nki);
  for (size_t n = 0; n < nki; ++n)
  {
    crypto::key_image key_image = *reinterpret_cast<const crypto::key_image*>(&data[headerlen + n * record_size]);
    crypto::signature signature = *reinterpret_cast<const crypto::signature*>(&data[headerlen + n * record_size + sizeof(crypto::key_image)]);

    ski.push_back(std::make_pair(key_image, signature));
  }
  
  return import_key_images(ski, spent, unspent);    
}

//----------------------------------------------------------------------------------------------------
uint64_t wallet2::import_key_images(const std::vector<std::pair<crypto::key_image, crypto::signature>> &signed_key_images, uint64_t &spent, uint64_t &unspent, bool check_spent)
{
  COMMAND_RPC_IS_KEY_IMAGE_SPENT::request req = AUTO_VAL_INIT(req);
  COMMAND_RPC_IS_KEY_IMAGE_SPENT::response daemon_resp = AUTO_VAL_INIT(daemon_resp);

  THROW_WALLET_EXCEPTION_IF(signed_key_images.size() > m_transfers.size(), error::wallet_internal_error,
      "The blockchain is out of date compared to the signed key images");

  if (signed_key_images.empty())
  {
    spent = 0;
    unspent = 0;
    return 0;
  }

  for (size_t n = 0; n < signed_key_images.size(); ++n)
  {
    const transfer_details &td = m_transfers[n];
    const crypto::key_image &key_image = signed_key_images[n].first;
    const crypto::signature &signature = signed_key_images[n].second;

    // get ephemeral public key
    const cryptonote::tx_out &out = td.m_tx.vout[td.m_internal_output_index];
    THROW_WALLET_EXCEPTION_IF(out.target.type() != typeid(txout_to_key), error::wallet_internal_error,
      "Non txout_to_key output found");
    const cryptonote::txout_to_key &o = boost::get<cryptonote::txout_to_key>(out.target);
    const crypto::public_key pkey = o.key;

    std::vector<const crypto::public_key*> pkeys;
    pkeys.push_back(&pkey);
    THROW_WALLET_EXCEPTION_IF(!(rct::scalarmultKey(rct::ki2rct(key_image), rct::curveOrder()) == rct::identity()),
        error::wallet_internal_error, "Key image out of validity domain: input " + boost::lexical_cast<std::string>(n) + "/"
        + boost::lexical_cast<std::string>(signed_key_images.size()) + ", key image " + epee::string_tools::pod_to_hex(key_image));

    THROW_WALLET_EXCEPTION_IF(!crypto::check_ring_signature((const crypto::hash&)key_image, key_image, pkeys, &signature),
        error::wallet_internal_error, "Signature check failed: input " + boost::lexical_cast<std::string>(n) + "/"
        + boost::lexical_cast<std::string>(signed_key_images.size()) + ", key image " + epee::string_tools::pod_to_hex(key_image)
        + ", signature " + epee::string_tools::pod_to_hex(signature) + ", pubkey " + epee::string_tools::pod_to_hex(*pkeys[0]));

    req.key_images.push_back(epee::string_tools::pod_to_hex(key_image));
  }

  for (size_t n = 0; n < signed_key_images.size(); ++n)
  {
    m_transfers[n].m_key_image = signed_key_images[n].first;
    m_key_images[m_transfers[n].m_key_image] = n;
    m_transfers[n].m_key_image_known = true;
    m_transfers[n].m_key_image_partial = false;
  }

  if(check_spent)
  {
    m_daemon_rpc_mutex.lock();
    bool r = epee::net_utils::invoke_http_json("/is_key_image_spent", req, daemon_resp, m_http_client, rpc_timeout);
    m_daemon_rpc_mutex.unlock();
    THROW_WALLET_EXCEPTION_IF(!r, error::no_connection_to_daemon, "is_key_image_spent");
    THROW_WALLET_EXCEPTION_IF(daemon_resp.status == CORE_RPC_STATUS_BUSY, error::daemon_busy, "is_key_image_spent");
    THROW_WALLET_EXCEPTION_IF(daemon_resp.status != CORE_RPC_STATUS_OK, error::is_key_image_spent_error, daemon_resp.status);
    THROW_WALLET_EXCEPTION_IF(daemon_resp.spent_status.size() != signed_key_images.size(), error::wallet_internal_error,
      "daemon returned wrong response for is_key_image_spent, wrong amounts count = " +
      std::to_string(daemon_resp.spent_status.size()) + ", expected " +  std::to_string(signed_key_images.size()));
    for (size_t n = 0; n < daemon_resp.spent_status.size(); ++n)
    {
      transfer_details &td = m_transfers[n];
      td.m_spent = daemon_resp.spent_status[n] != COMMAND_RPC_IS_KEY_IMAGE_SPENT::UNSPENT;
    }
  }
  spent = 0;
  unspent = 0;
  std::unordered_set<crypto::hash> spent_txids;   // For each spent key image, search for a tx in m_transfers that uses it as input.
  std::vector<size_t> swept_transfers;            // If such a spending tx wasn't found in m_transfers, this means the spending tx 
                                                  // was created by sweep_all, so we can't know the spent height and other detailed info.
  for(size_t i = 0; i < m_transfers.size(); ++i)
  {
    transfer_details &td = m_transfers[i];
    uint64_t amount = td.amount();
    if (td.m_spent)
      spent += amount;
    else
      unspent += amount;
    LOG_PRINT_L2("Transfer " << i << ": " << print_money(amount) << " (" << td.m_global_output_index << "): "
        << (td.m_spent ? "spent" : "unspent") << " (key image " << req.key_images[i] << ")");

    if (i < daemon_resp.spent_status.size() && daemon_resp.spent_status[i] == COMMAND_RPC_IS_KEY_IMAGE_SPENT::SPENT_IN_BLOCKCHAIN)
    {
      bool is_spent_tx_found = false;
      for (auto it = m_transfers.rbegin(); &(*it) != &td; ++it)
      {
        bool is_spent_tx = false;
        for(const cryptonote::txin_v& in : it->m_tx.vin)
        {
          if(in.type() == typeid(cryptonote::txin_to_key) && td.m_key_image == boost::get<cryptonote::txin_to_key>(in).k_image)
          {
            is_spent_tx = true;
            break;
          }
        }
        if (is_spent_tx)
        {
          is_spent_tx_found = true;
          spent_txids.insert(it->m_txid);
          break;
        }
      }

      if (!is_spent_tx_found)
        swept_transfers.push_back(i);
    }
  }
  MDEBUG("Total: " << print_money(spent) << " spent, " << print_money(unspent) << " unspent");

  if (check_spent)
  {
    // query outgoing txes
    COMMAND_RPC_GET_TRANSACTIONS::request gettxs_req;
    COMMAND_RPC_GET_TRANSACTIONS::response gettxs_res;
    gettxs_req.decode_as_json = false;
    gettxs_req.prune = false;
    for (const crypto::hash& spent_txid : spent_txids)
      gettxs_req.txs_hashes.push_back(epee::string_tools::pod_to_hex(spent_txid));
    m_daemon_rpc_mutex.lock();
    bool r = epee::net_utils::invoke_http_json("/gettransactions", gettxs_req, gettxs_res, m_http_client, rpc_timeout);
    m_daemon_rpc_mutex.unlock();
    THROW_WALLET_EXCEPTION_IF(!r, error::no_connection_to_daemon, "gettransactions");
    THROW_WALLET_EXCEPTION_IF(gettxs_res.status == CORE_RPC_STATUS_BUSY, error::daemon_busy, "gettransactions");
    THROW_WALLET_EXCEPTION_IF(gettxs_res.txs.size() != spent_txids.size(), error::wallet_internal_error,
      "daemon returned wrong response for gettransactions, wrong count = " + std::to_string(gettxs_res.txs.size()) + ", expected " + std::to_string(spent_txids.size()));

    // process each outgoing tx
    auto spent_txid = spent_txids.begin();
    hw::device &hwdev =  m_account.get_device();
    for (const COMMAND_RPC_GET_TRANSACTIONS::entry& e : gettxs_res.txs)
    {
      THROW_WALLET_EXCEPTION_IF(e.in_pool, error::wallet_internal_error, "spent tx isn't supposed to be in txpool");

      // parse tx
      cryptonote::blobdata bd;
      THROW_WALLET_EXCEPTION_IF(!epee::string_tools::parse_hexstr_to_binbuff(e.as_hex, bd), error::wallet_internal_error, "parse_hexstr_to_binbuff failed");
      cryptonote::transaction spent_tx;
      crypto::hash spnet_txid_parsed, spent_txid_prefix;
      THROW_WALLET_EXCEPTION_IF(!cryptonote::parse_and_validate_tx_from_blob(bd, spent_tx, spnet_txid_parsed, spent_txid_prefix), error::wallet_internal_error, "parse_and_validate_tx_from_blob failed");
      THROW_WALLET_EXCEPTION_IF(*spent_txid != spnet_txid_parsed, error::wallet_internal_error, "parsed txid mismatch");

      // get received (change) amount
      uint64_t tx_money_got_in_outs = 0;
      const cryptonote::account_keys& keys = m_account.get_keys();
      const crypto::public_key tx_pub_key = get_tx_pub_key_from_extra(spent_tx);
      crypto::key_derivation derivation;
      bool r = hwdev.generate_key_derivation(tx_pub_key, keys.m_view_secret_key, derivation);
      THROW_WALLET_EXCEPTION_IF(!r, error::wallet_internal_error, "Failed to generate key derivation");
      const std::vector<crypto::public_key> additional_tx_pub_keys = get_additional_tx_pub_keys_from_extra(spent_tx);
      std::vector<crypto::key_derivation> additional_derivations;
      for (size_t i = 0; i < additional_tx_pub_keys.size(); ++i)
      {
        additional_derivations.push_back({});
        r = hwdev.generate_key_derivation(additional_tx_pub_keys[i], keys.m_view_secret_key, additional_derivations.back());
        THROW_WALLET_EXCEPTION_IF(!r, error::wallet_internal_error, "Failed to generate key derivation");
      }
      size_t output_index = 0;
      for (const cryptonote::tx_out& out : spent_tx.vout)
      {
        tx_scan_info_t tx_scan_info;
        check_acc_out_precomp(out, derivation, additional_derivations, output_index, tx_scan_info);
        THROW_WALLET_EXCEPTION_IF(tx_scan_info.error, error::wallet_internal_error, "check_acc_out_precomp failed");
        if (tx_scan_info.received)
        {
          if (tx_scan_info.money_transfered == 0)
          {
            rct::key mask;
            tx_scan_info.money_transfered = tools::decodeRct(spent_tx.rct_signatures, tx_scan_info.received->derivation, output_index, mask, hwdev);
          }
          tx_money_got_in_outs += tx_scan_info.money_transfered;
        }
        ++output_index;
      }

      // get spent amount
      uint64_t tx_money_spent_in_ins = 0;
      uint32_t subaddr_account = (uint32_t)-1;
      std::set<uint32_t> subaddr_indices;
      for (const cryptonote::txin_v& in : spent_tx.vin)
      {
        if (in.type() != typeid(cryptonote::txin_to_key))
          continue;
        auto it = m_key_images.find(boost::get<cryptonote::txin_to_key>(in).k_image);
        if (it != m_key_images.end())
        {
          const transfer_details& td = m_transfers[it->second];
          uint64_t amount = boost::get<cryptonote::txin_to_key>(in).amount;
          if (amount > 0)
          {
            THROW_WALLET_EXCEPTION_IF(amount != td.amount(), error::wallet_internal_error,
                std::string("Inconsistent amount in tx input: got ") + print_money(amount) +
                std::string(", expected ") + print_money(td.amount()));
          }
          amount = td.amount();
          tx_money_spent_in_ins += amount;

          LOG_PRINT_L0("Spent money: " << print_money(amount) << ", with tx: " << *spent_txid);
          set_spent(it->second, e.block_height);
          if (m_callback)
            m_callback->on_money_spent(e.block_height, *spent_txid, spent_tx, amount, spent_tx, td.m_subaddr_index);
          if (subaddr_account != (uint32_t)-1 && subaddr_account != td.m_subaddr_index.major)
            LOG_PRINT_L0("WARNING: This tx spends outputs received by different subaddress accounts, which isn't supposed to happen");
          subaddr_account = td.m_subaddr_index.major;
          subaddr_indices.insert(td.m_subaddr_index.minor);
        }
      }

      // create outgoing payment
      process_outgoing(*spent_txid, spent_tx, e.block_height, e.block_timestamp, tx_money_spent_in_ins, tx_money_got_in_outs, subaddr_account, subaddr_indices);

      // erase corresponding incoming payment
      for (auto j = m_payments.begin(); j != m_payments.end(); ++j)
      {
        if (j->second.m_tx_hash == *spent_txid)
        {
          m_payments.erase(j);
          break;
        }
      }

      ++spent_txid;
    }

    for (size_t n : swept_transfers)
    {
      const transfer_details& td = m_transfers[n];
      confirmed_transfer_details pd;
      pd.m_change = (uint64_t)-1;                             // cahnge is unknown
      pd.m_amount_in = pd.m_amount_out = td.amount();         // fee is unknown
      std::string err;
      pd.m_block_height = get_daemon_blockchain_height(err);  // spent block height is unknown, so hypothetically set to the highest
      crypto::hash spent_txid = crypto::rand<crypto::hash>(); // spent txid is unknown, so hypothetically set to random
      m_confirmed_txs.insert(std::make_pair(spent_txid, pd));
    }
  }

  return m_transfers[signed_key_images.size() - 1].m_block_height;
}
wallet2::payment_container wallet2::export_payments() const
{
  payment_container payments;
  for (auto const &p : m_payments)
  {
    payments.emplace(p);
  }
  return payments;
}
void wallet2::import_payments(const payment_container &payments)
{
  m_payments.clear();
  for (auto const &p : payments)
  {
    m_payments.emplace(p);
  }
}
void wallet2::import_payments_out(const std::list<std::pair<crypto::hash,wallet2::confirmed_transfer_details>> &confirmed_payments)
{
  m_confirmed_txs.clear();
  for (auto const &p : confirmed_payments)
  {
    m_confirmed_txs.emplace(p);
  }
}

std::tuple<size_t,crypto::hash,std::vector<crypto::hash>> wallet2::export_blockchain() const
{
  std::tuple<size_t, crypto::hash, std::vector<crypto::hash>> bc;
  std::get<0>(bc) = m_blockchain.offset();
  std::get<1>(bc) = m_blockchain.empty() ? crypto::null_hash: m_blockchain.genesis();
  for (size_t n = m_blockchain.offset(); n < m_blockchain.size(); ++n)
  {
    std::get<2>(bc).push_back(m_blockchain[n]);
  }
  return bc;
}

void wallet2::import_blockchain(const std::tuple<size_t, crypto::hash, std::vector<crypto::hash>> &bc)
{
  m_blockchain.clear();
  if (std::get<0>(bc))
  {
    for (size_t n = std::get<0>(bc); n > 0; --n)
      m_blockchain.push_back(std::get<1>(bc));
    m_blockchain.trim(std::get<0>(bc));
  }
  for (auto const &b : std::get<2>(bc))
  {
    m_blockchain.push_back(b);
  }
  cryptonote::block genesis;
  generate_genesis(genesis);
  crypto::hash genesis_hash = get_block_hash(genesis);
  check_genesis(genesis_hash);
  m_local_bc_height = m_blockchain.size();
}
//----------------------------------------------------------------------------------------------------
std::vector<tools::wallet2::transfer_details> wallet2::export_outputs() const
{
  std::vector<tools::wallet2::transfer_details> outs;

  outs.reserve(m_transfers.size());
  for (size_t n = 0; n < m_transfers.size(); ++n)
  {
    const transfer_details &td = m_transfers[n];

    outs.push_back(td);
  }

  return outs;
}
//----------------------------------------------------------------------------------------------------
std::string wallet2::export_outputs_to_str() const
{
  std::vector<tools::wallet2::transfer_details> outs = export_outputs();

  std::stringstream oss;
  boost::archive::portable_binary_oarchive ar(oss);
  ar << outs;

  std::string magic(OUTPUT_EXPORT_FILE_MAGIC, strlen(OUTPUT_EXPORT_FILE_MAGIC));
  const cryptonote::account_public_address &keys = get_account().get_keys().m_account_address;
  std::string header;
  header += std::string((const char *)&keys.m_spend_public_key, sizeof(crypto::public_key));
  header += std::string((const char *)&keys.m_view_public_key, sizeof(crypto::public_key));
  std::string ciphertext = encrypt_with_view_secret_key(header + oss.str());
  return magic + ciphertext;
}
//----------------------------------------------------------------------------------------------------
size_t wallet2::import_outputs(const std::vector<tools::wallet2::transfer_details> &outputs)
{
  m_transfers.clear();
  m_transfers.reserve(outputs.size());
  for (size_t i = 0; i < outputs.size(); ++i)
  {
    transfer_details td = outputs[i];

    // the hot wallet wouldn't have known about key images (except if we already exported them)
    cryptonote::keypair in_ephemeral;

    THROW_WALLET_EXCEPTION_IF(td.m_tx.vout.empty(), error::wallet_internal_error, "tx with no outputs at index " + boost::lexical_cast<std::string>(i));
    crypto::public_key tx_pub_key = get_tx_pub_key_from_received_outs(td);
    const std::vector<crypto::public_key> additional_tx_pub_keys = get_additional_tx_pub_keys_from_extra(td.m_tx);

    const crypto::public_key& out_key = boost::get<cryptonote::txout_to_key>(td.m_tx.vout[td.m_internal_output_index].target).key;
    bool r = cryptonote::generate_key_image_helper(m_account.get_keys(), m_subaddresses, out_key, tx_pub_key, additional_tx_pub_keys, td.m_internal_output_index, in_ephemeral, td.m_key_image, m_account.get_device());
    THROW_WALLET_EXCEPTION_IF(!r, error::wallet_internal_error, "Failed to generate key image");
    expand_subaddresses(td.m_subaddr_index);
    td.m_key_image_known = true;
    td.m_key_image_partial = false;
    THROW_WALLET_EXCEPTION_IF(in_ephemeral.pub != boost::get<cryptonote::txout_to_key>(td.m_tx.vout[td.m_internal_output_index].target).key,
        error::wallet_internal_error, "key_image generated ephemeral public key not matched with output_key at index " + boost::lexical_cast<std::string>(i));

    m_key_images[td.m_key_image] = m_transfers.size();
    m_pub_keys[td.get_public_key()] = m_transfers.size();
    m_transfers.push_back(td);
  }

  return m_transfers.size();
}
//----------------------------------------------------------------------------------------------------
size_t wallet2::import_outputs_from_str(const std::string &outputs_st)
{
  std::string data = outputs_st;
  const size_t magiclen = strlen(OUTPUT_EXPORT_FILE_MAGIC);
  if (data.size() < magiclen || memcmp(data.data(), OUTPUT_EXPORT_FILE_MAGIC, magiclen))
  {
    THROW_WALLET_EXCEPTION(error::wallet_internal_error, std::string("Bad magic from outputs"));
  }

  try
  {
    data = decrypt_with_view_secret_key(std::string(data, magiclen));
  }
  catch (const std::exception &e)
  {
    THROW_WALLET_EXCEPTION(error::wallet_internal_error, std::string("Failed to decrypt outputs: ") + e.what());
  }

  const size_t headerlen = 2 * sizeof(crypto::public_key);
  if (data.size() < headerlen)
  {
    THROW_WALLET_EXCEPTION(error::wallet_internal_error, std::string("Bad data size for outputs"));
  }
  const crypto::public_key &public_spend_key = *(const crypto::public_key*)&data[0];
  const crypto::public_key &public_view_key = *(const crypto::public_key*)&data[sizeof(crypto::public_key)];
  const cryptonote::account_public_address &keys = get_account().get_keys().m_account_address;
  if (public_spend_key != keys.m_spend_public_key || public_view_key != keys.m_view_public_key)
  {
    THROW_WALLET_EXCEPTION(error::wallet_internal_error, std::string("Outputs from are for a different account"));
  }

  size_t imported_outputs = 0;
  try
  {
    std::string body(data, headerlen);
    std::stringstream iss;
    iss << body;
    std::vector<tools::wallet2::transfer_details> outputs;
    try
    {
      boost::archive::portable_binary_iarchive ar(iss);
      ar >> outputs;
    }
    catch (...)
    {
      iss.str("");
      iss << body;
      boost::archive::binary_iarchive ar(iss);
      ar >> outputs;
    }

    imported_outputs = import_outputs(outputs);
  }
  catch (const std::exception &e)
  {
    THROW_WALLET_EXCEPTION(error::wallet_internal_error, std::string("Failed to import outputs") + e.what());
  }

  return imported_outputs;
}
//----------------------------------------------------------------------------------------------------
crypto::public_key wallet2::get_multisig_signer_public_key(const crypto::secret_key &spend_skey) const
{
  crypto::public_key pkey;
  crypto::secret_key_to_public_key(get_multisig_blinded_secret_key(spend_skey), pkey);
  return pkey;
}
//----------------------------------------------------------------------------------------------------
crypto::public_key wallet2::get_multisig_signer_public_key() const
{
  CHECK_AND_ASSERT_THROW_MES(m_multisig, "Wallet is not multisig");
  crypto::public_key signer;
  CHECK_AND_ASSERT_THROW_MES(crypto::secret_key_to_public_key(get_account().get_keys().m_spend_secret_key, signer), "Failed to generate signer public key");
  return signer;
}
//----------------------------------------------------------------------------------------------------
crypto::public_key wallet2::get_multisig_signing_public_key(const crypto::secret_key &msk) const
{
  CHECK_AND_ASSERT_THROW_MES(m_multisig, "Wallet is not multisig");
  crypto::public_key pkey;
  CHECK_AND_ASSERT_THROW_MES(crypto::secret_key_to_public_key(msk, pkey), "Failed to derive public key");
  return pkey;
}
//----------------------------------------------------------------------------------------------------
crypto::public_key wallet2::get_multisig_signing_public_key(size_t idx) const
{
  CHECK_AND_ASSERT_THROW_MES(m_multisig, "Wallet is not multisig");
  CHECK_AND_ASSERT_THROW_MES(idx < get_account().get_multisig_keys().size(), "Multisig signing key index out of range");
  return get_multisig_signing_public_key(get_account().get_multisig_keys()[idx]);
}
//----------------------------------------------------------------------------------------------------
rct::key wallet2::get_multisig_k(size_t idx, const std::unordered_set<rct::key> &used_L) const
{
  CHECK_AND_ASSERT_THROW_MES(m_multisig, "Wallet is not multisig");
  CHECK_AND_ASSERT_THROW_MES(idx < m_transfers.size(), "idx out of range");
  for (const auto &k: m_transfers[idx].m_multisig_k)
  {
    rct::key L;
    rct::scalarmultBase(L, k);
    if (used_L.find(L) != used_L.end())
      return k;
  }
  THROW_WALLET_EXCEPTION(tools::error::multisig_export_needed);
  return rct::zero();
}
//----------------------------------------------------------------------------------------------------
rct::multisig_kLRki wallet2::get_multisig_kLRki(size_t n, const rct::key &k) const
{
  CHECK_AND_ASSERT_THROW_MES(n < m_transfers.size(), "Bad m_transfers index");
  rct::multisig_kLRki kLRki;
  kLRki.k = k;
  cryptonote::generate_multisig_LR(m_transfers[n].get_public_key(), rct::rct2sk(kLRki.k), (crypto::public_key&)kLRki.L, (crypto::public_key&)kLRki.R);
  kLRki.ki = rct::ki2rct(m_transfers[n].m_key_image);
  return kLRki;
}
//----------------------------------------------------------------------------------------------------
rct::multisig_kLRki wallet2::get_multisig_composite_kLRki(size_t n, const crypto::public_key &ignore, std::unordered_set<rct::key> &used_L, std::unordered_set<rct::key> &new_used_L) const
{
  CHECK_AND_ASSERT_THROW_MES(n < m_transfers.size(), "Bad transfer index");

  const transfer_details &td = m_transfers[n];
  rct::multisig_kLRki kLRki = get_multisig_kLRki(n, rct::skGen());

  // pick a L/R pair from every other participant but one
  size_t n_signers_used = 1;
  for (const auto &p: m_transfers[n].m_multisig_info)
  {
    if (p.m_signer == ignore)
      continue;
    for (const auto &lr: p.m_LR)
    {
      if (used_L.find(lr.m_L) != used_L.end())
        continue;
      used_L.insert(lr.m_L);
      new_used_L.insert(lr.m_L);
      rct::addKeys(kLRki.L, kLRki.L, lr.m_L);
      rct::addKeys(kLRki.R, kLRki.R, lr.m_R);
      ++n_signers_used;
      break;
    }
  }
  CHECK_AND_ASSERT_THROW_MES(n_signers_used >= m_multisig_threshold, "LR not found for enough participants");

  return kLRki;
}
//----------------------------------------------------------------------------------------------------
crypto::key_image wallet2::get_multisig_composite_key_image(size_t n) const
{
  CHECK_AND_ASSERT_THROW_MES(n < m_transfers.size(), "Bad output index");

  const transfer_details &td = m_transfers[n];
  const crypto::public_key tx_key = get_tx_pub_key_from_received_outs(td);
  const std::vector<crypto::public_key> additional_tx_keys = cryptonote::get_additional_tx_pub_keys_from_extra(td.m_tx);
  crypto::key_image ki;
  std::vector<crypto::key_image> pkis;
  for (const auto &info: td.m_multisig_info)
    for (const auto &pki: info.m_partial_key_images)
      pkis.push_back(pki);
  bool r = cryptonote::generate_multisig_composite_key_image(get_account().get_keys(), m_subaddresses, td.get_public_key(), tx_key, additional_tx_keys, td.m_internal_output_index, pkis, ki);
  THROW_WALLET_EXCEPTION_IF(!r, error::wallet_internal_error, "Failed to generate key image");
  return ki;
}
//----------------------------------------------------------------------------------------------------
cryptonote::blobdata wallet2::export_multisig()
{
  std::vector<tools::wallet2::multisig_info> info;

  const crypto::public_key signer = get_multisig_signer_public_key();

  info.resize(m_transfers.size());
  for (size_t n = 0; n < m_transfers.size(); ++n)
  {
    transfer_details &td = m_transfers[n];
    const std::vector<crypto::public_key> additional_tx_pub_keys = get_additional_tx_pub_keys_from_extra(td.m_tx);
    crypto::key_image ki;
    td.m_multisig_k.clear();
    info[n].m_LR.clear();
    info[n].m_partial_key_images.clear();

    for (size_t m = 0; m < get_account().get_multisig_keys().size(); ++m)
    {
      // we want to export the partial key image, not the full one, so we can't use td.m_key_image
      bool r = generate_multisig_key_image(get_account().get_keys(), m, td.get_public_key(), ki);
      CHECK_AND_ASSERT_THROW_MES(r, "Failed to generate key image");
      info[n].m_partial_key_images.push_back(ki);
    }

    size_t nlr = m_multisig_threshold < m_multisig_signers.size() ? m_multisig_threshold - 1 : 1;
    for (size_t m = 0; m < nlr; ++m)
    {
      td.m_multisig_k.push_back(rct::skGen());
      const rct::multisig_kLRki kLRki = get_multisig_kLRki(n, td.m_multisig_k.back());
      info[n].m_LR.push_back({kLRki.L, kLRki.R});
    }

    info[n].m_signer = signer;
  }

  std::stringstream oss;
  boost::archive::portable_binary_oarchive ar(oss);
  ar << info;

  std::string magic(MULTISIG_EXPORT_FILE_MAGIC, strlen(MULTISIG_EXPORT_FILE_MAGIC));
  const cryptonote::account_public_address &keys = get_account().get_keys().m_account_address;
  std::string header;
  header += std::string((const char *)&keys.m_spend_public_key, sizeof(crypto::public_key));
  header += std::string((const char *)&keys.m_view_public_key, sizeof(crypto::public_key));
  header += std::string((const char *)&signer, sizeof(crypto::public_key));
  std::string ciphertext = encrypt_with_view_secret_key(header + oss.str());

  return MULTISIG_EXPORT_FILE_MAGIC + ciphertext;
}
//----------------------------------------------------------------------------------------------------
void wallet2::update_multisig_rescan_info(const std::vector<std::vector<rct::key>> &multisig_k, const std::vector<std::vector<tools::wallet2::multisig_info>> &info, size_t n)
{
  CHECK_AND_ASSERT_THROW_MES(n < m_transfers.size(), "Bad index in update_multisig_info");
  CHECK_AND_ASSERT_THROW_MES(multisig_k.size() >= m_transfers.size(), "Mismatched sizes of multisig_k and info");

  MDEBUG("update_multisig_rescan_info: updating index " << n);
  transfer_details &td = m_transfers[n];
  td.m_multisig_info.clear();
  for (const auto &pi: info)
  {
    CHECK_AND_ASSERT_THROW_MES(n < pi.size(), "Bad pi size");
    td.m_multisig_info.push_back(pi[n]);
  }
  m_key_images.erase(td.m_key_image);
  td.m_key_image = get_multisig_composite_key_image(n);
  td.m_key_image_known = true;
  td.m_key_image_partial = false;
  td.m_multisig_k = multisig_k[n];
  m_key_images[td.m_key_image] = n;
}
//----------------------------------------------------------------------------------------------------
size_t wallet2::import_multisig(std::vector<cryptonote::blobdata> blobs)
{
  CHECK_AND_ASSERT_THROW_MES(m_multisig, "Wallet is not multisig");

  std::vector<std::vector<tools::wallet2::multisig_info>> info;
  std::unordered_set<crypto::public_key> seen;
  for (cryptonote::blobdata &data: blobs)
  {
    const size_t magiclen = strlen(MULTISIG_EXPORT_FILE_MAGIC);
    THROW_WALLET_EXCEPTION_IF(data.size() < magiclen || memcmp(data.data(), MULTISIG_EXPORT_FILE_MAGIC, magiclen),
        error::wallet_internal_error, "Bad multisig info file magic in ");

    data = decrypt_with_view_secret_key(std::string(data, magiclen));

    const size_t headerlen = 3 * sizeof(crypto::public_key);
    THROW_WALLET_EXCEPTION_IF(data.size() < headerlen, error::wallet_internal_error, "Bad data size");

    const crypto::public_key &public_spend_key = *(const crypto::public_key*)&data[0];
    const crypto::public_key &public_view_key = *(const crypto::public_key*)&data[sizeof(crypto::public_key)];
    const crypto::public_key &signer = *(const crypto::public_key*)&data[2*sizeof(crypto::public_key)];
    const cryptonote::account_public_address &keys = get_account().get_keys().m_account_address;
    THROW_WALLET_EXCEPTION_IF(public_spend_key != keys.m_spend_public_key || public_view_key != keys.m_view_public_key,
        error::wallet_internal_error, "Multisig info is for a different account");
    if (get_multisig_signer_public_key() == signer)
    {
      MINFO("Multisig info from this wallet ignored");
      continue;
    }
    if (seen.find(signer) != seen.end())
    {
      MINFO("Duplicate multisig info ignored");
      continue;
    }
    seen.insert(signer);

    std::string body(data, headerlen);
    std::istringstream iss(body);
    std::vector<tools::wallet2::multisig_info> i;
    boost::archive::portable_binary_iarchive ar(iss);
    ar >> i;
    MINFO(boost::format("%u outputs found") % boost::lexical_cast<std::string>(i.size()));
    info.push_back(std::move(i));
  }

  CHECK_AND_ASSERT_THROW_MES(info.size() + 1 <= m_multisig_signers.size() && info.size() + 1 >= m_multisig_threshold, "Wrong number of multisig sources");

  std::vector<std::vector<rct::key>> k;
  k.reserve(m_transfers.size());
  for (const auto &td: m_transfers)
    k.push_back(td.m_multisig_k);

  // how many outputs we're going to update
  size_t n_outputs = m_transfers.size();
  for (const auto &pi: info)
    if (pi.size() < n_outputs)
      n_outputs = pi.size();

  if (n_outputs == 0)
    return 0;

  // check signers are consistent
  for (const auto &pi: info)
  {
    CHECK_AND_ASSERT_THROW_MES(std::find(m_multisig_signers.begin(), m_multisig_signers.end(), pi[0].m_signer) != m_multisig_signers.end(),
        "Signer is not a member of this multisig wallet");
    for (size_t n = 1; n < n_outputs; ++n)
      CHECK_AND_ASSERT_THROW_MES(pi[n].m_signer == pi[0].m_signer, "Mismatched signers in imported multisig info");
  }

  // trim data we don't have info for from all participants
  for (auto &pi: info)
    pi.resize(n_outputs);

  // sort by signer
  if (!info.empty() && !info.front().empty())
  {
    std::sort(info.begin(), info.end(), [](const std::vector<tools::wallet2::multisig_info> &i0, const std::vector<tools::wallet2::multisig_info> &i1){ return memcmp(&i0[0].m_signer, &i1[0].m_signer, sizeof(i0[0].m_signer)); });
  }

  // first pass to determine where to detach the blockchain
  for (size_t n = 0; n < n_outputs; ++n)
  {
    const transfer_details &td = m_transfers[n];
    if (!td.m_key_image_partial)
      continue;
    MINFO("Multisig info importing from block height " << td.m_block_height);
    detach_blockchain(td.m_block_height);
    break;
  }

  for (size_t n = 0; n < n_outputs && n < m_transfers.size(); ++n)
  {
    update_multisig_rescan_info(k, info, n);
  }

  m_multisig_rescan_k = &k;
  m_multisig_rescan_info = &info;
  try
  {
    refresh();
  }
  catch (...) {}
  m_multisig_rescan_info = NULL;
  m_multisig_rescan_k = NULL;

  return n_outputs;
}
//----------------------------------------------------------------------------------------------------
std::string wallet2::encrypt(const std::string &plaintext, const crypto::secret_key &skey, bool authenticated) const
{
  crypto::chacha_key key;
  crypto::generate_chacha_key(&skey, sizeof(skey), key);
  std::string ciphertext;
  crypto::chacha_iv iv = crypto::rand<crypto::chacha_iv>();
  ciphertext.resize(plaintext.size() + sizeof(iv) + (authenticated ? sizeof(crypto::signature) : 0));
  crypto::chacha20(plaintext.data(), plaintext.size(), key, iv, &ciphertext[sizeof(iv)]);
  memcpy(&ciphertext[0], &iv, sizeof(iv));
  if (authenticated)
  {
    crypto::hash hash;
    crypto::cn_fast_hash(ciphertext.data(), ciphertext.size() - sizeof(signature), hash);
    crypto::public_key pkey;
    crypto::secret_key_to_public_key(skey, pkey);
    crypto::signature &signature = *(crypto::signature*)&ciphertext[ciphertext.size() - sizeof(crypto::signature)];
    crypto::generate_signature(hash, pkey, skey, signature);
  }
  return ciphertext;
}
//----------------------------------------------------------------------------------------------------
std::string wallet2::encrypt_with_view_secret_key(const std::string &plaintext, bool authenticated) const
{
  return encrypt(plaintext, get_account().get_keys().m_view_secret_key, authenticated);
}
//----------------------------------------------------------------------------------------------------
std::string wallet2::decrypt(const std::string &ciphertext, const crypto::secret_key &skey, bool authenticated) const
{
  const size_t prefix_size = sizeof(chacha_iv) + (authenticated ? sizeof(crypto::signature) : 0);
  THROW_WALLET_EXCEPTION_IF(ciphertext.size() < prefix_size,
    error::wallet_internal_error, "Unexpected ciphertext size");

  crypto::chacha_key key;
  crypto::generate_chacha_key(&skey, sizeof(skey), key);
  const crypto::chacha_iv &iv = *(const crypto::chacha_iv*)&ciphertext[0];
  std::string plaintext;
  plaintext.resize(ciphertext.size() - prefix_size);
  if (authenticated)
  {
    crypto::hash hash;
    crypto::cn_fast_hash(ciphertext.data(), ciphertext.size() - sizeof(signature), hash);
    crypto::public_key pkey;
    crypto::secret_key_to_public_key(skey, pkey);
    const crypto::signature &signature = *(const crypto::signature*)&ciphertext[ciphertext.size() - sizeof(crypto::signature)];
    THROW_WALLET_EXCEPTION_IF(!crypto::check_signature(hash, pkey, signature),
      error::wallet_internal_error, "Failed to authenticate ciphertext");
  }
  crypto::chacha20(ciphertext.data() + sizeof(iv), ciphertext.size() - prefix_size, key, iv, &plaintext[0]);
  return plaintext;
}
//----------------------------------------------------------------------------------------------------
std::string wallet2::decrypt_with_view_secret_key(const std::string &ciphertext, bool authenticated) const
{
  return decrypt(ciphertext, get_account().get_keys().m_view_secret_key, authenticated);
}
//----------------------------------------------------------------------------------------------------
std::string wallet2::make_uri(const std::string &address, const std::string &payment_id, uint64_t amount, const std::string &tx_description, const std::string &recipient_name, std::string &error) const
{
  cryptonote::address_parse_info info;
  if(!get_account_address_from_str(info, nettype(), address))
  {
    error = std::string("wrong address: ") + address;
    return std::string();
  }

  // we want only one payment id
  if (info.has_payment_id && !payment_id.empty())
  {
    error = "A single payment id is allowed";
    return std::string();
  }

  if (!payment_id.empty())
  {
    crypto::hash pid32;
    crypto::hash8 pid8;
    if (!wallet2::parse_long_payment_id(payment_id, pid32) && !wallet2::parse_short_payment_id(payment_id, pid8))
    {
      error = "Invalid payment id";
      return std::string();
    }
  }

  std::string uri = "loki:" + address;
  unsigned int n_fields = 0;

  if (!payment_id.empty())
  {
    uri += (n_fields++ ? "&" : "?") + std::string("tx_payment_id=") + payment_id;
  }

  if (amount > 0)
  {
    // URI encoded amount is in decimal units, not atomic units
    uri += (n_fields++ ? "&" : "?") + std::string("tx_amount=") + cryptonote::print_money(amount);
  }

  if (!recipient_name.empty())
  {
    uri += (n_fields++ ? "&" : "?") + std::string("recipient_name=") + epee::net_utils::conver_to_url_format(recipient_name);
  }

  if (!tx_description.empty())
  {
    uri += (n_fields++ ? "&" : "?") + std::string("tx_description=") + epee::net_utils::conver_to_url_format(tx_description);
  }

  return uri;
}
//----------------------------------------------------------------------------------------------------
bool wallet2::parse_uri(const std::string &uri, std::string &address, std::string &payment_id, uint64_t &amount, std::string &tx_description, std::string &recipient_name, std::vector<std::string> &unknown_parameters, std::string &error)
{
  if (uri.substr(0, 5) != "loki:")
  {
    error = std::string("URI has wrong scheme (expected \"loki:\"): ") + uri;
    return false;
  }

  std::string remainder = uri.substr(5);
  const char *ptr = strchr(remainder.c_str(), '?');
  address = ptr ? remainder.substr(0, ptr-remainder.c_str()) : remainder;

  cryptonote::address_parse_info info;
  if(!get_account_address_from_str(info, nettype(), address))
  {
    error = std::string("URI has wrong address: ") + address;
    return false;
  }
  if (!strchr(remainder.c_str(), '?')) {
    return true;
  }

  std::vector<std::string> arguments;
  std::string body = remainder.substr(address.size() + 1);
  if (body.empty())
    return true;
  boost::split(arguments, body, boost::is_any_of("&"));
  std::set<std::string> have_arg;
  for (const auto &arg: arguments)
  {
    std::vector<std::string> kv;
    boost::split(kv, arg, boost::is_any_of("="));
    if (kv.size() != 2)
    {
      error = std::string("URI has wrong parameter: ") + arg;
      return false;
    }
    if (have_arg.find(kv[0]) != have_arg.end())
    {
      error = std::string("URI has more than one instance of " + kv[0]);
      return false;
    }
    have_arg.insert(kv[0]);

    if (kv[0] == "tx_amount")
    {
      amount = 0;
      if (!cryptonote::parse_amount(amount, kv[1]))
      {
        error = std::string("URI has invalid amount: ") + kv[1];
        return false;
      }
    }
    else if (kv[0] == "tx_payment_id")
    {
      if (info.has_payment_id)
      {
        error = "Separate payment id given with an integrated address";
        return false;
      }
      crypto::hash hash;
      crypto::hash8 hash8;
      if (!wallet2::parse_long_payment_id(kv[1], hash) && !wallet2::parse_short_payment_id(kv[1], hash8))
      {
        error = "Invalid payment id: " + kv[1];
        return false;
      }
      payment_id = kv[1];
    }
    else if (kv[0] == "recipient_name")
    {
      recipient_name = epee::net_utils::convert_from_url_format(kv[1]);
    }
    else if (kv[0] == "tx_description")
    {
      tx_description = epee::net_utils::convert_from_url_format(kv[1]);
    }
    else
    {
      unknown_parameters.push_back(arg);
    }
  }
  return true;
}
//----------------------------------------------------------------------------------------------------
uint64_t wallet2::get_blockchain_height_by_date(uint16_t year, uint8_t month, uint8_t day)
{
  uint32_t version;
  if (!check_connection(&version))
  {
    throw std::runtime_error("failed to connect to daemon: " + get_daemon_address());
  }
  if (version < MAKE_CORE_RPC_VERSION(1, 6))
  {
    throw std::runtime_error("this function requires RPC version 1.6 or higher");
  }
  std::tm date = { 0, 0, 0, 0, 0, 0, 0, 0 };
  date.tm_year = year - 1900;
  date.tm_mon  = month - 1;
  date.tm_mday = day;
  if (date.tm_mon < 0 || 11 < date.tm_mon || date.tm_mday < 1 || 31 < date.tm_mday)
  {
    throw std::runtime_error("month or day out of range");
  }
  uint64_t timestamp_target = std::mktime(&date);
  std::string err;
  uint64_t height_min = 0;
  uint64_t height_max = get_daemon_blockchain_height(err) - 1;
  if (!err.empty())
  {
    throw std::runtime_error("failed to get blockchain height");
  }
  while (true)
  {
    COMMAND_RPC_GET_BLOCKS_BY_HEIGHT::request req;
    COMMAND_RPC_GET_BLOCKS_BY_HEIGHT::response res;
    uint64_t height_mid = (height_min + height_max) / 2;
    req.heights =
    {
      height_min,
      height_mid,
      height_max
    };
    bool r = net_utils::invoke_http_bin("/getblocks_by_height.bin", req, res, m_http_client, rpc_timeout);
    if (!r || res.status != CORE_RPC_STATUS_OK)
    {
      std::ostringstream oss;
      oss << "failed to get blocks by heights: ";
      for (auto height : req.heights)
        oss << height << ' ';
      oss << endl << "reason: ";
      if (!r)
        oss << "possibly lost connection to daemon";
      else if (res.status == CORE_RPC_STATUS_BUSY)
        oss << "daemon is busy";
      else
        oss << res.status;
      throw std::runtime_error(oss.str());
    }
    cryptonote::block blk_min, blk_mid, blk_max;
    if (res.blocks.size() < 3) throw std::runtime_error("Not enough blocks returned from daemon");
    if (!parse_and_validate_block_from_blob(res.blocks[0].block, blk_min)) throw std::runtime_error("failed to parse blob at height " + std::to_string(height_min));
    if (!parse_and_validate_block_from_blob(res.blocks[1].block, blk_mid)) throw std::runtime_error("failed to parse blob at height " + std::to_string(height_mid));
    if (!parse_and_validate_block_from_blob(res.blocks[2].block, blk_max)) throw std::runtime_error("failed to parse blob at height " + std::to_string(height_max));
    uint64_t timestamp_min = blk_min.timestamp;
    uint64_t timestamp_mid = blk_mid.timestamp;
    uint64_t timestamp_max = blk_max.timestamp;
    if (!(timestamp_min <= timestamp_mid && timestamp_mid <= timestamp_max))
    {
      // the timestamps are not in the chronological order. 
      // assuming they're sufficiently close to each other, simply return the smallest height
      return std::min({height_min, height_mid, height_max});
    }
    if (timestamp_target > timestamp_max)
    {
      throw std::runtime_error("specified date is in the future");
    }
    if (timestamp_target <= timestamp_min + 2 * 24 * 60 * 60)   // two days of "buffer" period
    {
      return height_min;
    }
    if (timestamp_target <= timestamp_mid)
      height_max = height_mid;
    else
      height_min = height_mid;
    if (height_max - height_min <= 2 * 24 * 30)        // don't divide the height range finer than two days
    {
      return height_min;
    }
  }
}
//----------------------------------------------------------------------------------------------------
bool wallet2::is_synced() const
{
  uint64_t height;
  boost::optional<std::string> result = m_node_rpc_proxy.get_target_height(height);
  if (result && *result != CORE_RPC_STATUS_OK)
    return false;
  return get_blockchain_current_height() >= height;
}
//----------------------------------------------------------------------------------------------------
std::vector<std::pair<uint64_t, uint64_t>> wallet2::estimate_backlog(const std::vector<std::pair<double, double>> &fee_levels)
{
  for (const auto &fee_level: fee_levels)
  {
    THROW_WALLET_EXCEPTION_IF(fee_level.first == 0.0, error::wallet_internal_error, "Invalid 0 fee");
    THROW_WALLET_EXCEPTION_IF(fee_level.second == 0.0, error::wallet_internal_error, "Invalid 0 fee");
  }

  // get txpool backlog
  cryptonote::COMMAND_RPC_GET_TRANSACTION_POOL_BACKLOG::request req = AUTO_VAL_INIT(req);
  cryptonote::COMMAND_RPC_GET_TRANSACTION_POOL_BACKLOG::response res = AUTO_VAL_INIT(res);
  m_daemon_rpc_mutex.lock();
  bool r = net_utils::invoke_http_json_rpc("/json_rpc", "get_txpool_backlog", req, res, m_http_client, rpc_timeout);
  m_daemon_rpc_mutex.unlock();
  THROW_WALLET_EXCEPTION_IF(!r, error::no_connection_to_daemon, "Failed to connect to daemon");
  THROW_WALLET_EXCEPTION_IF(res.status == CORE_RPC_STATUS_BUSY, error::daemon_busy, "get_txpool_backlog");
  THROW_WALLET_EXCEPTION_IF(res.status != CORE_RPC_STATUS_OK, error::get_tx_pool_error);

  cryptonote::COMMAND_RPC_GET_INFO::request req_t = AUTO_VAL_INIT(req_t);
  cryptonote::COMMAND_RPC_GET_INFO::response resp_t = AUTO_VAL_INIT(resp_t);
  m_daemon_rpc_mutex.lock();
  r = net_utils::invoke_http_json_rpc("/json_rpc", "get_info", req_t, resp_t, m_http_client);
  m_daemon_rpc_mutex.unlock();
  THROW_WALLET_EXCEPTION_IF(!r, error::no_connection_to_daemon, "get_info");
  THROW_WALLET_EXCEPTION_IF(resp_t.status == CORE_RPC_STATUS_BUSY, error::daemon_busy, "get_info");
  THROW_WALLET_EXCEPTION_IF(resp_t.status != CORE_RPC_STATUS_OK, error::get_tx_pool_error);
  uint64_t full_reward_zone = resp_t.block_size_limit / 2;

  std::vector<std::pair<uint64_t, uint64_t>> blocks;
  for (const auto &fee_level: fee_levels)
  {
    const double our_fee_byte_min = fee_level.first;
    const double our_fee_byte_max = fee_level.second;
    uint64_t priority_size_min = 0, priority_size_max = 0;
    for (const auto &i: res.backlog)
    {
      if (i.blob_size == 0)
      {
        MWARNING("Got 0 sized blob from txpool, ignored");
        continue;
      }
      double this_fee_byte = i.fee / (double)i.blob_size;
      if (this_fee_byte >= our_fee_byte_min)
        priority_size_min += i.blob_size;
      if (this_fee_byte >= our_fee_byte_max)
        priority_size_max += i.blob_size;
    }

    uint64_t nblocks_min = priority_size_min / full_reward_zone;
    uint64_t nblocks_max = priority_size_max / full_reward_zone;
    MDEBUG("estimate_backlog: priority_size " << priority_size_min << " - " << priority_size_max << " for "
        << our_fee_byte_min << " - " << our_fee_byte_max << " rok byte fee, "
        << nblocks_min << " - " << nblocks_max << " blocks at block size " << full_reward_zone);
    blocks.push_back(std::make_pair(nblocks_min, nblocks_max));
  }
  return blocks;
}
//----------------------------------------------------------------------------------------------------
std::vector<std::pair<uint64_t, uint64_t>> wallet2::estimate_backlog(uint64_t min_blob_size, uint64_t max_blob_size, const std::vector<uint64_t> &fees)
{
  THROW_WALLET_EXCEPTION_IF(min_blob_size == 0, error::wallet_internal_error, "Invalid 0 fee");
  THROW_WALLET_EXCEPTION_IF(max_blob_size == 0, error::wallet_internal_error, "Invalid 0 fee");
  for (uint64_t fee: fees)
  {
    THROW_WALLET_EXCEPTION_IF(fee == 0, error::wallet_internal_error, "Invalid 0 fee");
  }
  std::vector<std::pair<double, double>> fee_levels;
  for (uint64_t fee: fees)
  {
    double our_fee_byte_min = fee / (double)min_blob_size, our_fee_byte_max = fee / (double)max_blob_size;
    fee_levels.emplace_back(our_fee_byte_min, our_fee_byte_max);
  }
  return estimate_backlog(fee_levels);
}
//----------------------------------------------------------------------------------------------------
uint64_t wallet2::get_segregation_fork_height() const
{
  if (m_nettype == TESTNET)
    return TESTNET_SEGREGATION_FORK_HEIGHT;
  if (m_nettype == STAGENET)
    return STAGENET_SEGREGATION_FORK_HEIGHT;
  THROW_WALLET_EXCEPTION_IF(m_nettype != MAINNET, tools::error::wallet_internal_error, "Invalid network type");

  if (m_segregation_height > 0)
    return m_segregation_height;

  static const bool use_dns = true;
  if (use_dns)
  {
    // All four MoneroPulse domains have DNSSEC on and valid
    static const std::vector<std::string> dns_urls = {};

    const uint64_t current_height = get_blockchain_current_height();
    uint64_t best_diff = std::numeric_limits<uint64_t>::max(), best_height = 0;
    std::vector<std::string> records;
    if (tools::dns_utils::load_txt_records_from_dns(records, dns_urls))
    {
      for (const auto& record : records)
      {
        std::vector<std::string> fields;
        boost::split(fields, record, boost::is_any_of(":"));
        if (fields.size() != 2)
          continue;
        uint64_t height;
        if (!string_tools::get_xtype_from_string(height, fields[1]))
          continue;

        MINFO("Found segregation height via DNS: " << fields[0] << " fork height at " << height);
        uint64_t diff = height > current_height ? height - current_height : current_height - height;
        if (diff < best_diff)
        {
          best_diff = diff;
          best_height = height;
        }
      }
      if (best_height)
        return best_height;
    }
  }
  return SEGREGATION_FORK_HEIGHT;
}
//----------------------------------------------------------------------------------------------------
void wallet2::generate_genesis(cryptonote::block& b) const {
  if (m_nettype == TESTNET)
  {
    cryptonote::generate_genesis_block(b, config::testnet::GENESIS_TX, config::testnet::GENESIS_NONCE);
  }
  else if (m_nettype == STAGENET)
  {
    cryptonote::generate_genesis_block(b, config::stagenet::GENESIS_TX, config::stagenet::GENESIS_NONCE);
  }
  else
  {
    cryptonote::generate_genesis_block(b, config::GENESIS_TX, config::GENESIS_NONCE);
  }
}
//----------------------------------------------------------------------------------------------------
bool wallet2::contains_address(const cryptonote::account_public_address& address) const {
  size_t accounts = get_num_subaddress_accounts() + m_subaddress_lookahead_major;
  for (uint32_t i = 0; i < accounts; i++) {
    size_t subaddresses = get_num_subaddresses(i) + m_subaddress_lookahead_minor;
    for (uint32_t j = 0; j < subaddresses; j++)
      if (get_subaddress({i, j}) == address)
        return true;
  }
  return false;
}
//----------------------------------------------------------------------------------------------------
cryptonote::COMMAND_RPC_GET_SERVICE_NODES::response wallet2::get_service_nodes(std::vector<std::string> const &pubkeys)
{
  cryptonote::COMMAND_RPC_GET_SERVICE_NODES::request req = {};
  cryptonote::COMMAND_RPC_GET_SERVICE_NODES::response res = {};
  req.service_node_pubkeys = pubkeys;

  m_daemon_rpc_mutex.lock();
  bool r = epee::net_utils::invoke_http_json_rpc("/json_rpc", "get_service_nodes", req, res, m_http_client, rpc_timeout);
  m_daemon_rpc_mutex.unlock();
  THROW_WALLET_EXCEPTION_IF(!r, error::no_connection_to_daemon, "get_service_nodes");
  THROW_WALLET_EXCEPTION_IF(res.status == CORE_RPC_STATUS_BUSY, error::daemon_busy, "get_service_nodes");
  THROW_WALLET_EXCEPTION_IF(res.status != CORE_RPC_STATUS_OK, error::get_service_nodes_error, res.status);
  return res;
}
}<|MERGE_RESOLUTION|>--- conflicted
+++ resolved
@@ -1158,21 +1158,12 @@
     // additional tx pubkeys and derivations for multi-destination transfers involving one or more subaddresses
     tx_extra_additional_pub_keys additional_tx_pub_keys;
     std::vector<crypto::key_derivation> additional_derivations;
-<<<<<<< HEAD
     if (pk_index == 1)
     {
       for (size_t i = 0; i < additional_tx_pub_keys.size(); ++i)
       {
         additional_derivations.push_back({});
         if (!hwdev.generate_key_derivation(additional_tx_pub_keys[i], keys.m_view_secret_key, additional_derivations.back()))
-=======
-    if (find_tx_extra_field_by_type(tx_extra_fields, additional_tx_pub_keys))
-    {
-      for (size_t i = 0; i < additional_tx_pub_keys.data.size(); ++i)
-      {
-        additional_derivations.push_back({});
-        if (!hwdev.generate_key_derivation(additional_tx_pub_keys.data[i], keys.m_view_secret_key, additional_derivations.back()))
->>>>>>> 41be3396
         {
           MWARNING("Failed to generate key derivation from tx pubkey, skipping");
           additional_derivations.pop_back();
@@ -1201,17 +1192,8 @@
         THROW_WALLET_EXCEPTION_IF(tx_scan_info[i].error, error::acc_outs_lookup_error, tx, tx_pub_key, m_account.get_keys());
         if (tx_scan_info[i].received)
         {
-<<<<<<< HEAD
           hwdev.conceal_derivation(tx_scan_info[i].received->derivation, tx_pub_key, additional_tx_pub_keys, derivation, additional_derivations);
           scan_output(tx, tx_pub_key, i, tx_scan_info[i], num_vouts_received, tx_money_got_in_outs, outs);
-=======
-          THROW_WALLET_EXCEPTION_IF(tx_scan_info[i].error, error::acc_outs_lookup_error, tx, tx_pub_key, m_account.get_keys());
-          if (tx_scan_info[i].received)
-          {
-            hwdev.conceal_derivation(tx_scan_info[i].received->derivation, tx_pub_key, additional_tx_pub_keys.data, derivation, additional_derivations);
-            scan_output(tx, tx_pub_key, i, tx_scan_info[i], num_vouts_received, tx_money_got_in_outs, outs);
-          }
->>>>>>> 41be3396
         }
       }
       hwdev_lock.unlock();
