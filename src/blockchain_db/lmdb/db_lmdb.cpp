// Copyright (c) 2014-2016, The Monero Project
// All rights reserved.
//
// Redistribution and use in source and binary forms, with or without modification, are
// permitted provided that the following conditions are met:
//
// 1. Redistributions of source code must retain the above copyright notice, this list of
//    conditions and the following disclaimer.
//
// 2. Redistributions in binary form must reproduce the above copyright notice, this list
//    of conditions and the following disclaimer in the documentation and/or other
//    materials provided with the distribution.
//
// 3. Neither the name of the copyright holder nor the names of its contributors may be
//    used to endorse or promote products derived from this software without specific
//    prior written permission.
//
// THIS SOFTWARE IS PROVIDED BY THE COPYRIGHT HOLDERS AND CONTRIBUTORS "AS IS" AND ANY
// EXPRESS OR IMPLIED WARRANTIES, INCLUDING, BUT NOT LIMITED TO, THE IMPLIED WARRANTIES OF
// MERCHANTABILITY AND FITNESS FOR A PARTICULAR PURPOSE ARE DISCLAIMED. IN NO EVENT SHALL
// THE COPYRIGHT HOLDER OR CONTRIBUTORS BE LIABLE FOR ANY DIRECT, INDIRECT, INCIDENTAL,
// SPECIAL, EXEMPLARY, OR CONSEQUENTIAL DAMAGES (INCLUDING, BUT NOT LIMITED TO,
// PROCUREMENT OF SUBSTITUTE GOODS OR SERVICES; LOSS OF USE, DATA, OR PROFITS; OR BUSINESS
// INTERRUPTION) HOWEVER CAUSED AND ON ANY THEORY OF LIABILITY, WHETHER IN CONTRACT,
// STRICT LIABILITY, OR TORT (INCLUDING NEGLIGENCE OR OTHERWISE) ARISING IN ANY WAY OUT OF
// THE USE OF THIS SOFTWARE, EVEN IF ADVISED OF THE POSSIBILITY OF SUCH DAMAGE.

#include "db_lmdb.h"

#include <boost/filesystem.hpp>
#include <boost/format.hpp>
#include <boost/current_function.hpp>
#include <memory>  // std::unique_ptr
#include <cstring>  // memcpy
#include <random>

#include "cryptonote_core/cryptonote_format_utils.h"
#include "crypto/crypto.h"
#include "profile_tools.h"

#if defined(__i386) || defined(__x86_64)
#define MISALIGNED_OK	1
#endif

using epee::string_tools::pod_to_hex;

// Increase when the DB changes in a non backward compatible way, and there
// is no automatic conversion, so that a full resync is needed.
#define VERSION 1

namespace
{

template <typename T>
inline void throw0(const T &e)
{
  LOG_PRINT_L0(e.what());
  throw e;
}

template <typename T>
inline void throw1(const T &e)
{
  LOG_PRINT_L1(e.what());
  throw e;
}

#define MDB_val_set(var, val)   MDB_val var = {sizeof(val), (void *)&val}

template<typename T>
struct MDB_val_copy: public MDB_val
{
  MDB_val_copy(const T &t) :
    t_copy(t)
  {
    mv_size = sizeof (T);
    mv_data = &t_copy;
  }
private:
  T t_copy;
};

template<>
struct MDB_val_copy<cryptonote::blobdata>: public MDB_val
{
  MDB_val_copy(const cryptonote::blobdata &bd) :
    data(new char[bd.size()])
  {
    memcpy(data.get(), bd.data(), bd.size());
    mv_size = bd.size();
    mv_data = data.get();
  }
private:
  std::unique_ptr<char[]> data;
};

template<>
struct MDB_val_copy<const char*>: public MDB_val
{
  MDB_val_copy(const char *s):
    size(strlen(s)+1), // include the NUL, makes it easier for compares
    data(new char[size])
  {
    mv_size = size;
    mv_data = data.get();
    memcpy(mv_data, s, size);
  }
private:
  size_t size;
  std::unique_ptr<char[]> data;
};

int compare_uint64(const MDB_val *a, const MDB_val *b)
{
  const uint64_t va = *(const uint64_t *)a->mv_data;
  const uint64_t vb = *(const uint64_t *)b->mv_data;
  return (va < vb) ? -1 : va > vb;
}

int compare_uint8(const MDB_val *a, const MDB_val *b)
{
  const uint8_t va = *(const uint8_t*)a->mv_data;
  const uint8_t vb = *(const uint8_t*)b->mv_data;
  return va - vb;
};

int compare_hash32(const MDB_val *a, const MDB_val *b)
{
  uint32_t *va = (uint32_t*) a->mv_data;
  uint32_t *vb = (uint32_t*) b->mv_data;
  for (int n = 7; n >= 0; n--)
  {
    if (va[n] == vb[n])
      continue;
    return va[n] < vb[n] ? -1 : 1;
  }

  return 0;
}

int compare_string(const MDB_val *a, const MDB_val *b)
{
  const char *va = (const char*) a->mv_data;
  const char *vb = (const char*) b->mv_data;
  return strcmp(va, vb);
}

/* DB schema:
 *
 * Table            Key          Data
 * -----            ---          ----
 * blocks           block ID     block blob
 * block_heights    block hash   block height
 * block_info       block ID     {block metadata}
 *
 * txs              txn ID       txn blob
 * tx_indices       txn hash     {txn ID, metadata}
 * tx_outputs       txn ID       [txn amount output indices]
 *
 * output_txs       output ID    {txn hash, local index}
 * output_amounts   amount       [{amount output index, metadata}...]
 *
 * spent_keys       output hash  -
 *
 * Note: where the data items are of uniform size, DUPFIXED tables have
 * been used to save space. In most of these cases, a dummy "zerokval"
 * key is used when accessing the table; the Key listed above will be
 * attached as a prefix on the Data to serve as the DUPSORT key.
 * (DUPFIXED saves 8 bytes per record.)
 *
 * The output_amounts table doesn't use a dummy key, but uses DUPSORT.
 */
const char* const LMDB_BLOCKS = "blocks";
const char* const LMDB_BLOCK_HEIGHTS = "block_heights";
const char* const LMDB_BLOCK_INFO = "block_info";

const char* const LMDB_TXS = "txs";
const char* const LMDB_TX_INDICES = "tx_indices";
const char* const LMDB_TX_OUTPUTS = "tx_outputs";

const char* const LMDB_OUTPUT_TXS = "output_txs";
const char* const LMDB_OUTPUT_AMOUNTS = "output_amounts";
const char* const LMDB_SPENT_KEYS = "spent_keys";

const char* const LMDB_HF_STARTING_HEIGHTS = "hf_starting_heights";
const char* const LMDB_HF_VERSIONS = "hf_versions";

const char* const LMDB_PROPERTIES = "properties";

const char zerokey[8] = {0};
const MDB_val zerokval = { sizeof(zerokey), (void *)zerokey };

const std::string lmdb_error(const std::string& error_string, int mdb_res)
{
  const std::string full_string = error_string + mdb_strerror(mdb_res);
  return full_string;
}

inline void lmdb_db_open(MDB_txn* txn, const char* name, int flags, MDB_dbi& dbi, const std::string& error_string)
{
  if (auto res = mdb_dbi_open(txn, name, flags, &dbi))
    throw0(cryptonote::DB_OPEN_FAILURE(lmdb_error(error_string + " : ", res).c_str()));
}


}  // anonymous namespace

#define CURSOR(name) \
	if (!m_cur_ ## name) { \
	  int result = mdb_cursor_open(*m_write_txn, m_ ## name, &m_cur_ ## name); \
	  if (result) \
        throw0(DB_ERROR(lmdb_error("Failed to open cursor: ", result).c_str())); \
	}

#define RCURSOR(name) \
	if (!m_cur_ ## name) { \
	  int result = mdb_cursor_open(m_txn, m_ ## name, (MDB_cursor **)&m_cur_ ## name); \
	  if (result) \
        throw0(DB_ERROR(lmdb_error("Failed to open cursor: ", result).c_str())); \
	  if (m_cursors != &m_wcursors) \
	    m_tinfo->m_ti_rflags.m_rf_ ## name = true; \
	} else if (m_cursors != &m_wcursors && !m_tinfo->m_ti_rflags.m_rf_ ## name) { \
	  int result = mdb_cursor_renew(m_txn, m_cur_ ## name); \
      if (result) \
        throw0(DB_ERROR(lmdb_error("Failed to renew cursor: ", result).c_str())); \
	  m_tinfo->m_ti_rflags.m_rf_ ## name = true; \
	}

namespace cryptonote
{

typedef struct mdb_block_info
{
  uint64_t bi_height;
  uint64_t bi_timestamp;
  uint64_t bi_coins;
  uint64_t bi_size;
  difficulty_type bi_diff;
  crypto::hash bi_hash;
} mdb_block_info;

typedef struct blk_height {
    crypto::hash bh_hash;
    uint64_t bh_height;
} blk_height;

typedef struct txindex {
    crypto::hash key;
    tx_data_t data;
} txindex;

typedef struct outkey {
    uint64_t amount_index;
    uint64_t output_id;
    output_data_t data;
} outkey;

typedef struct outtx {
    uint64_t output_id;
    crypto::hash tx_hash;
    uint64_t local_index;
} outtx;

std::atomic<uint64_t> mdb_txn_safe::num_active_txns{0};
std::atomic_flag mdb_txn_safe::creation_gate = ATOMIC_FLAG_INIT;

mdb_threadinfo::~mdb_threadinfo()
{
  MDB_cursor **cur = &m_ti_rcursors.m_txc_blocks;
  unsigned i;
  for (i=0; i<sizeof(mdb_txn_cursors)/sizeof(MDB_cursor *); i++)
    if (cur[i])
      mdb_cursor_close(cur[i]);
  if (m_ti_rtxn)
    mdb_txn_abort(m_ti_rtxn);
}

mdb_txn_safe::mdb_txn_safe(const bool check) : m_txn(NULL), m_tinfo(NULL), m_check(check)
{
  if (check)
  {
    while (creation_gate.test_and_set());
    num_active_txns++;
    creation_gate.clear();
  }
}

mdb_txn_safe::~mdb_txn_safe()
{
  if (!m_check)
    return;
  LOG_PRINT_L3("mdb_txn_safe: destructor");
  if (m_tinfo != nullptr)
  {
    mdb_txn_reset(m_tinfo->m_ti_rtxn);
    memset(&m_tinfo->m_ti_rflags, 0, sizeof(m_tinfo->m_ti_rflags));
  } else if (m_txn != nullptr)
  {
    if (m_batch_txn) // this is a batch txn and should have been handled before this point for safety
    {
      LOG_PRINT_L0("WARNING: mdb_txn_safe: m_txn is a batch txn and it's not NULL in destructor - calling mdb_txn_abort()");
    }
    else
    {
      // Example of when this occurs: a lookup fails, so a read-only txn is
      // aborted through this destructor. However, successful read-only txns
      // ideally should have been committed when done and not end up here.
      //
      // NOTE: not sure if this is ever reached for a non-batch write
      // transaction, but it's probably not ideal if it did.
      LOG_PRINT_L3("mdb_txn_safe: m_txn not NULL in destructor - calling mdb_txn_abort()");
    }
    mdb_txn_abort(m_txn);
  }
  num_active_txns--;
}

void mdb_txn_safe::commit(std::string message)
{
  if (message.size() == 0)
  {
    message = "Failed to commit a transaction to the db";
  }

  if (auto result = mdb_txn_commit(m_txn))
  {
    m_txn = nullptr;
    throw0(DB_ERROR(lmdb_error(message + ": ", result).c_str()));
  }
  m_txn = nullptr;
}

void mdb_txn_safe::abort()
{
  LOG_PRINT_L3("mdb_txn_safe: abort()");
  if(m_txn != nullptr)
  {
    mdb_txn_abort(m_txn);
    m_txn = nullptr;
  }
  else
  {
    LOG_PRINT_L0("WARNING: mdb_txn_safe: abort() called, but m_txn is NULL");
  }
}

uint64_t mdb_txn_safe::num_active_tx() const
{
  return num_active_txns;
}

void mdb_txn_safe::prevent_new_txns()
{
  while (creation_gate.test_and_set());
}

void mdb_txn_safe::wait_no_active_txns()
{
  while (num_active_txns > 0);
}

void mdb_txn_safe::allow_new_txns()
{
  creation_gate.clear();
}



void BlockchainLMDB::do_resize(uint64_t increase_size)
{
  LOG_PRINT_L3("BlockchainLMDB::" << __func__);
  CRITICAL_REGION_LOCAL(m_synchronization_lock);
  const uint64_t add_size = 1LL << 30;

  // check disk capacity
  try
  {
    boost::filesystem::path path(m_folder);
    boost::filesystem::space_info si = boost::filesystem::space(path);
    if(si.available < add_size)
    {
      LOG_PRINT_RED_L0("!! WARNING: Insufficient free space to extend database !!: " << si.available / 1LL << 20L);
      return;
    }
  }
  catch(...)
  {
    // print something but proceed.
    LOG_PRINT_YELLOW("Unable to query free disk space.", LOG_LEVEL_0);
  }

  MDB_envinfo mei;

  mdb_env_info(m_env, &mei);

  MDB_stat mst;

  mdb_env_stat(m_env, &mst);

  // add 1Gb per resize, instead of doing a percentage increase
  uint64_t new_mapsize = (double) mei.me_mapsize + add_size;

  // If given, use increase_size intead of above way of resizing.
  // This is currently used for increasing by an estimated size at start of new
  // batch txn.
  if (increase_size > 0)
    new_mapsize = mei.me_mapsize + increase_size;

  new_mapsize += (new_mapsize % mst.ms_psize);

  mdb_txn_safe::prevent_new_txns();

  if (m_write_txn != nullptr)
  {
    if (m_batch_active)
    {
      throw0(DB_ERROR("lmdb resizing not yet supported when batch transactions enabled!"));
    }
    else
    {
      throw0(DB_ERROR("attempting resize with write transaction in progress, this should not happen!"));
    }
  }

  mdb_txn_safe::wait_no_active_txns();

  int result = mdb_env_set_mapsize(m_env, new_mapsize);
  if (result)
    throw0(DB_ERROR(lmdb_error("Failed to set new mapsize: ", result).c_str()));

  LOG_PRINT_GREEN("LMDB Mapsize increased." << "  Old: " << mei.me_mapsize / (1024 * 1024) << "MiB" << ", New: " << new_mapsize / (1024 * 1024) << "MiB", LOG_LEVEL_0);

  mdb_txn_safe::allow_new_txns();
}

// threshold_size is used for batch transactions
bool BlockchainLMDB::need_resize(uint64_t threshold_size) const
{
  LOG_PRINT_L3("BlockchainLMDB::" << __func__);
#if defined(ENABLE_AUTO_RESIZE)
  MDB_envinfo mei;

  mdb_env_info(m_env, &mei);

  MDB_stat mst;

  mdb_env_stat(m_env, &mst);

  // size_used doesn't include data yet to be committed, which can be
  // significant size during batch transactions. For that, we estimate the size
  // needed at the beginning of the batch transaction and pass in the
  // additional size needed.
  uint64_t size_used = mst.ms_psize * mei.me_last_pgno;

  LOG_PRINT_L1("DB map size:     " << mei.me_mapsize);
  LOG_PRINT_L1("Space used:      " << size_used);
  LOG_PRINT_L1("Space remaining: " << mei.me_mapsize - size_used);
  LOG_PRINT_L1("Size threshold:  " << threshold_size);
  float resize_percent_old = RESIZE_PERCENT;
  LOG_PRINT_L1(boost::format("Percent used: %.04f  Percent threshold: %.04f") % ((double)size_used/mei.me_mapsize) % resize_percent_old);

  if (threshold_size > 0)
  {
    if (mei.me_mapsize - size_used < threshold_size)
    {
      LOG_PRINT_L1("Threshold met (size-based)");
      return true;
    }
    else
      return false;
  }

  std::mt19937 engine(std::random_device{}());
  std::uniform_real_distribution<double> fdis(0.6, 0.9);
  double resize_percent = fdis(engine);

  if ((double)size_used / mei.me_mapsize  > resize_percent)
  {
    LOG_PRINT_L1("Threshold met (percent-based)");
    return true;
  }
  return false;
#else
  return false;
#endif
}

void BlockchainLMDB::check_and_resize_for_batch(uint64_t batch_num_blocks)
{
  LOG_PRINT_L3("BlockchainLMDB::" << __func__);
  LOG_PRINT_L1("[" << __func__ << "] " << "checking DB size");
  const uint64_t min_increase_size = 512 * (1 << 20);
  uint64_t threshold_size = 0;
  uint64_t increase_size = 0;
  if (batch_num_blocks > 0)
  {
    threshold_size = get_estimated_batch_size(batch_num_blocks);
    LOG_PRINT_L1("calculated batch size: " << threshold_size);

    // The increased DB size could be a multiple of threshold_size, a fixed
    // size increase (> threshold_size), or other variations.
    //
    // Currently we use the greater of threshold size and a minimum size. The
    // minimum size increase is used to avoid frequent resizes when the batch
    // size is set to a very small numbers of blocks.
    increase_size = (threshold_size > min_increase_size) ? threshold_size : min_increase_size;
    LOG_PRINT_L1("increase size: " << increase_size);
  }

  // if threshold_size is 0 (i.e. number of blocks for batch not passed in), it
  // will fall back to the percent-based threshold check instead of the
  // size-based check
  if (need_resize(threshold_size))
  {
    LOG_PRINT_L0("[batch] DB resize needed");
    do_resize(increase_size);
  }
}

uint64_t BlockchainLMDB::get_estimated_batch_size(uint64_t batch_num_blocks) const
{
  LOG_PRINT_L3("BlockchainLMDB::" << __func__);
  uint64_t threshold_size = 0;

  // batch size estimate * batch safety factor = final size estimate
  // Takes into account "reasonable" block size increases in batch.
  float batch_safety_factor = 1.7f;
  float batch_fudge_factor = batch_safety_factor * batch_num_blocks;
  // estimate of stored block expanded from raw block, including denormalization and db overhead.
  // Note that this probably doesn't grow linearly with block size.
  float db_expand_factor = 4.5f;
  uint64_t num_prev_blocks = 500;
  // For resizing purposes, allow for at least 4k average block size.
  uint64_t min_block_size = 4 * 1024;

  uint64_t block_stop = 0;
  if (m_height > 1)
    block_stop = m_height - 1;
  uint64_t block_start = 0;
  if (block_stop >= num_prev_blocks)
    block_start = block_stop - num_prev_blocks + 1;
  uint32_t num_blocks_used = 0;
  uint64_t total_block_size = 0;
  LOG_PRINT_L1("[" << __func__ << "] " << "m_height: " << m_height << "  block_start: " << block_start << "  block_stop: " << block_stop);
  size_t avg_block_size = 0;
  if (m_height == 0)
  {
    LOG_PRINT_L1("No existing blocks to check for average block size");
  }
  else if (m_cum_count)
  {
    avg_block_size = m_cum_size / m_cum_count;
    LOG_PRINT_L1("average block size across recent " << m_cum_count << " blocks: " << avg_block_size);
    m_cum_size = 0;
    m_cum_count = 0;
  }
  else
  {
    for (uint64_t block_num = block_start; block_num <= block_stop; ++block_num)
    {
      uint32_t block_size = get_block_size(block_num);
      total_block_size += block_size;
      // Track number of blocks being totalled here instead of assuming, in case
      // some blocks were to be skipped for being outliers.
      ++num_blocks_used;
    }
    avg_block_size = total_block_size / num_blocks_used;
    LOG_PRINT_L1("average block size across recent " << num_blocks_used << " blocks: " << avg_block_size);
  }
  if (avg_block_size < min_block_size)
    avg_block_size = min_block_size;
  LOG_PRINT_L1("estimated average block size for batch: " << avg_block_size);

  // bigger safety margin on smaller block sizes
  if (batch_fudge_factor < 5000.0)
    batch_fudge_factor = 5000.0;
  threshold_size = avg_block_size * db_expand_factor * batch_fudge_factor;
  return threshold_size;
}

void BlockchainLMDB::add_block(const block& blk, const size_t& block_size, const difficulty_type& cumulative_difficulty, const uint64_t& coins_generated,
    const crypto::hash& blk_hash)
{
  LOG_PRINT_L3("BlockchainLMDB::" << __func__);
  check_open();
  mdb_txn_cursors *m_cursors = &m_wcursors;

  CURSOR(block_heights)
  blk_height bh = {blk_hash, m_height};
  MDB_val_set(val_h, bh);
  if (mdb_cursor_get(m_cur_block_heights, (MDB_val *)&zerokval, &val_h, MDB_GET_BOTH) == 0)
    throw1(BLOCK_EXISTS("Attempting to add block that's already in the db"));

  if (m_height > 0)
  {
<<<<<<< HEAD
    MDB_val_copy<crypto::hash> parent_key(blk.prev_id);
    MDB_val parent_h;
    int result = mdb_cursor_get(m_cur_block_heights, &parent_key, &parent_h, MDB_SET);
=======
    MDB_val_set(parent_key, blk.prev_id);
    int result = mdb_cursor_get(m_cur_block_heights, (MDB_val *)&zerokval, &parent_key, MDB_GET_BOTH);
>>>>>>> 372acee7
    if (result)
    {
      LOG_PRINT_L3("m_height: " << m_height);
      LOG_PRINT_L3("parent_key: " << blk.prev_id);
      throw0(DB_ERROR(lmdb_error("Failed to get top block hash to check for new block's parent: ", result).c_str()));
    }
    blk_height *prev = (blk_height *)parent_key.mv_data;
    if (prev->bh_height != m_height - 1)
      throw0(BLOCK_PARENT_DNE("Top block is not new block's parent"));
  }

  int result = 0;

  MDB_val_set(key, m_height);

  CURSOR(blocks)
  CURSOR(block_info)

  MDB_val_copy<blobdata> blob(block_to_blob(blk));
  result = mdb_cursor_put(m_cur_blocks, &key, &blob, MDB_APPEND);
  if (result)
    throw0(DB_ERROR(lmdb_error("Failed to add block blob to db transaction: ", result).c_str()));

  mdb_block_info bi;
  bi.bi_height = m_height;
  bi.bi_timestamp = blk.timestamp;
  bi.bi_coins = coins_generated;
  bi.bi_size = block_size;
  bi.bi_diff = cumulative_difficulty;
  bi.bi_hash = blk_hash;

  MDB_val_set(val, bi);
  result = mdb_cursor_put(m_cur_block_info, (MDB_val *)&zerokval, &val, MDB_APPENDDUP);
  if (result)
    throw0(DB_ERROR(lmdb_error("Failed to add block info to db transaction: ", result).c_str()));

  result = mdb_cursor_put(m_cur_block_heights, (MDB_val *)&zerokval, &val_h, 0);
  if (result)
    throw0(DB_ERROR(lmdb_error("Failed to add block height by hash to db transaction: ", result).c_str()));

  m_cum_size += block_size;
  m_cum_count++;
}

void BlockchainLMDB::remove_block()
{
  int result;

  LOG_PRINT_L3("BlockchainLMDB::" << __func__);
  check_open();

  if (m_height == 0)
    throw0(BLOCK_DNE ("Attempting to remove block from an empty blockchain"));

  mdb_txn_cursors *m_cursors = &m_wcursors;
  CURSOR(block_info)
  CURSOR(block_heights)
  CURSOR(blocks)
  MDB_val_copy<uint64_t> k(m_height - 1);
<<<<<<< HEAD
  MDB_val h;
  if ((result = mdb_get(*m_write_txn, m_block_hashes, &k, &h)))
      throw1(BLOCK_DNE(lmdb_error("Attempting to remove block that's not in the db: ", result).c_str()));

  if ((result = mdb_del(*m_write_txn, m_blocks, &k, NULL)))
      throw1(DB_ERROR(lmdb_error("Failed to add removal of block to db transaction: ", result).c_str()));

  if ((result = mdb_del(*m_write_txn, m_block_sizes, &k, NULL)))
      throw1(DB_ERROR(lmdb_error("Failed to add removal of block size to db transaction: ", result).c_str()));

  if ((result = mdb_del(*m_write_txn, m_block_diffs, &k, NULL)))
      throw1(DB_ERROR(lmdb_error("Failed to add removal of block cumulative difficulty to db transaction: ", result).c_str()));

  if ((result = mdb_del(*m_write_txn, m_block_coins, &k, NULL)))
      throw1(DB_ERROR(lmdb_error("Failed to add removal of block total generated coins to db transaction: ", result).c_str()));

  if ((result = mdb_del(*m_write_txn, m_block_timestamps, &k, NULL)))
      throw1(DB_ERROR(lmdb_error("Failed to add removal of block timestamp to db transaction: ", result).c_str()));

  if ((result = mdb_del(*m_write_txn, m_block_heights, &h, NULL)))
      throw1(DB_ERROR(lmdb_error("Failed to add removal of block height by hash to db transaction: ", result).c_str()));

  if ((result = mdb_del(*m_write_txn, m_block_hashes, &k, NULL)))
      throw1(DB_ERROR(lmdb_error("Failed to add removal of block hash to db transaction: ", result).c_str()));
=======
  MDB_val h = k;
  if ((result = mdb_cursor_get(m_cur_block_info, (MDB_val *)&zerokval, &h, MDB_GET_BOTH)))
      throw1(BLOCK_DNE(lmdb_error("Attempting to remove block that's not in the db: ", result).c_str()));

  // must use h now; deleting from m_block_info will invalidate it
  mdb_block_info *bi = (mdb_block_info *)h.mv_data;
  blk_height bh = {bi->bi_hash, 0};
  h.mv_data = (void *)&bh;
  h.mv_size = sizeof(bh);
  if ((result = mdb_cursor_get(m_cur_block_heights, (MDB_val *)&zerokval, &h, MDB_GET_BOTH)))
      throw1(DB_ERROR(lmdb_error("Failed to locate block height by hash for removal: ", result).c_str()));
  if ((result = mdb_cursor_del(m_cur_block_heights, 0)))
      throw1(DB_ERROR(lmdb_error("Failed to add removal of block height by hash to db transaction: ", result).c_str()));

  if ((result = mdb_cursor_get(m_cur_blocks, &k, NULL, MDB_SET)))
      throw1(DB_ERROR(lmdb_error("Failed to locate block for removal: ", result).c_str()));
  if ((result = mdb_cursor_del(m_cur_blocks, 0)))
      throw1(DB_ERROR(lmdb_error("Failed to add removal of block to db transaction: ", result).c_str()));

  if ((result = mdb_cursor_del(m_cur_block_info, 0)))
      throw1(DB_ERROR(lmdb_error("Failed to add removal of block info to db transaction: ", result).c_str()));
>>>>>>> 372acee7
}

uint64_t BlockchainLMDB::add_transaction_data(const crypto::hash& blk_hash, const transaction& tx, const crypto::hash& tx_hash)
{
  LOG_PRINT_L3("BlockchainLMDB::" << __func__);
  check_open();
  mdb_txn_cursors *m_cursors = &m_wcursors;

  int result;
  uint64_t tx_id = m_num_txs;

  CURSOR(txs)
  CURSOR(tx_indices)

  MDB_val_set(val_tx_id, tx_id);
  MDB_val_set(val_h, tx_hash);
  result = mdb_cursor_get(m_cur_tx_indices, (MDB_val *)&zerokval, &val_h, MDB_GET_BOTH);
  if (result == 0) {
    txindex *tip = (txindex *)val_h.mv_data;
    throw1(TX_EXISTS(std::string("Attempting to add transaction that's already in the db (tx id ").append(boost::lexical_cast<std::string>(tip->data.tx_id)).append(")").c_str()));
  } else if (result != MDB_NOTFOUND) {
    throw1(DB_ERROR(lmdb_error(std::string("Error checking if tx index exists for tx hash ") + epee::string_tools::pod_to_hex(tx_hash) + ": ", result).c_str()));
  }

  txindex ti;
  ti.key = tx_hash;
  ti.data.tx_id = tx_id;
  ti.data.unlock_time = tx.unlock_time;
  ti.data.block_id = m_height;  // we don't need blk_hash since we know m_height

  val_h.mv_size = sizeof(ti);
  val_h.mv_data = (void *)&ti;

  result = mdb_cursor_put(m_cur_tx_indices, (MDB_val *)&zerokval, &val_h, 0);
  if (result)
    throw0(DB_ERROR(lmdb_error("Failed to add tx data to db transaction: ", result).c_str()));

  MDB_val_copy<blobdata> blob(tx_to_blob(tx));
  result = mdb_cursor_put(m_cur_txs, &val_tx_id, &blob, MDB_APPEND);
  if (result)
    throw0(DB_ERROR(lmdb_error("Failed to add tx blob to db transaction: ", result).c_str()));

  m_num_txs++;
  return tx_id;
}

// TODO: compare pros and cons of looking up the tx hash's tx index once and
// passing it in to functions like this
void BlockchainLMDB::remove_transaction_data(const crypto::hash& tx_hash, const transaction& tx)
{
  int result;

  LOG_PRINT_L3("BlockchainLMDB::" << __func__);
  check_open();

<<<<<<< HEAD
  MDB_val val_h = {sizeof(tx_hash), (void *)&tx_hash};
  MDB_val unused;
  if (mdb_get(*m_write_txn, m_txs, &val_h, &unused))
=======
  mdb_txn_cursors *m_cursors = &m_wcursors;
  CURSOR(tx_indices)
  CURSOR(txs)
  CURSOR(tx_outputs)

  MDB_val_set(val_h, tx_hash);

  if (mdb_cursor_get(m_cur_tx_indices, (MDB_val *)&zerokval, &val_h, MDB_GET_BOTH))
>>>>>>> 372acee7
      throw1(TX_DNE("Attempting to remove transaction that isn't in the db"));
  txindex *tip = (txindex *)val_h.mv_data;
  MDB_val_set(val_tx_id, tip->data.tx_id);

<<<<<<< HEAD
  if ((result = mdb_del(*m_write_txn, m_txs, &val_h, NULL)))
      throw1(DB_ERROR(lmdb_error("Failed to add removal of tx to db transaction: ", result).c_str()));
  if ((result = mdb_del(*m_write_txn, m_tx_unlocks, &val_h, NULL)))
      throw1(DB_ERROR(lmdb_error("Failed to add removal of tx unlock time to db transaction: ", result).c_str()));
  if ((result = mdb_del(*m_write_txn, m_tx_heights, &val_h, NULL)))
      throw1(DB_ERROR(lmdb_error("Failed to add removal of tx block height to db transaction: ", result).c_str()));

  remove_tx_outputs(&val_h, tx);

  result = mdb_del(*m_write_txn, m_tx_outputs, &val_h, NULL);
=======
  if ((result = mdb_cursor_get(m_cur_txs, &val_tx_id, NULL, MDB_SET)))
      throw1(DB_ERROR(lmdb_error("Failed to locate tx for removal: ", result).c_str()));
  result = mdb_cursor_del(m_cur_txs, 0);
  if (result)
      throw1(DB_ERROR(lmdb_error("Failed to add removal of tx to db transaction: ", result).c_str()));

  remove_tx_outputs(tip->data.tx_id, tx);

  result = mdb_cursor_get(m_cur_tx_outputs, &val_tx_id, NULL, MDB_SET);
>>>>>>> 372acee7
  if (result == MDB_NOTFOUND)
    LOG_PRINT_L1("tx has no outputs to remove: " << tx_hash);
  else if (result)
    throw1(DB_ERROR(lmdb_error("Failed to locate tx outputs for removal: ", result).c_str()));
  if (!result)
  {
    result = mdb_cursor_del(m_cur_tx_outputs, 0);
    if (result)
      throw1(DB_ERROR(lmdb_error("Failed to add removal of tx outputs to db transaction: ", result).c_str()));
  }

  // Don't delete the tx_indices entry until the end, after we're done with val_tx_id
  if (mdb_cursor_del(m_cur_tx_indices, 0))
      throw1(DB_ERROR("Failed to add removal of tx index to db transaction"));

  m_num_txs--;
}

uint64_t BlockchainLMDB::add_output(const crypto::hash& tx_hash,
    const tx_out& tx_output,
    const uint64_t& local_index,
    const uint64_t unlock_time)
{
  LOG_PRINT_L3("BlockchainLMDB::" << __func__);
  check_open();
  mdb_txn_cursors *m_cursors = &m_wcursors;

  int result = 0;

  CURSOR(output_txs)
  CURSOR(output_amounts)

  if (tx_output.target.type() != typeid(txout_to_key))
    throw0(DB_ERROR("Wrong output type: expected txout_to_key"));

  outtx ot = {m_num_outputs, tx_hash, local_index};
  MDB_val_set(vot, ot);

  result = mdb_cursor_put(m_cur_output_txs, (MDB_val *)&zerokval, &vot, MDB_APPENDDUP);
  if (result)
    throw0(DB_ERROR(lmdb_error("Failed to add output tx hash to db transaction: ", result).c_str()));

  outkey ok;
  MDB_val data;
  MDB_val_copy<uint64_t> val_amount(tx_output.amount);
<<<<<<< HEAD
  result = mdb_cursor_put(m_cur_output_amounts, &val_amount, &k, 0);
  if (result)
    throw0(DB_ERROR(lmdb_error("Failed to add output amount to db transaction: ", result).c_str()));

  if (tx_output.target.type() == typeid(txout_to_key))
  {
    output_data_t od;
    od.pubkey = boost::get < txout_to_key > (tx_output.target).key;
    od.unlock_time = unlock_time;
    od.height = m_height;

    MDB_val_copy<output_data_t> data(od);
    //MDB_val_copy<crypto::public_key> val_pubkey(boost::get<txout_to_key>(tx_output.target).key);
    if ((result = mdb_cursor_put(m_cur_output_keys, &k, &data, MDB_APPEND)))
      throw0(DB_ERROR(lmdb_error("Failed to add output pubkey to db transaction: ", result).c_str()));
  }
=======
  result = mdb_cursor_get(m_cur_output_amounts, &val_amount, &data, MDB_SET);
  if (!result)
    {
      mdb_size_t num_elems = 0;
      result = mdb_cursor_count(m_cur_output_amounts, &num_elems);
      if (result)
        throw0(DB_ERROR(std::string("Failed to get number of outputs for amount: ").append(mdb_strerror(result)).c_str()));
      ok.amount_index = num_elems;
    }
  else if (result != MDB_NOTFOUND)
    throw0(DB_ERROR(lmdb_error("Failed to get output amount in db transaction: ", result).c_str()));
>>>>>>> 372acee7
  else
    ok.amount_index = 0;
  ok.output_id = m_num_outputs;
  ok.data.pubkey = boost::get < txout_to_key > (tx_output.target).key;
  ok.data.unlock_time = unlock_time;
  ok.data.height = m_height;
  data.mv_data = &ok;
  data.mv_size = sizeof(ok);

  if ((result = mdb_cursor_put(m_cur_output_amounts, &val_amount, &data, MDB_APPENDDUP)))
      throw0(DB_ERROR(lmdb_error("Failed to add output pubkey to db transaction: ", result).c_str()));

  m_num_outputs++;
  return ok.amount_index;
}

<<<<<<< HEAD
void BlockchainLMDB::remove_tx_outputs(const MDB_val *tx_hash, const transaction& tx)
=======
void BlockchainLMDB::add_tx_amount_output_indices(const uint64_t tx_id,
    const std::vector<uint64_t>& amount_output_indices)
>>>>>>> 372acee7
{
  LOG_PRINT_L3("BlockchainLMDB::" << __func__);
  check_open();
  mdb_txn_cursors *m_cursors = &m_wcursors;
<<<<<<< HEAD
  MDB_val v;
  CURSOR(tx_outputs)

  auto result = mdb_cursor_get(m_cur_tx_outputs, (MDB_val *)tx_hash, &v, MDB_SET);
  if (result == MDB_NOTFOUND)
  {
    LOG_PRINT_L2("tx has no outputs, so no global output indices");
  }
  else if (result)
  {
    throw0(DB_ERROR(lmdb_error("DB error attempting to get an output", result).c_str()));
  }
  else
  {
    mdb_size_t num_elems = 0;
    mdb_cursor_count(m_cur_tx_outputs, &num_elems);

    mdb_cursor_get(m_cur_tx_outputs, (MDB_val *)tx_hash, &v, MDB_LAST_DUP);

    for (uint64_t i = num_elems; i > 0; --i)
    {
      const tx_out tx_output = tx.vout[i-1];
#ifndef MISALIGNED_OK
      uint64_t tv;
      memcpy(&tv, v.mv_data, sizeof(uint64_t));
      v.mv_data = &tv;
#endif
      remove_output((const MDB_val *)&v, tx_output.amount);
      if (i > 1)
      {
        mdb_cursor_get(m_cur_tx_outputs, (MDB_val *)tx_hash, &v, MDB_PREV_DUP);
      }
    }
  }
}
=======
  CURSOR(tx_outputs)

  int result = 0;

  int num_outputs = amount_output_indices.size();

  MDB_val_set(k_tx_id, tx_id);
  MDB_val v;
  v.mv_data = (void *)amount_output_indices.data();
  v.mv_size = sizeof(uint64_t) * num_outputs;
  // LOG_PRINT_L1("tx_outputs[tx_hash] size: " << v.mv_size);
>>>>>>> 372acee7

  result = mdb_cursor_put(m_cur_tx_outputs, &k_tx_id, &v, MDB_APPEND);
  if (result)
    throw0(DB_ERROR(std::string("Failed to add <tx hash, amount output index array> to db transaction: ").append(mdb_strerror(result)).c_str()));
}

<<<<<<< HEAD
void BlockchainLMDB::remove_output(const MDB_val *out_index, const uint64_t amount)
{
  LOG_PRINT_L3("BlockchainLMDB::" << __func__);
  check_open();

  auto result = mdb_del(*m_write_txn, m_output_indices, (MDB_val *)out_index, NULL);
  if (result == MDB_NOTFOUND)
  {
    LOG_PRINT_L0("Unexpected: global output index not found in m_output_indices");
  }
  else if (result)
  {
    throw1(DB_ERROR(lmdb_error("Error adding removal of output tx index to db transaction", result).c_str()));
  }

  result = mdb_del(*m_write_txn, m_output_txs, (MDB_val *)out_index, NULL);
  // if (result != 0 && result != MDB_NOTFOUND)
  //    throw1(DB_ERROR("Error adding removal of output tx hash to db transaction"));
  if (result == MDB_NOTFOUND)
  {
    LOG_PRINT_L0("Unexpected: global output index not found in m_output_txs");
  }
  else if (result)
  {
    throw1(DB_ERROR(lmdb_error("Error adding removal of output tx hash to db transaction", result).c_str()));
  }

  result = mdb_del(*m_write_txn, m_output_keys, (MDB_val *)out_index, NULL);
  if (result == MDB_NOTFOUND)
=======
void BlockchainLMDB::remove_tx_outputs(const uint64_t tx_id, const transaction& tx)
{
  LOG_PRINT_L3("BlockchainLMDB::" << __func__);

  std::vector<uint64_t> amount_output_indices = get_tx_amount_output_indices(tx_id);

  if (amount_output_indices.empty())
  {
    if (tx.vout.empty())
      LOG_PRINT_L2("tx has no outputs, so no output indices");
    else
      throw0(DB_ERROR("tx has outputs, but no output indices found"));
  }

  for (uint64_t i = tx.vout.size(); i > 0; --i)
>>>>>>> 372acee7
  {
    const tx_out tx_output = tx.vout[i-1];
    remove_output(tx_output.amount, amount_output_indices[i-1]);
  }
<<<<<<< HEAD
  else if (result)
    throw1(DB_ERROR(lmdb_error("Error adding removal of output pubkey to db transaction", result).c_str()));

  remove_amount_output_index(amount, out_index);

  m_num_outputs--;
}

void BlockchainLMDB::remove_amount_output_index(const uint64_t amount, const MDB_val *global_output_index)
=======
}

void BlockchainLMDB::remove_output(const uint64_t amount, const uint64_t& out_index)
>>>>>>> 372acee7
{
  LOG_PRINT_L3("BlockchainLMDB::" << __func__);
  check_open();
  mdb_txn_cursors *m_cursors = &m_wcursors;
  CURSOR(output_amounts);
  CURSOR(output_txs);

  MDB_val_set(k, amount);
  MDB_val_set(v, out_index);

  auto result = mdb_cursor_get(m_cur_output_amounts, &k, &v, MDB_GET_BOTH);
  if (result == MDB_NOTFOUND)
    throw1(OUTPUT_DNE("Attempting to get an output index by amount and amount index, but amount not found"));
  else if (result)
    throw0(DB_ERROR(lmdb_error("DB error attempting to get an output", result).c_str()));
<<<<<<< HEAD

  mdb_size_t num_elems = 0;
  mdb_cursor_count(m_cur_output_amounts, &num_elems);

  mdb_cursor_get(m_cur_output_amounts, &k, &v, MDB_LAST_DUP);

  uint64_t amount_output_index = 0;
  bool found_index = false;
  for (uint64_t i = num_elems; i > 0; --i)
  {
    mdb_cursor_get(m_cur_output_amounts, &k, &v, MDB_GET_CURRENT);
    if (!memcmp(v.mv_data, global_output_index->mv_data, sizeof(uint64_t)))
    {
      amount_output_index = i-1;
      found_index = true;
      break;
    }
    if (i > 1)
      mdb_cursor_get(m_cur_output_amounts, &k, &v, MDB_PREV_DUP);
  }
  if (found_index)
  {
    // found the amount output index
    // now delete it
    int result = mdb_cursor_del(m_cur_output_amounts, 0);
    if (result)
      throw0(DB_ERROR(lmdb_error(std::string("Error deleting amount output index ").append(boost::lexical_cast<std::string>(amount_output_index).append(": ")).c_str(), result).c_str()));
=======

  outkey *ok = (outkey *)v.mv_data;
  MDB_val_set(otxk, ok->output_id);
  result = mdb_cursor_get(m_cur_output_txs, (MDB_val *)&zerokval, &otxk, MDB_GET_BOTH);
  if (result == MDB_NOTFOUND)
  {
    LOG_PRINT_L0("Unexpected: global output index not found in m_output_txs");
>>>>>>> 372acee7
  }
  else if (result)
  {
    throw1(DB_ERROR(lmdb_error("Error adding removal of output tx to db transaction", result).c_str()));
  }
  result = mdb_cursor_del(m_cur_output_txs, 0);
  if (result)
    throw0(DB_ERROR(lmdb_error(std::string("Error deleting output index ").append(boost::lexical_cast<std::string>(out_index).append(": ")).c_str(), result).c_str()));

  // now delete the amount
  result = mdb_cursor_del(m_cur_output_amounts, 0);
  if (result)
    throw0(DB_ERROR(lmdb_error(std::string("Error deleting amount for output index ").append(boost::lexical_cast<std::string>(out_index).append(": ")).c_str(), result).c_str()));

  m_num_outputs--;
}

void BlockchainLMDB::add_spent_key(const crypto::key_image& k_image)
{
  LOG_PRINT_L3("BlockchainLMDB::" << __func__);
  check_open();
  mdb_txn_cursors *m_cursors = &m_wcursors;

  CURSOR(spent_keys)

  MDB_val k = {sizeof(k_image), (void *)&k_image};
  if (auto result = mdb_cursor_put(m_cur_spent_keys, (MDB_val *)&zerokval, &k, MDB_NODUPDATA)) {
    if (result == MDB_KEYEXIST)
      throw1(KEY_IMAGE_EXISTS("Attempting to add spent key image that's already in the db"));
    else
      throw1(DB_ERROR(lmdb_error("Error adding spent key image to db transaction: ", result).c_str()));
  }
}

void BlockchainLMDB::remove_spent_key(const crypto::key_image& k_image)
{
  LOG_PRINT_L3("BlockchainLMDB::" << __func__);
  check_open();
  mdb_txn_cursors *m_cursors = &m_wcursors;

  CURSOR(spent_keys)

  MDB_val k = {sizeof(k_image), (void *)&k_image};
  auto result = mdb_cursor_get(m_cur_spent_keys, (MDB_val *)&zerokval, &k, MDB_GET_BOTH);
  if (result != 0 && result != MDB_NOTFOUND)
<<<<<<< HEAD
      throw1(DB_ERROR(lmdb_error("Error adding removal of key image to db transaction", result).c_str()));
=======
      throw1(DB_ERROR(lmdb_error("Error finding spent key to remove", result).c_str()));
  if (!result)
  {
    result = mdb_cursor_del(m_cur_spent_keys, 0);
    if (result)
        throw1(DB_ERROR(lmdb_error("Error adding removal of key image to db transaction", result).c_str()));
  }
>>>>>>> 372acee7
}

blobdata BlockchainLMDB::output_to_blob(const tx_out& output) const
{
  LOG_PRINT_L3("BlockchainLMDB::" << __func__);
  blobdata b;
  if (!t_serializable_object_to_blob(output, b))
    throw1(DB_ERROR("Error serializing output to blob"));
  return b;
}

tx_out BlockchainLMDB::output_from_blob(const blobdata& blob) const
{
  LOG_PRINT_L3("BlockchainLMDB::" << __func__);
  std::stringstream ss;
  ss << blob;
  binary_archive<false> ba(ss);
  tx_out o;

  if (!(::serialization::serialize(ba, o)))
    throw1(DB_ERROR("Error deserializing tx output blob"));

  return o;
}

void BlockchainLMDB::check_open() const
{
  LOG_PRINT_L3("BlockchainLMDB::" << __func__);
  if (!m_open)
    throw0(DB_ERROR("DB operation attempted on a not-open DB instance"));
}

BlockchainLMDB::~BlockchainLMDB()
{
  LOG_PRINT_L3("BlockchainLMDB::" << __func__);

  // batch transaction shouldn't be active at this point. If it is, consider it aborted.
  if (m_batch_active)
    batch_abort();
  if (m_open)
    close();
}

BlockchainLMDB::BlockchainLMDB(bool batch_transactions)
{
  LOG_PRINT_L3("BlockchainLMDB::" << __func__);
  // initialize folder to something "safe" just in case
  // someone accidentally misuses this class...
  m_folder = "thishsouldnotexistbecauseitisgibberish";
  m_open = false;

  m_batch_transactions = batch_transactions;
  m_write_txn = nullptr;
  m_write_batch_txn = nullptr;
  m_batch_active = false;
  m_height = 0;
  m_cum_size = 0;
  m_cum_count = 0;

  m_hardfork = nullptr;
}

void BlockchainLMDB::open(const std::string& filename, const int mdb_flags)
{
  int result;

  LOG_PRINT_L3("BlockchainLMDB::" << __func__);

  if (m_open)
    throw0(DB_OPEN_FAILURE("Attempted to open db, but it's already open"));

  boost::filesystem::path direc(filename);
  if (boost::filesystem::exists(direc))
  {
    if (!boost::filesystem::is_directory(direc))
      throw0(DB_OPEN_FAILURE("LMDB needs a directory path, but a file was passed"));
  }
  else
  {
    if (!boost::filesystem::create_directories(direc))
      throw0(DB_OPEN_FAILURE(std::string("Failed to create directory ").append(filename).c_str()));
  }

  // check for existing LMDB files in base directory
  boost::filesystem::path old_files = direc.parent_path();
  if (boost::filesystem::exists(old_files / "data.mdb") || boost::filesystem::exists(old_files / "lock.mdb"))
  {
    LOG_PRINT_L0("Found existing LMDB files in " << old_files.string());
    LOG_PRINT_L0("Move data.mdb and/or lock.mdb to " << filename << ", or delete them, and then restart");
    throw DB_ERROR("Database could not be opened");
  }

  m_folder = filename;

  // set up lmdb environment
  if ((result = mdb_env_create(&m_env)))
    throw0(DB_ERROR(lmdb_error("Failed to create lmdb environment: ", result).c_str()));
  if ((result = mdb_env_set_maxdbs(m_env, 20)))
    throw0(DB_ERROR(lmdb_error("Failed to set max number of dbs: ", result).c_str()));

  size_t mapsize = DEFAULT_MAPSIZE;

  if (auto result = mdb_env_open(m_env, filename.c_str(), mdb_flags, 0644))
    throw0(DB_ERROR(lmdb_error("Failed to open lmdb environment: ", result).c_str()));

  MDB_envinfo mei;
  mdb_env_info(m_env, &mei);
  uint64_t cur_mapsize = (double)mei.me_mapsize;

  if (cur_mapsize < mapsize)
  {
    if (auto result = mdb_env_set_mapsize(m_env, mapsize))
      throw0(DB_ERROR(lmdb_error("Failed to set max memory map size: ", result).c_str()));
    mdb_env_info(m_env, &mei);
    cur_mapsize = (double)mei.me_mapsize;
    LOG_PRINT_L1("LMDB memory map size: " << cur_mapsize);
  }

  if (need_resize())
  {
    LOG_PRINT_L0("LMDB memory map needs resized, doing that now.");
    do_resize();
  }

  int txn_flags = 0;
  if (mdb_flags & MDB_RDONLY)
    txn_flags |= MDB_RDONLY;

  // get a read/write MDB_txn, depending on mdb_flags
  mdb_txn_safe txn;
  if (auto mdb_res = mdb_txn_begin(m_env, NULL, txn_flags, txn))
    throw0(DB_ERROR(lmdb_error("Failed to create a transaction for the db: ", mdb_res).c_str()));

  // open necessary databases, and set properties as needed
  // uses macros to avoid having to change things too many places
  lmdb_db_open(txn, LMDB_BLOCKS, MDB_INTEGERKEY | MDB_CREATE, m_blocks, "Failed to open db handle for m_blocks");

  lmdb_db_open(txn, LMDB_BLOCK_INFO, MDB_INTEGERKEY | MDB_CREATE | MDB_DUPSORT | MDB_DUPFIXED, m_block_info, "Failed to open db handle for m_block_info");
  lmdb_db_open(txn, LMDB_BLOCK_HEIGHTS, MDB_INTEGERKEY | MDB_CREATE | MDB_DUPSORT | MDB_DUPFIXED, m_block_heights, "Failed to open db handle for m_block_heights");

  lmdb_db_open(txn, LMDB_TXS, MDB_INTEGERKEY | MDB_CREATE, m_txs, "Failed to open db handle for m_txs");
  lmdb_db_open(txn, LMDB_TX_INDICES, MDB_INTEGERKEY | MDB_CREATE | MDB_DUPSORT | MDB_DUPFIXED, m_tx_indices, "Failed to open db handle for m_tx_indices");
  lmdb_db_open(txn, LMDB_TX_OUTPUTS, MDB_INTEGERKEY | MDB_CREATE, m_tx_outputs, "Failed to open db handle for m_tx_outputs");

  lmdb_db_open(txn, LMDB_OUTPUT_TXS, MDB_INTEGERKEY | MDB_CREATE | MDB_DUPSORT | MDB_DUPFIXED, m_output_txs, "Failed to open db handle for m_output_txs");
  lmdb_db_open(txn, LMDB_OUTPUT_AMOUNTS, MDB_INTEGERKEY | MDB_DUPSORT | MDB_DUPFIXED | MDB_CREATE, m_output_amounts, "Failed to open db handle for m_output_amounts");

  lmdb_db_open(txn, LMDB_SPENT_KEYS, MDB_INTEGERKEY | MDB_CREATE | MDB_DUPSORT | MDB_DUPFIXED, m_spent_keys, "Failed to open db handle for m_spent_keys");

  lmdb_db_open(txn, LMDB_HF_STARTING_HEIGHTS, MDB_CREATE, m_hf_starting_heights, "Failed to open db handle for m_hf_starting_heights");
  lmdb_db_open(txn, LMDB_HF_VERSIONS, MDB_INTEGERKEY | MDB_CREATE, m_hf_versions, "Failed to open db handle for m_hf_versions");

  lmdb_db_open(txn, LMDB_PROPERTIES, MDB_CREATE, m_properties, "Failed to open db handle for m_properties");

  mdb_set_dupsort(txn, m_spent_keys, compare_hash32);
  mdb_set_dupsort(txn, m_block_heights, compare_hash32);
  mdb_set_dupsort(txn, m_tx_indices, compare_hash32);
  mdb_set_dupsort(txn, m_output_amounts, compare_uint64);
  mdb_set_dupsort(txn, m_output_txs, compare_uint64);
  mdb_set_dupsort(txn, m_block_info, compare_uint64);

  mdb_set_compare(txn, m_hf_starting_heights, compare_uint8);
  mdb_set_compare(txn, m_properties, compare_string);

  // get and keep current height
  MDB_stat db_stats;
  if ((result = mdb_stat(txn, m_blocks, &db_stats)))
    throw0(DB_ERROR(lmdb_error("Failed to query m_blocks: ", result).c_str()));
  LOG_PRINT_L2("Setting m_height to: " << db_stats.ms_entries);
  m_height = db_stats.ms_entries;

  // get and keep current number of txs
  if ((result = mdb_stat(txn, m_tx_indices, &db_stats)))
    throw0(DB_ERROR(lmdb_error("Failed to query m_tx_indices: ", result).c_str()));
  m_num_txs = db_stats.ms_entries;

  // get and keep current number of outputs
<<<<<<< HEAD
  if ((result = mdb_stat(txn, m_output_indices, &db_stats)))
    throw0(DB_ERROR(lmdb_error("Failed to query m_output_indices: ", result).c_str()));
=======
  if ((result = mdb_stat(txn, m_output_txs, &db_stats)))
    throw0(DB_ERROR(lmdb_error("Failed to query m_output_txs: ", result).c_str()));
>>>>>>> 372acee7
  m_num_outputs = db_stats.ms_entries;

  bool compatible = true;

  MDB_val_copy<const char*> k("version");
  MDB_val v;
  auto get_result = mdb_get(txn, m_properties, &k, &v);
  if(get_result == MDB_SUCCESS)
  {
    if (*(const uint32_t*)v.mv_data > VERSION)
    {
      LOG_PRINT_RED_L0("Existing lmdb database was made by a later version. We don't know how it will change yet.");
      compatible = false;
    }
#if VERSION > 0
    else if (*(const uint32_t*)v.mv_data < VERSION)
    {
      compatible = false;
    }
#endif
  }
  else
  {
    // if not found, but we're on version 0, it's fine. If the DB's empty, it's fine too.
    if (VERSION > 0 && m_height > 0)
      compatible = false;
  }

  if (!compatible)
  {
    txn.abort();
    mdb_env_close(m_env);
    m_open = false;
    LOG_PRINT_RED_L0("Existing lmdb database is incompatible with this version.");
    LOG_PRINT_RED_L0("Please delete the existing database and resync.");
    return;
  }

  if (!(mdb_flags & MDB_RDONLY))
  {
    // only write version on an empty DB
    if (m_height == 0)
    {
      MDB_val_copy<const char*> k("version");
      MDB_val_copy<uint32_t> v(VERSION);
      auto put_result = mdb_put(txn, m_properties, &k, &v, 0);
      if (put_result != MDB_SUCCESS)
      {
        txn.abort();
        mdb_env_close(m_env);
        m_open = false;
        LOG_PRINT_RED_L0("Failed to write version to database.");
        return;
      }
    }
  }

  // commit the transaction
  txn.commit();

  m_open = true;
  // from here, init should be finished
}

void BlockchainLMDB::close()
{
  LOG_PRINT_L3("BlockchainLMDB::" << __func__);
  if (m_batch_active)
  {
    LOG_PRINT_L3("close() first calling batch_abort() due to active batch transaction");
    batch_abort();
  }
  this->sync();
  m_tinfo.reset();

  // FIXME: not yet thread safe!!!  Use with care.
  mdb_env_close(m_env);
  m_open = false;
}

void BlockchainLMDB::sync()
{
  LOG_PRINT_L3("BlockchainLMDB::" << __func__);
  check_open();

  // Does nothing unless LMDB environment was opened with MDB_NOSYNC or in part
  // MDB_NOMETASYNC. Force flush to be synchronous.
  if (auto result = mdb_env_sync(m_env, true))
  {
    throw0(DB_ERROR(lmdb_error("Failed to sync database: ", result).c_str()));
  }
}

void BlockchainLMDB::reset()
{
  LOG_PRINT_L3("BlockchainLMDB::" << __func__);
  check_open();

  mdb_txn_safe txn;
  if (auto result = mdb_txn_begin(m_env, NULL, 0, txn))
    throw0(DB_ERROR(lmdb_error("Failed to create a transaction for the db: ", result).c_str()));
  mdb_drop(txn, m_blocks, 0);
  mdb_drop(txn, m_block_info, 0);
  mdb_drop(txn, m_block_heights, 0);
  mdb_drop(txn, m_txs, 0);
  mdb_drop(txn, m_tx_outputs, 0);
  mdb_drop(txn, m_output_txs, 0);
  mdb_drop(txn, m_output_amounts, 0);
  mdb_drop(txn, m_spent_keys, 0);
  mdb_drop(txn, m_hf_starting_heights, 0);
  mdb_drop(txn, m_hf_versions, 0);
  mdb_drop(txn, m_properties, 0);
  txn.commit();
  m_height = 0;
  m_num_outputs = 0;
  m_cum_size = 0;
  m_cum_count = 0;
}

std::vector<std::string> BlockchainLMDB::get_filenames() const
{
  LOG_PRINT_L3("BlockchainLMDB::" << __func__);
  std::vector<std::string> filenames;

  boost::filesystem::path datafile(m_folder);
  datafile /= "data.mdb";
  boost::filesystem::path lockfile(m_folder);
  lockfile /= "lock.mdb";

  filenames.push_back(datafile.string());
  filenames.push_back(lockfile.string());

  return filenames;
}

std::string BlockchainLMDB::get_db_name() const
{
  LOG_PRINT_L3("BlockchainLMDB::" << __func__);

  return std::string("lmdb");
}

// TODO: this?
bool BlockchainLMDB::lock()
{
  LOG_PRINT_L3("BlockchainLMDB::" << __func__);
  check_open();
  return false;
}

// TODO: this?
void BlockchainLMDB::unlock()
{
  LOG_PRINT_L3("BlockchainLMDB::" << __func__);
  check_open();
}

#define TXN_PREFIX(flags); \
  mdb_txn_safe auto_txn; \
  mdb_txn_safe* txn_ptr = &auto_txn; \
  if (m_batch_active) \
    txn_ptr = m_write_txn; \
  else \
  { \
    if (auto mdb_res = mdb_txn_begin(m_env, NULL, flags, auto_txn)) \
      throw0(DB_ERROR(lmdb_error(std::string("Failed to create a transaction for the db in ")+__FUNCTION__+": ", mdb_res).c_str())); \
  } \

#define TXN_PREFIX_RDONLY() \
  MDB_txn *m_txn; \
  mdb_txn_cursors *m_cursors; \
  bool my_rtxn = block_rtxn_start(&m_txn, &m_cursors); \
  mdb_txn_safe auto_txn(my_rtxn); \
  if (my_rtxn) auto_txn.m_tinfo = m_tinfo.get()
#define TXN_POSTFIX_RDONLY()

#define TXN_POSTFIX_SUCCESS() \
  do { \
    if (! m_batch_active) \
      auto_txn.commit(); \
  } while(0)


// The below two macros are for DB access within block add/remove, whether
// regular batch txn is in use or not. m_write_txn is used as a batch txn, even
// if it's only within block add/remove.
//
// DB access functions that may be called both within block add/remove and
// without should use these. If the function will be called ONLY within block
// add/remove, m_write_txn alone may be used instead of these macros.

#define TXN_BLOCK_PREFIX(flags); \
  mdb_txn_safe auto_txn; \
  mdb_txn_safe* txn_ptr = &auto_txn; \
  if (m_batch_active || m_write_txn) \
    txn_ptr = m_write_txn; \
  else \
  { \
    if (auto mdb_res = mdb_txn_begin(m_env, NULL, flags, auto_txn)) \
      throw0(DB_ERROR(lmdb_error(std::string("Failed to create a transaction for the db in ")+__FUNCTION__+": ", mdb_res).c_str())); \
  } \

#define TXN_BLOCK_POSTFIX_SUCCESS() \
  do { \
    if (! m_batch_active && ! m_write_txn) \
      auto_txn.commit(); \
  } while(0)

bool BlockchainLMDB::block_exists(const crypto::hash& h) const
{
  LOG_PRINT_L3("BlockchainLMDB::" << __func__);
  check_open();

  TXN_PREFIX_RDONLY();
  RCURSOR(block_heights);

  bool ret = false;
<<<<<<< HEAD
  MDB_val_copy<crypto::hash> key(h);
  auto get_result = mdb_cursor_get(m_cur_block_heights, &key, NULL, MDB_SET);
=======
  MDB_val_set(key, h);
  auto get_result = mdb_cursor_get(m_cur_block_heights, (MDB_val *)&zerokval, &key, MDB_GET_BOTH);
>>>>>>> 372acee7
  if (get_result == MDB_NOTFOUND)
  {
    LOG_PRINT_L3("Block with hash " << epee::string_tools::pod_to_hex(h) << " not found in db");
  }
  else if (get_result)
    throw0(DB_ERROR(lmdb_error("DB error attempting to fetch block index from hash", get_result).c_str()));
  else
    ret = true;

  TXN_POSTFIX_RDONLY();
  return ret;
}

block BlockchainLMDB::get_block(const crypto::hash& h) const
{
  LOG_PRINT_L3("BlockchainLMDB::" << __func__);
  check_open();

  return get_block_from_height(get_block_height(h));
}

uint64_t BlockchainLMDB::get_block_height(const crypto::hash& h) const
{
  LOG_PRINT_L3("BlockchainLMDB::" << __func__);
  check_open();

  TXN_PREFIX_RDONLY();
  RCURSOR(block_heights);

  MDB_val_set(key, h);
  auto get_result = mdb_cursor_get(m_cur_block_heights, (MDB_val *)&zerokval, &key, MDB_GET_BOTH);
  if (get_result == MDB_NOTFOUND)
    throw1(BLOCK_DNE("Attempted to retrieve non-existent block height"));
  else if (get_result)
    throw0(DB_ERROR("Error attempting to retrieve a block height from the db"));

  blk_height *bhp = (blk_height *)key.mv_data;
  uint64_t ret = bhp->bh_height;
  TXN_POSTFIX_RDONLY();
  return ret;
}

block_header BlockchainLMDB::get_block_header(const crypto::hash& h) const
{
  LOG_PRINT_L3("BlockchainLMDB::" << __func__);
  check_open();

  // block_header object is automatically cast from block object
  return get_block(h);
}

block BlockchainLMDB::get_block_from_height(const uint64_t& height) const
{
  LOG_PRINT_L3("BlockchainLMDB::" << __func__);
  check_open();

  TXN_PREFIX_RDONLY();
  RCURSOR(blocks);

  MDB_val_copy<uint64_t> key(height);
  MDB_val result;
  auto get_result = mdb_cursor_get(m_cur_blocks, &key, &result, MDB_SET);
  if (get_result == MDB_NOTFOUND)
  {
    throw0(BLOCK_DNE(std::string("Attempt to get block from height ").append(boost::lexical_cast<std::string>(height)).append(" failed -- block not in db").c_str()));
  }
  else if (get_result)
    throw0(DB_ERROR("Error attempting to retrieve a block from the db"));

  blobdata bd;
  bd.assign(reinterpret_cast<char*>(result.mv_data), result.mv_size);

  block b;
  if (!parse_and_validate_block_from_blob(bd, b))
    throw0(DB_ERROR("Failed to parse block from blob retrieved from the db"));

  TXN_POSTFIX_RDONLY();

  return b;
}

uint64_t BlockchainLMDB::get_block_timestamp(const uint64_t& height) const
{
  LOG_PRINT_L3("BlockchainLMDB::" << __func__);
  check_open();

  TXN_PREFIX_RDONLY();
<<<<<<< HEAD
  RCURSOR(block_timestamps);
=======
  RCURSOR(block_info);
>>>>>>> 372acee7

  MDB_val_set(result, height);
  auto get_result = mdb_cursor_get(m_cur_block_info, (MDB_val *)&zerokval, &result, MDB_GET_BOTH);
  if (get_result == MDB_NOTFOUND)
  {
    throw0(BLOCK_DNE(std::string("Attempt to get timestamp from height ").append(boost::lexical_cast<std::string>(height)).append(" failed -- timestamp not in db").c_str()));
  }
  else if (get_result)
    throw0(DB_ERROR("Error attempting to retrieve a timestamp from the db"));

  mdb_block_info *bi = (mdb_block_info *)result.mv_data;
  uint64_t ret = bi->bi_timestamp;
  TXN_POSTFIX_RDONLY();
  return ret;
}

uint64_t BlockchainLMDB::get_top_block_timestamp() const
{
  LOG_PRINT_L3("BlockchainLMDB::" << __func__);
  check_open();

  // if no blocks, return 0
  if (m_height == 0)
  {
    return 0;
  }

  return get_block_timestamp(m_height - 1);
}

size_t BlockchainLMDB::get_block_size(const uint64_t& height) const
{
  LOG_PRINT_L3("BlockchainLMDB::" << __func__);
  check_open();

  TXN_PREFIX_RDONLY();
<<<<<<< HEAD
  RCURSOR(block_sizes);
=======
  RCURSOR(block_info);
>>>>>>> 372acee7

  MDB_val_set(result, height);
  auto get_result = mdb_cursor_get(m_cur_block_info, (MDB_val *)&zerokval, &result, MDB_GET_BOTH);
  if (get_result == MDB_NOTFOUND)
  {
    throw0(BLOCK_DNE(std::string("Attempt to get block size from height ").append(boost::lexical_cast<std::string>(height)).append(" failed -- block size not in db").c_str()));
  }
  else if (get_result)
    throw0(DB_ERROR("Error attempting to retrieve a block size from the db"));

  mdb_block_info *bi = (mdb_block_info *)result.mv_data;
  size_t ret = bi->bi_size;
  TXN_POSTFIX_RDONLY();
  return ret;
}

difficulty_type BlockchainLMDB::get_block_cumulative_difficulty(const uint64_t& height) const
{
  LOG_PRINT_L3("BlockchainLMDB::" << __func__ << "  height: " << height);
  check_open();

  TXN_PREFIX_RDONLY();
<<<<<<< HEAD
  RCURSOR(block_diffs);
=======
  RCURSOR(block_info);
>>>>>>> 372acee7

  MDB_val_set(result, height);
  auto get_result = mdb_cursor_get(m_cur_block_info, (MDB_val *)&zerokval, &result, MDB_GET_BOTH);
  if (get_result == MDB_NOTFOUND)
  {
    throw0(BLOCK_DNE(std::string("Attempt to get cumulative difficulty from height ").append(boost::lexical_cast<std::string>(height)).append(" failed -- difficulty not in db").c_str()));
  }
  else if (get_result)
    throw0(DB_ERROR("Error attempting to retrieve a cumulative difficulty from the db"));

  mdb_block_info *bi = (mdb_block_info *)result.mv_data;
  difficulty_type ret = bi->bi_diff;
  TXN_POSTFIX_RDONLY();
  return ret;
}

difficulty_type BlockchainLMDB::get_block_difficulty(const uint64_t& height) const
{
  LOG_PRINT_L3("BlockchainLMDB::" << __func__);
  check_open();

  difficulty_type diff1 = 0;
  difficulty_type diff2 = 0;

  diff1 = get_block_cumulative_difficulty(height);
  if (height != 0)
  {
    diff2 = get_block_cumulative_difficulty(height - 1);
  }

  return diff1 - diff2;
}

uint64_t BlockchainLMDB::get_block_already_generated_coins(const uint64_t& height) const
{
  LOG_PRINT_L3("BlockchainLMDB::" << __func__);
  check_open();

  TXN_PREFIX_RDONLY();
<<<<<<< HEAD
  RCURSOR(block_coins);
=======
  RCURSOR(block_info);
>>>>>>> 372acee7

  MDB_val_set(result, height);
  auto get_result = mdb_cursor_get(m_cur_block_info, (MDB_val *)&zerokval, &result, MDB_GET_BOTH);
  if (get_result == MDB_NOTFOUND)
  {
    throw0(BLOCK_DNE(std::string("Attempt to get generated coins from height ").append(boost::lexical_cast<std::string>(height)).append(" failed -- block size not in db").c_str()));
  }
  else if (get_result)
    throw0(DB_ERROR("Error attempting to retrieve a total generated coins from the db"));

  mdb_block_info *bi = (mdb_block_info *)result.mv_data;
  uint64_t ret = bi->bi_coins;
  TXN_POSTFIX_RDONLY();
  return ret;
}

crypto::hash BlockchainLMDB::get_block_hash_from_height(const uint64_t& height) const
{
  LOG_PRINT_L3("BlockchainLMDB::" << __func__);
  check_open();

  TXN_PREFIX_RDONLY();
<<<<<<< HEAD
  RCURSOR(block_hashes);
=======
  RCURSOR(block_info);
>>>>>>> 372acee7

  MDB_val_set(result, height);
  auto get_result = mdb_cursor_get(m_cur_block_info, (MDB_val *)&zerokval, &result, MDB_GET_BOTH);
  if (get_result == MDB_NOTFOUND)
  {
    throw0(BLOCK_DNE(std::string("Attempt to get hash from height ").append(boost::lexical_cast<std::string>(height)).append(" failed -- hash not in db").c_str()));
  }
  else if (get_result)
    throw0(DB_ERROR(lmdb_error("Error attempting to retrieve a block hash from the db: ", get_result).c_str()));

  mdb_block_info *bi = (mdb_block_info *)result.mv_data;
  crypto::hash ret = bi->bi_hash;
  TXN_POSTFIX_RDONLY();
  return ret;
}

std::vector<block> BlockchainLMDB::get_blocks_range(const uint64_t& h1, const uint64_t& h2) const
{
  LOG_PRINT_L3("BlockchainLMDB::" << __func__);
  check_open();
  std::vector<block> v;

  for (uint64_t height = h1; height <= h2; ++height)
  {
    v.push_back(get_block_from_height(height));
  }

  return v;
}

std::vector<crypto::hash> BlockchainLMDB::get_hashes_range(const uint64_t& h1, const uint64_t& h2) const
{
  LOG_PRINT_L3("BlockchainLMDB::" << __func__);
  check_open();
  std::vector<crypto::hash> v;

  for (uint64_t height = h1; height <= h2; ++height)
  {
    v.push_back(get_block_hash_from_height(height));
  }

  return v;
}

crypto::hash BlockchainLMDB::top_block_hash() const
{
  LOG_PRINT_L3("BlockchainLMDB::" << __func__);
  check_open();
  if (m_height != 0)
  {
    return get_block_hash_from_height(m_height - 1);
  }

  return null_hash;
}

block BlockchainLMDB::get_top_block() const
{
  LOG_PRINT_L3("BlockchainLMDB::" << __func__);
  check_open();

  if (m_height != 0)
  {
    return get_block_from_height(m_height - 1);
  }

  block b;
  return b;
}

uint64_t BlockchainLMDB::height() const
{
  LOG_PRINT_L3("BlockchainLMDB::" << __func__);
  check_open();

  return m_height;
}

bool BlockchainLMDB::tx_exists(const crypto::hash& h) const
{
  LOG_PRINT_L3("BlockchainLMDB::" << __func__);
  check_open();

  TXN_PREFIX_RDONLY();
<<<<<<< HEAD
=======
  RCURSOR(tx_indices);
>>>>>>> 372acee7
  RCURSOR(txs);

  MDB_val_set(key, h);
  bool tx_found = false;

  TIME_MEASURE_START(time1);
  auto get_result = mdb_cursor_get(m_cur_tx_indices, (MDB_val *)&zerokval, &key, MDB_GET_BOTH);
  if (get_result == 0)
    tx_found = true;
  else if (get_result != MDB_NOTFOUND)
    throw0(DB_ERROR(lmdb_error(std::string("DB error attempting to fetch transaction index from hash ") + epee::string_tools::pod_to_hex(h) + ": ", get_result).c_str()));

  // This isn't needed as part of the check. we're not checking consistency of db.
  // get_result = mdb_cursor_get(m_cur_txs, &val_tx_index, &result, MDB_SET);
  TIME_MEASURE_FINISH(time1);
  time_tx_exists += time1;

  TXN_POSTFIX_RDONLY();

<<<<<<< HEAD
  bool ret = false;
  if (get_result == MDB_NOTFOUND)
=======
  if (! tx_found)
>>>>>>> 372acee7
  {
    LOG_PRINT_L1("transaction with hash " << epee::string_tools::pod_to_hex(h) << " not found in db");
  }
<<<<<<< HEAD
  else if (get_result)
    throw0(DB_ERROR(lmdb_error("DB error attempting to fetch transaction from hash", get_result).c_str()));
  else
    ret = true;

  return ret;
=======

  // Below not needed due to above comment.
  // if (get_result == MDB_NOTFOUND)
  //   throw0(DB_ERROR(std::string("transaction with hash ").append(epee::string_tools::pod_to_hex(h)).append(" not found at index").c_str()));
  // else if (get_result)
  //   throw0(DB_ERROR(lmdb_error(std::string("DB error attempting to fetch transaction ") + epee::string_tools::pod_to_hex(h) + " at index: ", get_result).c_str()));
  return true;
>>>>>>> 372acee7
}

bool BlockchainLMDB::tx_exists(const crypto::hash& h, uint64_t& tx_id) const
{
  LOG_PRINT_L3("BlockchainLMDB::" << __func__);
  check_open();

  TXN_PREFIX_RDONLY();
  RCURSOR(tx_indices);

  MDB_val_set(v, h);

  TIME_MEASURE_START(time1);
  auto get_result = mdb_cursor_get(m_cur_tx_indices, (MDB_val *)&zerokval, &v, MDB_GET_BOTH);
  TIME_MEASURE_FINISH(time1);
  time_tx_exists += time1;
  if (!get_result) {
    txindex *tip = (txindex *)v.mv_data;
    tx_id = tip->data.tx_id;
  }

  TXN_POSTFIX_RDONLY();

  bool ret = false;
  if (get_result == MDB_NOTFOUND)
  {
    LOG_PRINT_L1("transaction with hash " << epee::string_tools::pod_to_hex(h) << " not found in db");
  }
  else if (get_result)
    throw0(DB_ERROR(lmdb_error("DB error attempting to fetch transaction from hash", get_result).c_str()));
  else
    ret = true;

  return ret;
}

uint64_t BlockchainLMDB::get_tx_unlock_time(const crypto::hash& h) const
{
  LOG_PRINT_L3("BlockchainLMDB::" << __func__);
  check_open();

  TXN_PREFIX_RDONLY();
<<<<<<< HEAD
  RCURSOR(tx_unlocks);
=======
  RCURSOR(tx_indices);
>>>>>>> 372acee7

  MDB_val_set(v, h);
  auto get_result = mdb_cursor_get(m_cur_tx_indices, (MDB_val *)&zerokval, &v, MDB_GET_BOTH);
  if (get_result == MDB_NOTFOUND)
    throw1(TX_DNE(lmdb_error(std::string("tx data with hash ") + epee::string_tools::pod_to_hex(h) + " not found in db: ", get_result).c_str()));
  else if (get_result)
<<<<<<< HEAD
    throw0(DB_ERROR(lmdb_error("DB error attempting to fetch tx unlock time from hash", get_result).c_str()));
=======
    throw0(DB_ERROR(lmdb_error("DB error attempting to fetch tx data from hash: ", get_result).c_str()));
>>>>>>> 372acee7

  txindex *tip = (txindex *)v.mv_data;
  uint64_t ret = tip->data.unlock_time;
  TXN_POSTFIX_RDONLY();
  return ret;
}

transaction BlockchainLMDB::get_tx(const crypto::hash& h) const
{
  LOG_PRINT_L3("BlockchainLMDB::" << __func__);
  check_open();

  TXN_PREFIX_RDONLY();
<<<<<<< HEAD
=======
  RCURSOR(tx_indices);
>>>>>>> 372acee7
  RCURSOR(txs);

  MDB_val_set(v, h);
  MDB_val result;
  auto get_result = mdb_cursor_get(m_cur_tx_indices, (MDB_val *)&zerokval, &v, MDB_GET_BOTH);
  if (get_result == 0)
  {
    txindex *tip = (txindex *)v.mv_data;
    MDB_val_set(val_tx_id, tip->data.tx_id);
    get_result = mdb_cursor_get(m_cur_txs, &val_tx_id, &result, MDB_SET);
  }
  if (get_result == MDB_NOTFOUND)
    throw1(TX_DNE(std::string("tx with hash ").append(epee::string_tools::pod_to_hex(h)).append(" not found in db").c_str()));
  else if (get_result)
    throw0(DB_ERROR(lmdb_error("DB error attempting to fetch tx from hash", get_result).c_str()));

  blobdata bd;
  bd.assign(reinterpret_cast<char*>(result.mv_data), result.mv_size);

  transaction tx;
  if (!parse_and_validate_tx_from_blob(bd, tx))
    throw0(DB_ERROR("Failed to parse tx from blob retrieved from the db"));

  TXN_POSTFIX_RDONLY();

  return tx;
}

uint64_t BlockchainLMDB::get_tx_count() const
{
  LOG_PRINT_L3("BlockchainLMDB::" << __func__);
  check_open();

  TXN_PREFIX_RDONLY();

  MDB_stat db_stats;
  if (mdb_stat(m_txn, m_tx_indices, &db_stats))
    throw0(DB_ERROR("Failed to query m_tx_indices"));

  TXN_POSTFIX_RDONLY();

  return db_stats.ms_entries;
}

std::vector<transaction> BlockchainLMDB::get_tx_list(const std::vector<crypto::hash>& hlist) const
{
  LOG_PRINT_L3("BlockchainLMDB::" << __func__);
  check_open();
  std::vector<transaction> v;

  for (auto& h : hlist)
  {
    v.push_back(get_tx(h));
  }

  return v;
}

uint64_t BlockchainLMDB::get_tx_block_height(const crypto::hash& h) const
{
  LOG_PRINT_L3("BlockchainLMDB::" << __func__);
  check_open();

  TXN_PREFIX_RDONLY();
<<<<<<< HEAD
  RCURSOR(tx_heights);
=======
  RCURSOR(tx_indices);
>>>>>>> 372acee7

  MDB_val_set(v, h);
  auto get_result = mdb_cursor_get(m_cur_tx_indices, (MDB_val *)&zerokval, &v, MDB_GET_BOTH);
  if (get_result == MDB_NOTFOUND)
  {
    throw1(TX_DNE(std::string("tx_data_t with hash ").append(epee::string_tools::pod_to_hex(h)).append(" not found in db").c_str()));
  }
  else if (get_result)
    throw0(DB_ERROR(lmdb_error("DB error attempting to fetch tx height from hash", get_result).c_str()));

  txindex *tip = (txindex *)v.mv_data;
  uint64_t ret = tip->data.block_id;
  TXN_POSTFIX_RDONLY();
  return ret;
}

uint64_t BlockchainLMDB::get_num_outputs(const uint64_t& amount) const
{
  LOG_PRINT_L3("BlockchainLMDB::" << __func__);
  check_open();

  TXN_PREFIX_RDONLY();
  RCURSOR(output_amounts);

  MDB_val_copy<uint64_t> k(amount);
  MDB_val v;
  mdb_size_t num_elems = 0;
  auto result = mdb_cursor_get(m_cur_output_amounts, &k, &v, MDB_SET);
  if (result == MDB_SUCCESS)
  {
    mdb_cursor_count(m_cur_output_amounts, &num_elems);
  }
  else if (result != MDB_NOTFOUND)
    throw0(DB_ERROR("DB error attempting to get number of outputs of an amount"));

  TXN_POSTFIX_RDONLY();

  return num_elems;
}

// This is a lot harder now that we've removed the output_keys index
output_data_t BlockchainLMDB::get_output_key(const uint64_t &global_index) const
{
  LOG_PRINT_L3("BlockchainLMDB::" << __func__ << " (unused version - does nothing)");
  check_open();
  TXN_PREFIX_RDONLY();
<<<<<<< HEAD
  RCURSOR(output_keys);
=======
  RCURSOR(output_txs);
  RCURSOR(tx_indices);
  RCURSOR(txs);
>>>>>>> 372acee7

  output_data_t od;
  MDB_val_set(v, global_index);
  auto get_result = mdb_cursor_get(m_cur_output_txs, (MDB_val *)&zerokval, &v, MDB_GET_BOTH);
  if (get_result == MDB_NOTFOUND)
    throw1(OUTPUT_DNE("output with given index not in db"));
  else if (get_result)
    throw0(DB_ERROR("DB error attempting to fetch output tx hash"));

  outtx *ot = (outtx *)v.mv_data;

  MDB_val_set(val_h, ot->tx_hash);
  get_result = mdb_cursor_get(m_cur_tx_indices, (MDB_val *)&zerokval, &val_h, MDB_GET_BOTH);
  if (get_result)
    throw0(DB_ERROR(lmdb_error(std::string("DB error attempting to fetch transaction index from hash ") + epee::string_tools::pod_to_hex(ot->tx_hash) + ": ", get_result).c_str()));

  txindex *tip = (txindex *)val_h.mv_data;
  MDB_val_set(val_tx_id, tip->data.tx_id);
  MDB_val result;
  get_result = mdb_cursor_get(m_cur_txs, &val_tx_id, &result, MDB_SET);
  if (get_result == MDB_NOTFOUND)
    throw1(TX_DNE(std::string("tx with hash ").append(epee::string_tools::pod_to_hex(ot->tx_hash)).append(" not found in db").c_str()));
  else if (get_result)
    throw0(DB_ERROR(lmdb_error("DB error attempting to fetch tx from hash", get_result).c_str()));

  blobdata bd;
  bd.assign(reinterpret_cast<char*>(result.mv_data), result.mv_size);

  transaction tx;
  if (!parse_and_validate_tx_from_blob(bd, tx))
    throw0(DB_ERROR("Failed to parse tx from blob retrieved from the db"));

  const tx_out tx_output = tx.vout[ot->local_index];
  od.unlock_time = tip->data.unlock_time;
  od.height = tip->data.block_id;
  od.pubkey = boost::get<txout_to_key>(tx_output.target).key;

  TXN_POSTFIX_RDONLY();
  return od;
}

output_data_t BlockchainLMDB::get_output_key(const uint64_t& amount, const uint64_t& index)
{
  LOG_PRINT_L3("BlockchainLMDB::" << __func__);
  check_open();

  TXN_PREFIX_RDONLY();
  RCURSOR(output_amounts);

  MDB_val_set(k, amount);
  MDB_val_set(v, index);
  auto get_result = mdb_cursor_get(m_cur_output_amounts, &k, &v, MDB_GET_BOTH);
  if (get_result == MDB_NOTFOUND)
    throw1(OUTPUT_DNE("Attempting to get output pubkey by index, but key does not exist"));
  else if (get_result)
    throw0(DB_ERROR("Error attempting to retrieve an output pubkey from the db"));
  outkey *okp = (outkey *)v.mv_data;
  output_data_t ret = okp->data;
  TXN_POSTFIX_RDONLY();
  return ret;
}

tx_out_index BlockchainLMDB::get_output_tx_and_index_from_global(const uint64_t& output_id) const
{
  LOG_PRINT_L3("BlockchainLMDB::" << __func__);
  check_open();

  TXN_PREFIX_RDONLY();
  RCURSOR(output_txs);

  MDB_val_set(v, output_id);

  auto get_result = mdb_cursor_get(m_cur_output_txs, (MDB_val *)&zerokval, &v, MDB_GET_BOTH);
  if (get_result == MDB_NOTFOUND)
    throw1(OUTPUT_DNE("output with given index not in db"));
  else if (get_result)
    throw0(DB_ERROR("DB error attempting to fetch output tx hash"));

  outtx *ot = (outtx *)v.mv_data;
  tx_out_index ret = tx_out_index(ot->tx_hash, ot->local_index);

  TXN_POSTFIX_RDONLY();
  return ret;
}

tx_out_index BlockchainLMDB::get_output_tx_and_index(const uint64_t& amount, const uint64_t& index)
{
  LOG_PRINT_L3("BlockchainLMDB::" << __func__);
  std::vector < uint64_t > offsets;
  std::vector<tx_out_index> indices;
  offsets.push_back(index);
  get_output_tx_and_index(amount, offsets, indices);
  if (!indices.size())
    throw1(OUTPUT_DNE("Attempting to get an output index by amount and amount index, but amount not found"));

  return indices[0];
}

std::vector<uint64_t> BlockchainLMDB::get_tx_amount_output_indices(const uint64_t tx_id) const
{
  LOG_PRINT_L3("BlockchainLMDB::" << __func__);

  check_open();

  TXN_PREFIX_RDONLY();
  RCURSOR(tx_outputs);

  int result = 0;
  MDB_val_set(k_tx_id, tx_id);
  MDB_val v;
  std::vector<uint64_t> amount_output_indices;

  result = mdb_cursor_get(m_cur_tx_outputs, &k_tx_id, &v, MDB_SET);
  if (result == MDB_NOTFOUND)
    LOG_PRINT_L0("WARNING: Unexpected: tx has no amount indices stored in "
        "tx_outputs, but it should have an empty entry even if it's a tx without "
        "outputs");
  else if (result)
<<<<<<< HEAD
    throw0(DB_ERROR(lmdb_error("DB error attempting to get an output", result).c_str()));
=======
    throw0(DB_ERROR(lmdb_error("DB error attempting to get data for tx_outputs[tx_index]", result).c_str()));
>>>>>>> 372acee7

  uint64_t* indices = (uint64_t*)v.mv_data;
  int num_outputs = v.mv_size / sizeof(uint64_t);

<<<<<<< HEAD
  mdb_cursor_get(m_cur_tx_outputs, &k, &v, MDB_FIRST_DUP);

  for (uint64_t i = 0; i < num_elems; ++i)
  {
    mdb_cursor_get(m_cur_tx_outputs, &k, &v, MDB_GET_CURRENT);
    index_vec.push_back(*(const uint64_t *)v.mv_data);
    mdb_cursor_get(m_cur_tx_outputs, &k, &v, MDB_NEXT_DUP);
  }

  TXN_POSTFIX_RDONLY();

  return index_vec;
}

std::vector<uint64_t> BlockchainLMDB::get_tx_amount_output_indices(const crypto::hash& h) const
{
  LOG_PRINT_L3("BlockchainLMDB::" << __func__);
  check_open();
  std::vector<uint64_t> index_vec;
  std::vector<uint64_t> index_vec2;

  // get the transaction's global output indices first
  index_vec = get_tx_output_indices(h);
  // these are next used to obtain the amount output indices

  transaction tx = get_tx(h);

  TXN_PREFIX_RDONLY();
  RCURSOR(output_amounts);

  uint64_t i = 0;
  uint64_t global_index;
  BOOST_FOREACH(const auto& vout, tx.vout)
  {
    uint64_t amount =  vout.amount;

    global_index = index_vec[i];

    MDB_val_copy<uint64_t> k(amount);
    MDB_val v;

    auto result = mdb_cursor_get(m_cur_output_amounts, &k, &v, MDB_SET);
    if (result == MDB_NOTFOUND)
      throw1(OUTPUT_DNE("Attempting to get an output index by amount and amount index, but amount not found"));
    else if (result)
      throw0(DB_ERROR(lmdb_error("DB error attempting to get an output", result).c_str()));

    mdb_size_t num_elems = 0;
    mdb_cursor_count(m_cur_output_amounts, &num_elems);

    mdb_cursor_get(m_cur_output_amounts, &k, &v, MDB_FIRST_DUP);

    uint64_t amount_output_index = 0;
    uint64_t output_index = 0;
    bool found_index = false;
    for (uint64_t j = 0; j < num_elems; ++j)
    {
      mdb_cursor_get(m_cur_output_amounts, &k, &v, MDB_GET_CURRENT);
      output_index = *(const uint64_t *)v.mv_data;
      if (output_index == global_index)
      {
        amount_output_index = j;
        found_index = true;
        break;
      }
      mdb_cursor_get(m_cur_output_amounts, &k, &v, MDB_NEXT_DUP);
    }
    if (found_index)
    {
      index_vec2.push_back(amount_output_index);
    }
    else
    {
      // not found
      TXN_POSTFIX_RDONLY();
      throw1(OUTPUT_DNE("specified output not found in db"));
    }

    ++i;
=======
  for (int i = 0; i < num_outputs; ++i)
  {
    // LOG_PRINT_L0("amount output index[" << 2*i << "]" << ": " << paired_indices[2*i] << "  global output index: " << paired_indices[2*i+1]);
    amount_output_indices.push_back(indices[i]);
>>>>>>> 372acee7
  }
  indices = nullptr;

  TXN_POSTFIX_RDONLY();
  return amount_output_indices;
}


bool BlockchainLMDB::has_key_image(const crypto::key_image& img) const
{
  LOG_PRINT_L3("BlockchainLMDB::" << __func__);
  check_open();

  bool ret;

  TXN_PREFIX_RDONLY();
  RCURSOR(spent_keys);

<<<<<<< HEAD
  bool ret = false;
  MDB_val_copy<crypto::key_image> val_key(img);
  if (mdb_cursor_get(m_cur_spent_keys, &val_key, NULL, MDB_SET) == 0)
  {
    ret = true;
  }
=======
  MDB_val k = {sizeof(img), (void *)&img};
  ret = (mdb_cursor_get(m_cur_spent_keys, (MDB_val *)&zerokval, &k, MDB_GET_BOTH) == 0);
>>>>>>> 372acee7

  TXN_POSTFIX_RDONLY();
  return ret;
}

bool BlockchainLMDB::for_all_key_images(std::function<bool(const crypto::key_image&)> f) const
{
  LOG_PRINT_L3("BlockchainLMDB::" << __func__);
  check_open();

  TXN_PREFIX_RDONLY();
  RCURSOR(spent_keys);

  MDB_val k, v;
  bool ret = true;

  k = zerokval;
  MDB_cursor_op op = MDB_FIRST;
  while (1)
  {
    int ret = mdb_cursor_get(m_cur_spent_keys, &k, &v, op);
    op = MDB_NEXT;
    if (ret == MDB_NOTFOUND)
      break;
    if (ret < 0)
      throw0(DB_ERROR("Failed to enumerate key images"));
    const crypto::key_image k_image = *(const crypto::key_image*)v.mv_data;
    if (!f(k_image)) {
      ret = false;
      break;
    }
  }

  TXN_POSTFIX_RDONLY();

  return ret;
}

bool BlockchainLMDB::for_all_blocks(std::function<bool(uint64_t, const crypto::hash&, const cryptonote::block&)> f) const
{
  LOG_PRINT_L3("BlockchainLMDB::" << __func__);
  check_open();

  TXN_PREFIX_RDONLY();
  RCURSOR(blocks);

  MDB_val k;
  MDB_val v;
  bool ret = true;

  MDB_cursor_op op = MDB_FIRST;
  while (1)
  {
    int ret = mdb_cursor_get(m_cur_blocks, &k, &v, op);
    op = MDB_NEXT;
    if (ret == MDB_NOTFOUND)
      break;
    if (ret)
      throw0(DB_ERROR("Failed to enumerate blocks"));
    uint64_t height = *(const uint64_t*)k.mv_data;
    blobdata bd;
    bd.assign(reinterpret_cast<char*>(v.mv_data), v.mv_size);
    block b;
    if (!parse_and_validate_block_from_blob(bd, b))
      throw0(DB_ERROR("Failed to parse block from blob retrieved from the db"));
    crypto::hash hash;
    if (!get_block_hash(b, hash))
        throw0(DB_ERROR("Failed to get block hash from blob retrieved from the db"));
    if (!f(height, hash, b)) {
      ret = false;
      break;
    }
  }

  TXN_POSTFIX_RDONLY();

  return ret;
}

bool BlockchainLMDB::for_all_transactions(std::function<bool(const crypto::hash&, const cryptonote::transaction&)> f) const
{
  LOG_PRINT_L3("BlockchainLMDB::" << __func__);
  check_open();

  TXN_PREFIX_RDONLY();
  RCURSOR(txs);
  RCURSOR(tx_indices);

  MDB_val k;
  MDB_val v;
  bool ret = true;

  MDB_cursor_op op = MDB_FIRST;
  while (1)
  {
    int ret = mdb_cursor_get(m_cur_tx_indices, &k, &v, op);
    op = MDB_NEXT;
    if (ret == MDB_NOTFOUND)
      break;
    if (ret)
      throw0(DB_ERROR(lmdb_error("Failed to enumerate transactions: ", ret).c_str()));

    txindex *ti = (txindex *)v.mv_data;
    const crypto::hash hash = ti->key;
    k.mv_data = (void *)&ti->data.tx_id;
    k.mv_size = sizeof(ti->data.tx_id);
    ret = mdb_cursor_get(m_cur_txs, &k, &v, MDB_SET);
    if (ret == MDB_NOTFOUND)
      break;
    if (ret)
      throw0(DB_ERROR(lmdb_error("Failed to enumerate transactions: ", ret).c_str()));
    blobdata bd;
    bd.assign(reinterpret_cast<char*>(v.mv_data), v.mv_size);
    transaction tx;
    if (!parse_and_validate_tx_from_blob(bd, tx))
      throw0(DB_ERROR("Failed to parse tx from blob retrieved from the db"));
    if (!f(hash, tx)) {
      ret = false;
      break;
    }
  }

  TXN_POSTFIX_RDONLY();

  return ret;
}

bool BlockchainLMDB::for_all_outputs(std::function<bool(uint64_t amount, const crypto::hash &tx_hash, size_t tx_idx)> f) const
{
  LOG_PRINT_L3("BlockchainLMDB::" << __func__);
  check_open();

  TXN_PREFIX_RDONLY();
  RCURSOR(output_amounts);

  MDB_val k;
  MDB_val v;
  bool ret = true;

  MDB_cursor_op op = MDB_FIRST;
  while (1)
  {
    int ret = mdb_cursor_get(m_cur_output_amounts, &k, &v, op);
    op = MDB_NEXT;
    if (ret == MDB_NOTFOUND)
      break;
    if (ret)
      throw0(DB_ERROR("Failed to enumerate outputs"));
    uint64_t amount = *(const uint64_t*)k.mv_data;
    outkey *ok = (outkey *)v.mv_data;
    tx_out_index toi = get_output_tx_and_index_from_global(ok->output_id);
    if (!f(amount, toi.first, toi.second)) {
      ret = false;
      break;
    }
  }

  TXN_POSTFIX_RDONLY();

  return ret;
}

// batch_num_blocks: (optional) Used to check if resize needed before batch transaction starts.
void BlockchainLMDB::batch_start(uint64_t batch_num_blocks)
{
  LOG_PRINT_L3("BlockchainLMDB::" << __func__);
  if (! m_batch_transactions)
    throw0(DB_ERROR("batch transactions not enabled"));
  if (m_batch_active)
    throw0(DB_ERROR("batch transaction already in progress"));
  if (m_write_batch_txn != nullptr)
    throw0(DB_ERROR("batch transaction already in progress"));
  if (m_write_txn)
    throw0(DB_ERROR("batch transaction attempted, but m_write_txn already in use"));
  check_open();

  m_writer = boost::this_thread::get_id();
  check_and_resize_for_batch(batch_num_blocks);

  m_write_batch_txn = new mdb_txn_safe();

  // NOTE: need to make sure it's destroyed properly when done
  if (auto mdb_res = mdb_txn_begin(m_env, NULL, 0, *m_write_batch_txn))
  {
    delete m_write_batch_txn;
    m_write_batch_txn = nullptr;
    throw0(DB_ERROR(lmdb_error("Failed to create a transaction for the db: ", mdb_res).c_str()));
  }
  // indicates this transaction is for batch transactions, but not whether it's
  // active
  m_write_batch_txn->m_batch_txn = true;
  m_write_txn = m_write_batch_txn;

  m_batch_active = true;
  memset(&m_wcursors, 0, sizeof(m_wcursors));

  LOG_PRINT_L3("batch transaction: begin");
}

void BlockchainLMDB::batch_commit()
{
  LOG_PRINT_L3("BlockchainLMDB::" << __func__);
  if (! m_batch_transactions)
    throw0(DB_ERROR("batch transactions not enabled"));
  if (! m_batch_active)
    throw0(DB_ERROR("batch transaction not in progress"));
  if (m_write_batch_txn == nullptr)
    throw0(DB_ERROR("batch transaction not in progress"));
  check_open();

  LOG_PRINT_L3("batch transaction: committing...");
  TIME_MEASURE_START(time1);
  m_write_txn->commit();
  TIME_MEASURE_FINISH(time1);
  time_commit1 += time1;
  LOG_PRINT_L3("batch transaction: committed");

  m_write_txn = nullptr;
  delete m_write_batch_txn;
  m_write_batch_txn = nullptr;
  memset(&m_wcursors, 0, sizeof(m_wcursors));
}

void BlockchainLMDB::batch_stop()
{
  LOG_PRINT_L3("BlockchainLMDB::" << __func__);
  if (! m_batch_transactions)
    throw0(DB_ERROR("batch transactions not enabled"));
  if (! m_batch_active)
    throw0(DB_ERROR("batch transaction not in progress"));
  if (m_write_batch_txn == nullptr)
    throw0(DB_ERROR("batch transaction not in progress"));
  check_open();
  LOG_PRINT_L3("batch transaction: committing...");
  TIME_MEASURE_START(time1);
  m_write_txn->commit();
  TIME_MEASURE_FINISH(time1);
  time_commit1 += time1;
  // for destruction of batch transaction
  m_write_txn = nullptr;
  delete m_write_batch_txn;
  m_write_batch_txn = nullptr;
  m_batch_active = false;
  memset(&m_wcursors, 0, sizeof(m_wcursors));
  LOG_PRINT_L3("batch transaction: end");
}

void BlockchainLMDB::batch_abort()
{
  LOG_PRINT_L3("BlockchainLMDB::" << __func__);
  if (! m_batch_transactions)
    throw0(DB_ERROR("batch transactions not enabled"));
  if (! m_batch_active)
    throw0(DB_ERROR("batch transaction not in progress"));
  check_open();
  // for destruction of batch transaction
  m_write_txn = nullptr;
  // explicitly call in case mdb_env_close() (BlockchainLMDB::close()) called before BlockchainLMDB destructor called.
  m_write_batch_txn->abort();
  delete m_write_batch_txn;
  m_write_batch_txn = nullptr;
  m_batch_active = false;
  memset(&m_wcursors, 0, sizeof(m_wcursors));
  LOG_PRINT_L3("batch transaction: aborted");
}

void BlockchainLMDB::set_batch_transactions(bool batch_transactions)
{
  LOG_PRINT_L3("BlockchainLMDB::" << __func__);
  if ((batch_transactions) && (m_batch_transactions))
  {
    LOG_PRINT_L0("WARNING: batch transaction mode already enabled, but asked to enable batch mode");
  }
  m_batch_transactions = batch_transactions;
  LOG_PRINT_L3("batch transactions " << (m_batch_transactions ? "enabled" : "disabled"));
}

// return true if we started the txn, false if already started
bool BlockchainLMDB::block_rtxn_start(MDB_txn **mtxn, mdb_txn_cursors **mcur) const
{
  bool ret = false;
  if (m_write_txn && m_writer == boost::this_thread::get_id()) {
    *mtxn = m_write_txn->m_txn;
    *mcur = (mdb_txn_cursors *)&m_wcursors;
    return ret;
  }
  if (!m_tinfo.get())
  {
    m_tinfo.reset(new mdb_threadinfo);
    memset(&m_tinfo->m_ti_rcursors, 0, sizeof(m_tinfo->m_ti_rcursors));
    memset(&m_tinfo->m_ti_rflags, 0, sizeof(m_tinfo->m_ti_rflags));
    if (auto mdb_res = mdb_txn_begin(m_env, NULL, MDB_RDONLY, &m_tinfo->m_ti_rtxn))
      throw0(DB_ERROR_TXN_START(lmdb_error("Failed to create a read transaction for the db: ", mdb_res).c_str()));
    ret = true;
  } else if (!m_tinfo->m_ti_rflags.m_rf_txn)
  {
    if (auto mdb_res = mdb_txn_renew(m_tinfo->m_ti_rtxn))
      throw0(DB_ERROR_TXN_START(lmdb_error("Failed to renew a read transaction for the db: ", mdb_res).c_str()));
    ret = true;
  }
  if (ret)
    m_tinfo->m_ti_rflags.m_rf_txn = true;
  *mtxn = m_tinfo->m_ti_rtxn;
  *mcur = &m_tinfo->m_ti_rcursors;

  if (ret)
    LOG_PRINT_L3("BlockchainLMDB::" << __func__);
  return ret;
}

void BlockchainLMDB::block_rtxn_stop() const
{
  LOG_PRINT_L3("BlockchainLMDB::" << __func__);
  mdb_txn_reset(m_tinfo->m_ti_rtxn);
  memset(&m_tinfo->m_ti_rflags, 0, sizeof(m_tinfo->m_ti_rflags));
}

void BlockchainLMDB::block_txn_start(bool readonly)
{
  if (readonly)
  {
    bool didit = false;
    if (m_write_txn && m_writer == boost::this_thread::get_id())
      return;
    if (!m_tinfo.get())
    {
      m_tinfo.reset(new mdb_threadinfo);
      memset(&m_tinfo->m_ti_rcursors, 0, sizeof(m_tinfo->m_ti_rcursors));
      memset(&m_tinfo->m_ti_rflags, 0, sizeof(m_tinfo->m_ti_rflags));
      if (auto mdb_res = mdb_txn_begin(m_env, NULL, MDB_RDONLY, &m_tinfo->m_ti_rtxn))
        throw0(DB_ERROR_TXN_START(lmdb_error("Failed to create a read transaction for the db: ", mdb_res).c_str()));
      didit = true;
    } else if (!m_tinfo->m_ti_rflags.m_rf_txn)
    {
      if (auto mdb_res = mdb_txn_renew(m_tinfo->m_ti_rtxn))
        throw0(DB_ERROR_TXN_START(lmdb_error("Failed to renew a read transaction for the db: ", mdb_res).c_str()));
      didit = true;
    }
    if (didit)
    {
      m_tinfo->m_ti_rflags.m_rf_txn = true;
      LOG_PRINT_L3("BlockchainLMDB::" << __func__ << " RO");
    }
    return;
  }

  LOG_PRINT_L3("BlockchainLMDB::" << __func__);
  // Distinguish the exceptions here from exceptions that would be thrown while
  // using the txn and committing it.
  //
  // If an exception is thrown in this setup, we don't want the caller to catch
  // it and proceed as if there were an existing write txn, such as trying to
  // call block_txn_abort(). It also indicates a serious issue which will
  // probably be thrown up another layer.
  if (! m_batch_active && m_write_txn)
    throw0(DB_ERROR_TXN_START((std::string("Attempted to start new write txn when write txn already exists in ")+__FUNCTION__).c_str()));
  if (! m_batch_active)
  {
    m_writer = boost::this_thread::get_id();
    m_write_txn = new mdb_txn_safe();
    if (auto mdb_res = mdb_txn_begin(m_env, NULL, 0, *m_write_txn))
    {
      delete m_write_txn;
      m_write_txn = nullptr;
      throw0(DB_ERROR_TXN_START(lmdb_error("Failed to create a transaction for the db: ", mdb_res).c_str()));
    }
    memset(&m_wcursors, 0, sizeof(m_wcursors));
  }
}

void BlockchainLMDB::block_txn_stop()
{
  LOG_PRINT_L3("BlockchainLMDB::" << __func__);
  if (m_write_txn && m_writer == boost::this_thread::get_id())
  {
    if (! m_batch_active)
	{
      TIME_MEASURE_START(time1);
      m_write_txn->commit();
      TIME_MEASURE_FINISH(time1);
      time_commit1 += time1;

      delete m_write_txn;
      m_write_txn = nullptr;
      memset(&m_wcursors, 0, sizeof(m_wcursors));
	}
  }
  else if (m_tinfo->m_ti_rtxn)
  {
    mdb_txn_reset(m_tinfo->m_ti_rtxn);
    memset(&m_tinfo->m_ti_rflags, 0, sizeof(m_tinfo->m_ti_rflags));
  }
}

void BlockchainLMDB::block_txn_abort()
{
  LOG_PRINT_L3("BlockchainLMDB::" << __func__);
  if (m_write_txn && m_writer == boost::this_thread::get_id())
  {
    if (! m_batch_active)
    {
      delete m_write_txn;
      m_write_txn = nullptr;
      memset(&m_wcursors, 0, sizeof(m_wcursors));
    }
  }
  else if (m_tinfo->m_ti_rtxn)
  {
    mdb_txn_reset(m_tinfo->m_ti_rtxn);
    memset(&m_tinfo->m_ti_rflags, 0, sizeof(m_tinfo->m_ti_rflags));
  }
  else
  {
    // This would probably mean an earlier exception was caught, but then we
    // proceeded further than we should have.
    throw0(DB_ERROR((std::string("BlockchainLMDB::") + __func__ +
                     std::string(": block-level DB transaction abort called when write txn doesn't exist")
                    ).c_str()));
  }
}

uint64_t BlockchainLMDB::add_block(const block& blk, const size_t& block_size, const difficulty_type& cumulative_difficulty, const uint64_t& coins_generated,
    const std::vector<transaction>& txs)
{
  LOG_PRINT_L3("BlockchainLMDB::" << __func__);
  check_open();

  if (m_height % 1000 == 0)
  {
    // for batch mode, DB resize check is done at start of batch transaction
    if (! m_batch_active && need_resize())
    {
      LOG_PRINT_L0("LMDB memory map needs resized, doing that now.");
      do_resize();
    }
  }

  uint64_t num_txs = m_num_txs;
  uint64_t num_outputs = m_num_outputs;
  try
  {
    BlockchainDB::add_block(blk, block_size, cumulative_difficulty, coins_generated, txs);
  }
  catch (DB_ERROR_TXN_START& e)
  {
    throw;
  }
  catch (...)
  {
    m_num_txs = num_txs;
    m_num_outputs = num_outputs;
    block_txn_abort();
    throw;
  }

  return ++m_height;
}

void BlockchainLMDB::pop_block(block& blk, std::vector<transaction>& txs)
{
  LOG_PRINT_L3("BlockchainLMDB::" << __func__);
  check_open();

  block_txn_start(false);

  uint64_t num_txs = m_num_txs;
  uint64_t num_outputs = m_num_outputs;
  try
  {
    BlockchainDB::pop_block(blk, txs);
	block_txn_stop();
  }
  catch (...)
  {
    m_num_txs = num_txs;
    m_num_outputs = num_outputs;
	block_txn_abort();
    throw;
  }

  --m_height;
}

void BlockchainLMDB::get_output_tx_and_index_from_global(const std::vector<uint64_t> &global_indices,
    std::vector<tx_out_index> &tx_out_indices) const
{
  LOG_PRINT_L3("BlockchainLMDB::" << __func__);
  check_open();
  tx_out_indices.clear();

  TXN_PREFIX_RDONLY();
  RCURSOR(output_txs);

  for (const uint64_t &output_id : global_indices)
  {
    MDB_val_set(v, output_id);

    auto get_result = mdb_cursor_get(m_cur_output_txs, (MDB_val *)&zerokval, &v, MDB_GET_BOTH);
    if (get_result == MDB_NOTFOUND)
      throw1(OUTPUT_DNE("output with given index not in db"));
    else if (get_result)
      throw0(DB_ERROR("DB error attempting to fetch output tx hash"));

    outtx *ot = (outtx *)v.mv_data;
    auto result = tx_out_index(ot->tx_hash, ot->local_index);
    tx_out_indices.push_back(result);
  }

  TXN_POSTFIX_RDONLY();
}

void BlockchainLMDB::get_output_key(const uint64_t &amount, const std::vector<uint64_t> &offsets, std::vector<output_data_t> &outputs)
{
  LOG_PRINT_L3("BlockchainLMDB::" << __func__);
  TIME_MEASURE_START(db3);
  check_open();
  outputs.clear();

  TXN_PREFIX_RDONLY();
<<<<<<< HEAD
  RCURSOR(output_amounts);

  MDB_val_copy<uint64_t> k(amount);
  MDB_val v;
  auto result = mdb_cursor_get(m_cur_output_amounts, &k, &v, MDB_SET);
  if (result == MDB_NOTFOUND)
    throw1(OUTPUT_DNE("Attempting to get an output index by amount and amount index, but amount not found"));
  else if (result)
    throw0(DB_ERROR(lmdb_error("DB error attempting to get an output", result).c_str()));

  mdb_size_t num_elems = 0;
  mdb_cursor_count(m_cur_output_amounts, &num_elems);
  if (max <= 1 && num_elems <= max)
    throw1(OUTPUT_DNE("Attempting to get an output index by amount and amount index, but output not found"));

  uint64_t t_dbmul = 0;
  uint64_t t_dbscan = 0;
  if (max <= 1)
  {
    for (const uint64_t& index : offsets)
    {
      mdb_cursor_get(m_cur_output_amounts, &k, &v, MDB_FIRST_DUP);
      for (uint64_t i = 0; i < index; ++i)
      {
        mdb_cursor_get(m_cur_output_amounts, &k, &v, MDB_NEXT_DUP);
      }
=======

  RCURSOR(output_amounts);
>>>>>>> 372acee7

  MDB_val_set(k, amount);
  for (const uint64_t &index : offsets)
  {
    MDB_val_set(v, index);

    auto get_result = mdb_cursor_get(m_cur_output_amounts, &k, &v, MDB_GET_BOTH);
    if (get_result == MDB_NOTFOUND)
      throw1(OUTPUT_DNE("Attempting to get output pubkey by global index, but key does not exist"));
    else if (get_result)
      throw0(DB_ERROR(lmdb_error("Error attempting to retrieve an output pubkey from the db", get_result).c_str()));

    outkey *okp = (outkey *)v.mv_data;
    output_data_t data = okp->data;
    outputs.push_back(data);
  }

  TXN_POSTFIX_RDONLY();

  TIME_MEASURE_FINISH(db3);
  LOG_PRINT_L3("db3: " << db3);
}

void BlockchainLMDB::get_output_tx_and_index(const uint64_t& amount, const std::vector<uint64_t> &offsets, std::vector<tx_out_index> &indices)
{
  LOG_PRINT_L3("BlockchainLMDB::" << __func__);
  check_open();
  indices.clear();

  std::vector <uint64_t> tx_indices;
  TXN_PREFIX_RDONLY();
<<<<<<< HEAD
  std::vector <uint64_t> global_indices;
  get_output_global_indices(amount, offsets, global_indices);

  if (global_indices.size() > 0)
  {
    RCURSOR(output_keys);
=======
>>>>>>> 372acee7

  RCURSOR(output_amounts);

<<<<<<< HEAD
      auto get_result = mdb_cursor_get(m_cur_output_keys, &k, &v, MDB_SET);
      if (get_result == MDB_NOTFOUND)
        throw1(OUTPUT_DNE("Attempting to get output pubkey by global index, but key does not exist"));
      else if (get_result)
        throw0(DB_ERROR(lmdb_error("Error attempting to retrieve an output pubkey from the db", get_result).c_str()));
=======
  MDB_val_set(k, amount);
  for (const uint64_t &index : offsets)
  {
    MDB_val_set(v, index);
>>>>>>> 372acee7

    auto get_result = mdb_cursor_get(m_cur_output_amounts, &k, &v, MDB_GET_BOTH);
    if (get_result == MDB_NOTFOUND)
      throw1(OUTPUT_DNE("Attempting to get output by index, but key does not exist"));
    else if (get_result)
      throw0(DB_ERROR(lmdb_error("Error attempting to retrieve an output from the db", get_result).c_str()));

    outkey *okp = (outkey *)v.mv_data;
    tx_indices.push_back(okp->output_id);
  }

  TIME_MEASURE_START(db3);
  if(tx_indices.size() > 0)
  {
    get_output_tx_and_index_from_global(tx_indices, indices);
  }
  TIME_MEASURE_FINISH(db3);
  LOG_PRINT_L3("db3: " << db3);
}

std::map<uint64_t, uint64_t> BlockchainLMDB::get_output_histogram(const std::vector<uint64_t> &amounts) const
{
  LOG_PRINT_L3("BlockchainLMDB::" << __func__);
  check_open();

  TXN_PREFIX_RDONLY();
  RCURSOR(output_amounts);

  std::map<uint64_t, uint64_t> histogram;
  MDB_val k;
  MDB_val v;

  if (amounts.empty())
  {
    MDB_cursor_op op = MDB_FIRST;
    while (1)
    {
      int ret = mdb_cursor_get(m_cur_output_amounts, &k, &v, op);
      op = MDB_NEXT_NODUP;
      if (ret == MDB_NOTFOUND)
        break;
      if (ret)
        throw0(DB_ERROR(lmdb_error("Failed to enumerate outputs: ", ret).c_str()));
      mdb_size_t num_elems = 0;
      mdb_cursor_count(m_cur_output_amounts, &num_elems);
      uint64_t amount = *(const uint64_t*)k.mv_data;
      histogram[amount] = num_elems;
    }
  }
  else
  {
    for (const auto &amount: amounts)
    {
      MDB_val_copy<uint64_t> k(amount);
      int ret = mdb_cursor_get(m_cur_output_amounts, &k, &v, MDB_SET);
      if (ret == MDB_NOTFOUND)
      {
        histogram[amount] = 0;
      }
      else if (ret == MDB_SUCCESS)
      {
        mdb_size_t num_elems = 0;
        mdb_cursor_count(m_cur_output_amounts, &num_elems);
        histogram[amount] = num_elems;
      }
      else
      {
        throw0(DB_ERROR(lmdb_error("Failed to enumerate outputs: ", ret).c_str()));
      }
    }
  }

  TXN_POSTFIX_RDONLY();

  return histogram;
}

void BlockchainLMDB::check_hard_fork_info()
{
  LOG_PRINT_L3("BlockchainLMDB::" << __func__);
  check_open();

  TXN_PREFIX(0);

  MDB_stat db_stat1, db_stat2;
  if (mdb_stat(*txn_ptr, m_blocks, &db_stat1))
    throw0(DB_ERROR("Failed to query m_blocks"));
  if (mdb_stat(*txn_ptr, m_hf_versions, &db_stat2))
    throw0(DB_ERROR("Failed to query m_hf_starting_heights"));
  if (db_stat1.ms_entries != db_stat2.ms_entries)
  {
    // Empty, but don't delete. This allows this function to be called after
    // startup, after the subdbs have already been created, and rest of startup
    // can proceed. If these don't exist, hard fork's init() will fail.
    //
    // If these are empty, hard fork's init() will repopulate the hard fork
    // data.
    mdb_drop(*txn_ptr, m_hf_starting_heights, 0);
    mdb_drop(*txn_ptr, m_hf_versions, 0);
  }

  TXN_POSTFIX_SUCCESS();
}

void BlockchainLMDB::drop_hard_fork_info()
{
  LOG_PRINT_L3("BlockchainLMDB::" << __func__);
  check_open();

  TXN_PREFIX(0);

  mdb_drop(*txn_ptr, m_hf_starting_heights, 1);
  mdb_drop(*txn_ptr, m_hf_versions, 1);

  TXN_POSTFIX_SUCCESS();
}

void BlockchainLMDB::set_hard_fork_starting_height(uint8_t version, uint64_t height)
{
  LOG_PRINT_L3("BlockchainLMDB::" << __func__);
  check_open();

  TXN_BLOCK_PREFIX(0);

  MDB_val_copy<uint8_t> val_key(version);
  MDB_val_copy<uint64_t> val_value(height);
  if (auto result = mdb_put(*txn_ptr, m_hf_starting_heights, &val_key, &val_value, MDB_APPEND))
    throw1(DB_ERROR(lmdb_error("Error adding hard fork starting height to db transaction: ", result).c_str()));

  TXN_BLOCK_POSTFIX_SUCCESS();
}

uint64_t BlockchainLMDB::get_hard_fork_starting_height(uint8_t version) const
{
  LOG_PRINT_L3("BlockchainLMDB::" << __func__);
  check_open();

  TXN_PREFIX_RDONLY();

  MDB_val_copy<uint8_t> val_key(version);
  MDB_val val_ret;
<<<<<<< HEAD
  uint64_t ret;
=======
  uint64_t ret = 0;
>>>>>>> 372acee7
  auto result = mdb_get(m_txn, m_hf_starting_heights, &val_key, &val_ret);
  if (result == MDB_SUCCESS)
  {
#ifdef MISALIGNED_OK
    ret = *(const uint64_t*)val_ret.mv_data;
#else
    memcpy(&ret, val_ret.mv_data, sizeof(uint64_t));
#endif
  } else if (result == MDB_NOTFOUND)
  {
    ret = std::numeric_limits<uint64_t>::max();
  } else if (result)
    throw0(DB_ERROR(lmdb_error("Error attempting to retrieve a hard fork starting height from the db", result).c_str()));

  TXN_POSTFIX_RDONLY();
  return ret;
}

void BlockchainLMDB::set_hard_fork_version(uint64_t height, uint8_t version)
{
  LOG_PRINT_L3("BlockchainLMDB::" << __func__);
  check_open();

  TXN_BLOCK_PREFIX(0);

  MDB_val_copy<uint64_t> val_key(height);
  MDB_val_copy<uint8_t> val_value(version);
  int result;
  result = mdb_put(*txn_ptr, m_hf_versions, &val_key, &val_value, MDB_APPEND);
  if (result == MDB_KEYEXIST)
    result = mdb_put(*txn_ptr, m_hf_versions, &val_key, &val_value, 0);
  if (result)
    throw1(DB_ERROR(lmdb_error("Error adding hard fork version to db transaction: ", result).c_str()));

  TXN_BLOCK_POSTFIX_SUCCESS();
}

uint8_t BlockchainLMDB::get_hard_fork_version(uint64_t height) const
{
  LOG_PRINT_L3("BlockchainLMDB::" << __func__);
  check_open();

  TXN_PREFIX_RDONLY();
  RCURSOR(hf_versions);

  MDB_val_copy<uint64_t> val_key(height);
  MDB_val val_ret;
  auto result = mdb_cursor_get(m_cur_hf_versions, &val_key, &val_ret, MDB_SET);
  if (result == MDB_NOTFOUND || result)
    throw0(DB_ERROR(lmdb_error("Error attempting to retrieve a hard fork version at height " + boost::lexical_cast<std::string>(height) + " from the db: ", result).c_str()));

  uint8_t ret = *(const uint8_t*)val_ret.mv_data;
  TXN_POSTFIX_RDONLY();
  return ret;
}

bool BlockchainLMDB::is_read_only() const
{
  unsigned int flags;
  auto result = mdb_env_get_flags(m_env, &flags);
  if (result)
    throw0(DB_ERROR(lmdb_error("Error getting database environment info: ", result).c_str()));

  if (flags & MDB_RDONLY)
    return true;

  return false;
}

void BlockchainLMDB::fixup()
{
  LOG_PRINT_L3("BlockchainLMDB::" << __func__);
  // Always call parent as well
  BlockchainDB::fixup();
}

}  // namespace cryptonote<|MERGE_RESOLUTION|>--- conflicted
+++ resolved
@@ -234,7 +234,7 @@
   uint64_t bi_height;
   uint64_t bi_timestamp;
   uint64_t bi_coins;
-  uint64_t bi_size;
+  uint64_t bi_size; // a size_t really but we need 32-bit compat
   difficulty_type bi_diff;
   crypto::hash bi_hash;
 } mdb_block_info;
@@ -593,14 +593,8 @@
 
   if (m_height > 0)
   {
-<<<<<<< HEAD
-    MDB_val_copy<crypto::hash> parent_key(blk.prev_id);
-    MDB_val parent_h;
-    int result = mdb_cursor_get(m_cur_block_heights, &parent_key, &parent_h, MDB_SET);
-=======
     MDB_val_set(parent_key, blk.prev_id);
     int result = mdb_cursor_get(m_cur_block_heights, (MDB_val *)&zerokval, &parent_key, MDB_GET_BOTH);
->>>>>>> 372acee7
     if (result)
     {
       LOG_PRINT_L3("m_height: " << m_height);
@@ -660,32 +654,6 @@
   CURSOR(block_heights)
   CURSOR(blocks)
   MDB_val_copy<uint64_t> k(m_height - 1);
-<<<<<<< HEAD
-  MDB_val h;
-  if ((result = mdb_get(*m_write_txn, m_block_hashes, &k, &h)))
-      throw1(BLOCK_DNE(lmdb_error("Attempting to remove block that's not in the db: ", result).c_str()));
-
-  if ((result = mdb_del(*m_write_txn, m_blocks, &k, NULL)))
-      throw1(DB_ERROR(lmdb_error("Failed to add removal of block to db transaction: ", result).c_str()));
-
-  if ((result = mdb_del(*m_write_txn, m_block_sizes, &k, NULL)))
-      throw1(DB_ERROR(lmdb_error("Failed to add removal of block size to db transaction: ", result).c_str()));
-
-  if ((result = mdb_del(*m_write_txn, m_block_diffs, &k, NULL)))
-      throw1(DB_ERROR(lmdb_error("Failed to add removal of block cumulative difficulty to db transaction: ", result).c_str()));
-
-  if ((result = mdb_del(*m_write_txn, m_block_coins, &k, NULL)))
-      throw1(DB_ERROR(lmdb_error("Failed to add removal of block total generated coins to db transaction: ", result).c_str()));
-
-  if ((result = mdb_del(*m_write_txn, m_block_timestamps, &k, NULL)))
-      throw1(DB_ERROR(lmdb_error("Failed to add removal of block timestamp to db transaction: ", result).c_str()));
-
-  if ((result = mdb_del(*m_write_txn, m_block_heights, &h, NULL)))
-      throw1(DB_ERROR(lmdb_error("Failed to add removal of block height by hash to db transaction: ", result).c_str()));
-
-  if ((result = mdb_del(*m_write_txn, m_block_hashes, &k, NULL)))
-      throw1(DB_ERROR(lmdb_error("Failed to add removal of block hash to db transaction: ", result).c_str()));
-=======
   MDB_val h = k;
   if ((result = mdb_cursor_get(m_cur_block_info, (MDB_val *)&zerokval, &h, MDB_GET_BOTH)))
       throw1(BLOCK_DNE(lmdb_error("Attempting to remove block that's not in the db: ", result).c_str()));
@@ -707,7 +675,6 @@
 
   if ((result = mdb_cursor_del(m_cur_block_info, 0)))
       throw1(DB_ERROR(lmdb_error("Failed to add removal of block info to db transaction: ", result).c_str()));
->>>>>>> 372acee7
 }
 
 uint64_t BlockchainLMDB::add_transaction_data(const crypto::hash& blk_hash, const transaction& tx, const crypto::hash& tx_hash)
@@ -763,11 +730,6 @@
   LOG_PRINT_L3("BlockchainLMDB::" << __func__);
   check_open();
 
-<<<<<<< HEAD
-  MDB_val val_h = {sizeof(tx_hash), (void *)&tx_hash};
-  MDB_val unused;
-  if (mdb_get(*m_write_txn, m_txs, &val_h, &unused))
-=======
   mdb_txn_cursors *m_cursors = &m_wcursors;
   CURSOR(tx_indices)
   CURSOR(txs)
@@ -776,23 +738,10 @@
   MDB_val_set(val_h, tx_hash);
 
   if (mdb_cursor_get(m_cur_tx_indices, (MDB_val *)&zerokval, &val_h, MDB_GET_BOTH))
->>>>>>> 372acee7
       throw1(TX_DNE("Attempting to remove transaction that isn't in the db"));
   txindex *tip = (txindex *)val_h.mv_data;
   MDB_val_set(val_tx_id, tip->data.tx_id);
 
-<<<<<<< HEAD
-  if ((result = mdb_del(*m_write_txn, m_txs, &val_h, NULL)))
-      throw1(DB_ERROR(lmdb_error("Failed to add removal of tx to db transaction: ", result).c_str()));
-  if ((result = mdb_del(*m_write_txn, m_tx_unlocks, &val_h, NULL)))
-      throw1(DB_ERROR(lmdb_error("Failed to add removal of tx unlock time to db transaction: ", result).c_str()));
-  if ((result = mdb_del(*m_write_txn, m_tx_heights, &val_h, NULL)))
-      throw1(DB_ERROR(lmdb_error("Failed to add removal of tx block height to db transaction: ", result).c_str()));
-
-  remove_tx_outputs(&val_h, tx);
-
-  result = mdb_del(*m_write_txn, m_tx_outputs, &val_h, NULL);
-=======
   if ((result = mdb_cursor_get(m_cur_txs, &val_tx_id, NULL, MDB_SET)))
       throw1(DB_ERROR(lmdb_error("Failed to locate tx for removal: ", result).c_str()));
   result = mdb_cursor_del(m_cur_txs, 0);
@@ -802,7 +751,6 @@
   remove_tx_outputs(tip->data.tx_id, tx);
 
   result = mdb_cursor_get(m_cur_tx_outputs, &val_tx_id, NULL, MDB_SET);
->>>>>>> 372acee7
   if (result == MDB_NOTFOUND)
     LOG_PRINT_L1("tx has no outputs to remove: " << tx_hash);
   else if (result)
@@ -848,24 +796,6 @@
   outkey ok;
   MDB_val data;
   MDB_val_copy<uint64_t> val_amount(tx_output.amount);
-<<<<<<< HEAD
-  result = mdb_cursor_put(m_cur_output_amounts, &val_amount, &k, 0);
-  if (result)
-    throw0(DB_ERROR(lmdb_error("Failed to add output amount to db transaction: ", result).c_str()));
-
-  if (tx_output.target.type() == typeid(txout_to_key))
-  {
-    output_data_t od;
-    od.pubkey = boost::get < txout_to_key > (tx_output.target).key;
-    od.unlock_time = unlock_time;
-    od.height = m_height;
-
-    MDB_val_copy<output_data_t> data(od);
-    //MDB_val_copy<crypto::public_key> val_pubkey(boost::get<txout_to_key>(tx_output.target).key);
-    if ((result = mdb_cursor_put(m_cur_output_keys, &k, &data, MDB_APPEND)))
-      throw0(DB_ERROR(lmdb_error("Failed to add output pubkey to db transaction: ", result).c_str()));
-  }
-=======
   result = mdb_cursor_get(m_cur_output_amounts, &val_amount, &data, MDB_SET);
   if (!result)
     {
@@ -877,7 +807,6 @@
     }
   else if (result != MDB_NOTFOUND)
     throw0(DB_ERROR(lmdb_error("Failed to get output amount in db transaction: ", result).c_str()));
->>>>>>> 372acee7
   else
     ok.amount_index = 0;
   ok.output_id = m_num_outputs;
@@ -894,53 +823,12 @@
   return ok.amount_index;
 }
 
-<<<<<<< HEAD
-void BlockchainLMDB::remove_tx_outputs(const MDB_val *tx_hash, const transaction& tx)
-=======
 void BlockchainLMDB::add_tx_amount_output_indices(const uint64_t tx_id,
     const std::vector<uint64_t>& amount_output_indices)
->>>>>>> 372acee7
 {
   LOG_PRINT_L3("BlockchainLMDB::" << __func__);
   check_open();
   mdb_txn_cursors *m_cursors = &m_wcursors;
-<<<<<<< HEAD
-  MDB_val v;
-  CURSOR(tx_outputs)
-
-  auto result = mdb_cursor_get(m_cur_tx_outputs, (MDB_val *)tx_hash, &v, MDB_SET);
-  if (result == MDB_NOTFOUND)
-  {
-    LOG_PRINT_L2("tx has no outputs, so no global output indices");
-  }
-  else if (result)
-  {
-    throw0(DB_ERROR(lmdb_error("DB error attempting to get an output", result).c_str()));
-  }
-  else
-  {
-    mdb_size_t num_elems = 0;
-    mdb_cursor_count(m_cur_tx_outputs, &num_elems);
-
-    mdb_cursor_get(m_cur_tx_outputs, (MDB_val *)tx_hash, &v, MDB_LAST_DUP);
-
-    for (uint64_t i = num_elems; i > 0; --i)
-    {
-      const tx_out tx_output = tx.vout[i-1];
-#ifndef MISALIGNED_OK
-      uint64_t tv;
-      memcpy(&tv, v.mv_data, sizeof(uint64_t));
-      v.mv_data = &tv;
-#endif
-      remove_output((const MDB_val *)&v, tx_output.amount);
-      if (i > 1)
-      {
-        mdb_cursor_get(m_cur_tx_outputs, (MDB_val *)tx_hash, &v, MDB_PREV_DUP);
-      }
-    }
-  }
-}
-=======
   CURSOR(tx_outputs)
 
   int result = 0;
@@ -952,44 +840,12 @@
   v.mv_data = (void *)amount_output_indices.data();
   v.mv_size = sizeof(uint64_t) * num_outputs;
   // LOG_PRINT_L1("tx_outputs[tx_hash] size: " << v.mv_size);
->>>>>>> 372acee7
 
   result = mdb_cursor_put(m_cur_tx_outputs, &k_tx_id, &v, MDB_APPEND);
   if (result)
     throw0(DB_ERROR(std::string("Failed to add <tx hash, amount output index array> to db transaction: ").append(mdb_strerror(result)).c_str()));
 }
 
-<<<<<<< HEAD
-void BlockchainLMDB::remove_output(const MDB_val *out_index, const uint64_t amount)
-{
-  LOG_PRINT_L3("BlockchainLMDB::" << __func__);
-  check_open();
-
-  auto result = mdb_del(*m_write_txn, m_output_indices, (MDB_val *)out_index, NULL);
-  if (result == MDB_NOTFOUND)
-  {
-    LOG_PRINT_L0("Unexpected: global output index not found in m_output_indices");
-  }
-  else if (result)
-  {
-    throw1(DB_ERROR(lmdb_error("Error adding removal of output tx index to db transaction", result).c_str()));
-  }
-
-  result = mdb_del(*m_write_txn, m_output_txs, (MDB_val *)out_index, NULL);
-  // if (result != 0 && result != MDB_NOTFOUND)
-  //    throw1(DB_ERROR("Error adding removal of output tx hash to db transaction"));
-  if (result == MDB_NOTFOUND)
-  {
-    LOG_PRINT_L0("Unexpected: global output index not found in m_output_txs");
-  }
-  else if (result)
-  {
-    throw1(DB_ERROR(lmdb_error("Error adding removal of output tx hash to db transaction", result).c_str()));
-  }
-
-  result = mdb_del(*m_write_txn, m_output_keys, (MDB_val *)out_index, NULL);
-  if (result == MDB_NOTFOUND)
-=======
 void BlockchainLMDB::remove_tx_outputs(const uint64_t tx_id, const transaction& tx)
 {
   LOG_PRINT_L3("BlockchainLMDB::" << __func__);
@@ -1005,26 +861,13 @@
   }
 
   for (uint64_t i = tx.vout.size(); i > 0; --i)
->>>>>>> 372acee7
   {
     const tx_out tx_output = tx.vout[i-1];
     remove_output(tx_output.amount, amount_output_indices[i-1]);
   }
-<<<<<<< HEAD
-  else if (result)
-    throw1(DB_ERROR(lmdb_error("Error adding removal of output pubkey to db transaction", result).c_str()));
-
-  remove_amount_output_index(amount, out_index);
-
-  m_num_outputs--;
-}
-
-void BlockchainLMDB::remove_amount_output_index(const uint64_t amount, const MDB_val *global_output_index)
-=======
 }
 
 void BlockchainLMDB::remove_output(const uint64_t amount, const uint64_t& out_index)
->>>>>>> 372acee7
 {
   LOG_PRINT_L3("BlockchainLMDB::" << __func__);
   check_open();
@@ -1040,35 +883,6 @@
     throw1(OUTPUT_DNE("Attempting to get an output index by amount and amount index, but amount not found"));
   else if (result)
     throw0(DB_ERROR(lmdb_error("DB error attempting to get an output", result).c_str()));
-<<<<<<< HEAD
-
-  mdb_size_t num_elems = 0;
-  mdb_cursor_count(m_cur_output_amounts, &num_elems);
-
-  mdb_cursor_get(m_cur_output_amounts, &k, &v, MDB_LAST_DUP);
-
-  uint64_t amount_output_index = 0;
-  bool found_index = false;
-  for (uint64_t i = num_elems; i > 0; --i)
-  {
-    mdb_cursor_get(m_cur_output_amounts, &k, &v, MDB_GET_CURRENT);
-    if (!memcmp(v.mv_data, global_output_index->mv_data, sizeof(uint64_t)))
-    {
-      amount_output_index = i-1;
-      found_index = true;
-      break;
-    }
-    if (i > 1)
-      mdb_cursor_get(m_cur_output_amounts, &k, &v, MDB_PREV_DUP);
-  }
-  if (found_index)
-  {
-    // found the amount output index
-    // now delete it
-    int result = mdb_cursor_del(m_cur_output_amounts, 0);
-    if (result)
-      throw0(DB_ERROR(lmdb_error(std::string("Error deleting amount output index ").append(boost::lexical_cast<std::string>(amount_output_index).append(": ")).c_str(), result).c_str()));
-=======
 
   outkey *ok = (outkey *)v.mv_data;
   MDB_val_set(otxk, ok->output_id);
@@ -1076,7 +890,6 @@
   if (result == MDB_NOTFOUND)
   {
     LOG_PRINT_L0("Unexpected: global output index not found in m_output_txs");
->>>>>>> 372acee7
   }
   else if (result)
   {
@@ -1122,9 +935,6 @@
   MDB_val k = {sizeof(k_image), (void *)&k_image};
   auto result = mdb_cursor_get(m_cur_spent_keys, (MDB_val *)&zerokval, &k, MDB_GET_BOTH);
   if (result != 0 && result != MDB_NOTFOUND)
-<<<<<<< HEAD
-      throw1(DB_ERROR(lmdb_error("Error adding removal of key image to db transaction", result).c_str()));
-=======
       throw1(DB_ERROR(lmdb_error("Error finding spent key to remove", result).c_str()));
   if (!result)
   {
@@ -1132,7 +942,6 @@
     if (result)
         throw1(DB_ERROR(lmdb_error("Error adding removal of key image to db transaction", result).c_str()));
   }
->>>>>>> 372acee7
 }
 
 blobdata BlockchainLMDB::output_to_blob(const tx_out& output) const
@@ -1310,13 +1119,8 @@
   m_num_txs = db_stats.ms_entries;
 
   // get and keep current number of outputs
-<<<<<<< HEAD
-  if ((result = mdb_stat(txn, m_output_indices, &db_stats)))
-    throw0(DB_ERROR(lmdb_error("Failed to query m_output_indices: ", result).c_str()));
-=======
   if ((result = mdb_stat(txn, m_output_txs, &db_stats)))
     throw0(DB_ERROR(lmdb_error("Failed to query m_output_txs: ", result).c_str()));
->>>>>>> 372acee7
   m_num_outputs = db_stats.ms_entries;
 
   bool compatible = true;
@@ -1534,13 +1338,8 @@
   RCURSOR(block_heights);
 
   bool ret = false;
-<<<<<<< HEAD
-  MDB_val_copy<crypto::hash> key(h);
-  auto get_result = mdb_cursor_get(m_cur_block_heights, &key, NULL, MDB_SET);
-=======
   MDB_val_set(key, h);
   auto get_result = mdb_cursor_get(m_cur_block_heights, (MDB_val *)&zerokval, &key, MDB_GET_BOTH);
->>>>>>> 372acee7
   if (get_result == MDB_NOTFOUND)
   {
     LOG_PRINT_L3("Block with hash " << epee::string_tools::pod_to_hex(h) << " not found in db");
@@ -1628,11 +1427,7 @@
   check_open();
 
   TXN_PREFIX_RDONLY();
-<<<<<<< HEAD
-  RCURSOR(block_timestamps);
-=======
   RCURSOR(block_info);
->>>>>>> 372acee7
 
   MDB_val_set(result, height);
   auto get_result = mdb_cursor_get(m_cur_block_info, (MDB_val *)&zerokval, &result, MDB_GET_BOTH);
@@ -1669,11 +1464,7 @@
   check_open();
 
   TXN_PREFIX_RDONLY();
-<<<<<<< HEAD
-  RCURSOR(block_sizes);
-=======
   RCURSOR(block_info);
->>>>>>> 372acee7
 
   MDB_val_set(result, height);
   auto get_result = mdb_cursor_get(m_cur_block_info, (MDB_val *)&zerokval, &result, MDB_GET_BOTH);
@@ -1696,11 +1487,7 @@
   check_open();
 
   TXN_PREFIX_RDONLY();
-<<<<<<< HEAD
-  RCURSOR(block_diffs);
-=======
   RCURSOR(block_info);
->>>>>>> 372acee7
 
   MDB_val_set(result, height);
   auto get_result = mdb_cursor_get(m_cur_block_info, (MDB_val *)&zerokval, &result, MDB_GET_BOTH);
@@ -1740,11 +1527,7 @@
   check_open();
 
   TXN_PREFIX_RDONLY();
-<<<<<<< HEAD
-  RCURSOR(block_coins);
-=======
   RCURSOR(block_info);
->>>>>>> 372acee7
 
   MDB_val_set(result, height);
   auto get_result = mdb_cursor_get(m_cur_block_info, (MDB_val *)&zerokval, &result, MDB_GET_BOTH);
@@ -1767,11 +1550,7 @@
   check_open();
 
   TXN_PREFIX_RDONLY();
-<<<<<<< HEAD
-  RCURSOR(block_hashes);
-=======
   RCURSOR(block_info);
->>>>>>> 372acee7
 
   MDB_val_set(result, height);
   auto get_result = mdb_cursor_get(m_cur_block_info, (MDB_val *)&zerokval, &result, MDB_GET_BOTH);
@@ -1856,10 +1635,7 @@
   check_open();
 
   TXN_PREFIX_RDONLY();
-<<<<<<< HEAD
-=======
   RCURSOR(tx_indices);
->>>>>>> 372acee7
   RCURSOR(txs);
 
   MDB_val_set(key, h);
@@ -1879,23 +1655,11 @@
 
   TXN_POSTFIX_RDONLY();
 
-<<<<<<< HEAD
-  bool ret = false;
-  if (get_result == MDB_NOTFOUND)
-=======
   if (! tx_found)
->>>>>>> 372acee7
   {
     LOG_PRINT_L1("transaction with hash " << epee::string_tools::pod_to_hex(h) << " not found in db");
-  }
-<<<<<<< HEAD
-  else if (get_result)
-    throw0(DB_ERROR(lmdb_error("DB error attempting to fetch transaction from hash", get_result).c_str()));
-  else
-    ret = true;
-
-  return ret;
-=======
+    return false;
+  }
 
   // Below not needed due to above comment.
   // if (get_result == MDB_NOTFOUND)
@@ -1903,7 +1667,6 @@
   // else if (get_result)
   //   throw0(DB_ERROR(lmdb_error(std::string("DB error attempting to fetch transaction ") + epee::string_tools::pod_to_hex(h) + " at index: ", get_result).c_str()));
   return true;
->>>>>>> 372acee7
 }
 
 bool BlockchainLMDB::tx_exists(const crypto::hash& h, uint64_t& tx_id) const
@@ -1946,22 +1709,14 @@
   check_open();
 
   TXN_PREFIX_RDONLY();
-<<<<<<< HEAD
-  RCURSOR(tx_unlocks);
-=======
   RCURSOR(tx_indices);
->>>>>>> 372acee7
 
   MDB_val_set(v, h);
   auto get_result = mdb_cursor_get(m_cur_tx_indices, (MDB_val *)&zerokval, &v, MDB_GET_BOTH);
   if (get_result == MDB_NOTFOUND)
     throw1(TX_DNE(lmdb_error(std::string("tx data with hash ") + epee::string_tools::pod_to_hex(h) + " not found in db: ", get_result).c_str()));
   else if (get_result)
-<<<<<<< HEAD
-    throw0(DB_ERROR(lmdb_error("DB error attempting to fetch tx unlock time from hash", get_result).c_str()));
-=======
     throw0(DB_ERROR(lmdb_error("DB error attempting to fetch tx data from hash: ", get_result).c_str()));
->>>>>>> 372acee7
 
   txindex *tip = (txindex *)v.mv_data;
   uint64_t ret = tip->data.unlock_time;
@@ -1975,10 +1730,7 @@
   check_open();
 
   TXN_PREFIX_RDONLY();
-<<<<<<< HEAD
-=======
   RCURSOR(tx_indices);
->>>>>>> 372acee7
   RCURSOR(txs);
 
   MDB_val_set(v, h);
@@ -2043,11 +1795,7 @@
   check_open();
 
   TXN_PREFIX_RDONLY();
-<<<<<<< HEAD
-  RCURSOR(tx_heights);
-=======
   RCURSOR(tx_indices);
->>>>>>> 372acee7
 
   MDB_val_set(v, h);
   auto get_result = mdb_cursor_get(m_cur_tx_indices, (MDB_val *)&zerokval, &v, MDB_GET_BOTH);
@@ -2094,13 +1842,9 @@
   LOG_PRINT_L3("BlockchainLMDB::" << __func__ << " (unused version - does nothing)");
   check_open();
   TXN_PREFIX_RDONLY();
-<<<<<<< HEAD
-  RCURSOR(output_keys);
-=======
   RCURSOR(output_txs);
   RCURSOR(tx_indices);
   RCURSOR(txs);
->>>>>>> 372acee7
 
   output_data_t od;
   MDB_val_set(v, global_index);
@@ -2219,101 +1963,15 @@
         "tx_outputs, but it should have an empty entry even if it's a tx without "
         "outputs");
   else if (result)
-<<<<<<< HEAD
-    throw0(DB_ERROR(lmdb_error("DB error attempting to get an output", result).c_str()));
-=======
     throw0(DB_ERROR(lmdb_error("DB error attempting to get data for tx_outputs[tx_index]", result).c_str()));
->>>>>>> 372acee7
 
   uint64_t* indices = (uint64_t*)v.mv_data;
   int num_outputs = v.mv_size / sizeof(uint64_t);
 
-<<<<<<< HEAD
-  mdb_cursor_get(m_cur_tx_outputs, &k, &v, MDB_FIRST_DUP);
-
-  for (uint64_t i = 0; i < num_elems; ++i)
-  {
-    mdb_cursor_get(m_cur_tx_outputs, &k, &v, MDB_GET_CURRENT);
-    index_vec.push_back(*(const uint64_t *)v.mv_data);
-    mdb_cursor_get(m_cur_tx_outputs, &k, &v, MDB_NEXT_DUP);
-  }
-
-  TXN_POSTFIX_RDONLY();
-
-  return index_vec;
-}
-
-std::vector<uint64_t> BlockchainLMDB::get_tx_amount_output_indices(const crypto::hash& h) const
-{
-  LOG_PRINT_L3("BlockchainLMDB::" << __func__);
-  check_open();
-  std::vector<uint64_t> index_vec;
-  std::vector<uint64_t> index_vec2;
-
-  // get the transaction's global output indices first
-  index_vec = get_tx_output_indices(h);
-  // these are next used to obtain the amount output indices
-
-  transaction tx = get_tx(h);
-
-  TXN_PREFIX_RDONLY();
-  RCURSOR(output_amounts);
-
-  uint64_t i = 0;
-  uint64_t global_index;
-  BOOST_FOREACH(const auto& vout, tx.vout)
-  {
-    uint64_t amount =  vout.amount;
-
-    global_index = index_vec[i];
-
-    MDB_val_copy<uint64_t> k(amount);
-    MDB_val v;
-
-    auto result = mdb_cursor_get(m_cur_output_amounts, &k, &v, MDB_SET);
-    if (result == MDB_NOTFOUND)
-      throw1(OUTPUT_DNE("Attempting to get an output index by amount and amount index, but amount not found"));
-    else if (result)
-      throw0(DB_ERROR(lmdb_error("DB error attempting to get an output", result).c_str()));
-
-    mdb_size_t num_elems = 0;
-    mdb_cursor_count(m_cur_output_amounts, &num_elems);
-
-    mdb_cursor_get(m_cur_output_amounts, &k, &v, MDB_FIRST_DUP);
-
-    uint64_t amount_output_index = 0;
-    uint64_t output_index = 0;
-    bool found_index = false;
-    for (uint64_t j = 0; j < num_elems; ++j)
-    {
-      mdb_cursor_get(m_cur_output_amounts, &k, &v, MDB_GET_CURRENT);
-      output_index = *(const uint64_t *)v.mv_data;
-      if (output_index == global_index)
-      {
-        amount_output_index = j;
-        found_index = true;
-        break;
-      }
-      mdb_cursor_get(m_cur_output_amounts, &k, &v, MDB_NEXT_DUP);
-    }
-    if (found_index)
-    {
-      index_vec2.push_back(amount_output_index);
-    }
-    else
-    {
-      // not found
-      TXN_POSTFIX_RDONLY();
-      throw1(OUTPUT_DNE("specified output not found in db"));
-    }
-
-    ++i;
-=======
   for (int i = 0; i < num_outputs; ++i)
   {
     // LOG_PRINT_L0("amount output index[" << 2*i << "]" << ": " << paired_indices[2*i] << "  global output index: " << paired_indices[2*i+1]);
     amount_output_indices.push_back(indices[i]);
->>>>>>> 372acee7
   }
   indices = nullptr;
 
@@ -2332,17 +1990,8 @@
   TXN_PREFIX_RDONLY();
   RCURSOR(spent_keys);
 
-<<<<<<< HEAD
-  bool ret = false;
-  MDB_val_copy<crypto::key_image> val_key(img);
-  if (mdb_cursor_get(m_cur_spent_keys, &val_key, NULL, MDB_SET) == 0)
-  {
-    ret = true;
-  }
-=======
   MDB_val k = {sizeof(img), (void *)&img};
   ret = (mdb_cursor_get(m_cur_spent_keys, (MDB_val *)&zerokval, &k, MDB_GET_BOTH) == 0);
->>>>>>> 372acee7
 
   TXN_POSTFIX_RDONLY();
   return ret;
@@ -2862,37 +2511,8 @@
   outputs.clear();
 
   TXN_PREFIX_RDONLY();
-<<<<<<< HEAD
+
   RCURSOR(output_amounts);
-
-  MDB_val_copy<uint64_t> k(amount);
-  MDB_val v;
-  auto result = mdb_cursor_get(m_cur_output_amounts, &k, &v, MDB_SET);
-  if (result == MDB_NOTFOUND)
-    throw1(OUTPUT_DNE("Attempting to get an output index by amount and amount index, but amount not found"));
-  else if (result)
-    throw0(DB_ERROR(lmdb_error("DB error attempting to get an output", result).c_str()));
-
-  mdb_size_t num_elems = 0;
-  mdb_cursor_count(m_cur_output_amounts, &num_elems);
-  if (max <= 1 && num_elems <= max)
-    throw1(OUTPUT_DNE("Attempting to get an output index by amount and amount index, but output not found"));
-
-  uint64_t t_dbmul = 0;
-  uint64_t t_dbscan = 0;
-  if (max <= 1)
-  {
-    for (const uint64_t& index : offsets)
-    {
-      mdb_cursor_get(m_cur_output_amounts, &k, &v, MDB_FIRST_DUP);
-      for (uint64_t i = 0; i < index; ++i)
-      {
-        mdb_cursor_get(m_cur_output_amounts, &k, &v, MDB_NEXT_DUP);
-      }
-=======
-
-  RCURSOR(output_amounts);
->>>>>>> 372acee7
 
   MDB_val_set(k, amount);
   for (const uint64_t &index : offsets)
@@ -2924,30 +2544,13 @@
 
   std::vector <uint64_t> tx_indices;
   TXN_PREFIX_RDONLY();
-<<<<<<< HEAD
-  std::vector <uint64_t> global_indices;
-  get_output_global_indices(amount, offsets, global_indices);
-
-  if (global_indices.size() > 0)
-  {
-    RCURSOR(output_keys);
-=======
->>>>>>> 372acee7
 
   RCURSOR(output_amounts);
 
-<<<<<<< HEAD
-      auto get_result = mdb_cursor_get(m_cur_output_keys, &k, &v, MDB_SET);
-      if (get_result == MDB_NOTFOUND)
-        throw1(OUTPUT_DNE("Attempting to get output pubkey by global index, but key does not exist"));
-      else if (get_result)
-        throw0(DB_ERROR(lmdb_error("Error attempting to retrieve an output pubkey from the db", get_result).c_str()));
-=======
   MDB_val_set(k, amount);
   for (const uint64_t &index : offsets)
   {
     MDB_val_set(v, index);
->>>>>>> 372acee7
 
     auto get_result = mdb_cursor_get(m_cur_output_amounts, &k, &v, MDB_GET_BOTH);
     if (get_result == MDB_NOTFOUND)
@@ -3089,11 +2692,7 @@
 
   MDB_val_copy<uint8_t> val_key(version);
   MDB_val val_ret;
-<<<<<<< HEAD
-  uint64_t ret;
-=======
   uint64_t ret = 0;
->>>>>>> 372acee7
   auto result = mdb_get(m_txn, m_hf_starting_heights, &val_key, &val_ret);
   if (result == MDB_SUCCESS)
   {
