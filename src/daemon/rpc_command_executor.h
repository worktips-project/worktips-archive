--- conflicted
+++ resolved
@@ -156,7 +156,8 @@
 
   bool sync_info();
 
-<<<<<<< HEAD
+  bool pop_blocks(uint64_t num_blocks);
+
   bool get_service_node_registration_cmd(const std::vector<std::string> &args);
 
   bool print_sn_key();
@@ -168,9 +169,6 @@
   bool prepare_registration();
 
   bool print_sn(const std::vector<std::string> &args);
-=======
-  bool pop_blocks(uint64_t num_blocks);
->>>>>>> 6bc0c7e6
 };
 
 } // namespace daemonize