--- conflicted
+++ resolved
@@ -1077,11 +1077,7 @@
     return 1;
   }
 
-<<<<<<< HEAD
-  mlog_configure(mlog_get_default_log_path("loki-blockchain-blackball.log"), true);
-=======
-  mlog_configure(mlog_get_default_log_path("monero-blockchain-find-spent-outputs.log"), true);
->>>>>>> 2287fb9f
+  mlog_configure(mlog_get_default_log_path("loki-blockchain-find-spent-outputs.log"), true);
   if (!command_line::is_arg_defaulted(vm, arg_log_level))
     mlog_set_log(command_line::get_arg(vm, arg_log_level).c_str());
   else
@@ -1119,7 +1115,6 @@
     return 1;
   }
 
-<<<<<<< HEAD
   std::vector<Blockchain*> core_storage(inputs.size());
   for (size_t n = 0; n < inputs.size(); ++n)
   {
@@ -1139,10 +1134,7 @@
     core_storage[n] = &(blockchain_objects->m_blockchain);
   }
 
-  const std::string cache_dir = (output_file_path / "blackball-cache").string();
-=======
   const std::string cache_dir = (output_file_path / "spent-outputs-cache").string();
->>>>>>> 2287fb9f
   init(cache_dir);
 
   LOG_PRINT_L0("Scanning for spent outputs...");
