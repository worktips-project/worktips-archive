--- conflicted
+++ resolved
@@ -343,12 +343,8 @@
           m_blockchain.add_txpool_tx(id, blob, meta);
           if (!insert_key_images(tx, id, kept_by_block))
             return false;
-<<<<<<< HEAD
           m_txs_by_fee_and_receive_time.emplace(std::tuple<bool, double, std::time_t>(non_standard_tx, fee / (double)tx_weight, receive_time), id);
-=======
-          m_txs_by_fee_and_receive_time.emplace(std::pair<double, std::time_t>(fee / (double)tx_weight, receive_time), id);
           lock.commit();
->>>>>>> 51766d02
         }
         catch (const std::exception &e)
         {
@@ -392,12 +388,8 @@
         m_blockchain.add_txpool_tx(id, blob, meta);
         if (!insert_key_images(tx, id, kept_by_block))
           return false;
-<<<<<<< HEAD
         m_txs_by_fee_and_receive_time.emplace(std::tuple<bool, double, std::time_t>(non_standard_tx, fee / (double)tx_weight, receive_time), id);
-=======
-        m_txs_by_fee_and_receive_time.emplace(std::pair<double, std::time_t>(fee / (double)tx_weight, receive_time), id);
         lock.commit();
->>>>>>> 51766d02
       }
       catch (const std::exception &e)
       {
