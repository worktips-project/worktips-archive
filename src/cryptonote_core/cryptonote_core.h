// Copyright (c) 2014-2018, The Monero Project
//
// All rights reserved.
//
// Redistribution and use in source and binary forms, with or without modification, are
// permitted provided that the following conditions are met:
//
// 1. Redistributions of source code must retain the above copyright notice, this list of
//    conditions and the following disclaimer.
//
// 2. Redistributions in binary form must reproduce the above copyright notice, this list
//    of conditions and the following disclaimer in the documentation and/or other
//    materials provided with the distribution.
//
// 3. Neither the name of the copyright holder nor the names of its contributors may be
//    used to endorse or promote products derived from this software without specific
//    prior written permission.
//
// THIS SOFTWARE IS PROVIDED BY THE COPYRIGHT HOLDERS AND CONTRIBUTORS "AS IS" AND ANY
// EXPRESS OR IMPLIED WARRANTIES, INCLUDING, BUT NOT LIMITED TO, THE IMPLIED WARRANTIES OF
// MERCHANTABILITY AND FITNESS FOR A PARTICULAR PURPOSE ARE DISCLAIMED. IN NO EVENT SHALL
// THE COPYRIGHT HOLDER OR CONTRIBUTORS BE LIABLE FOR ANY DIRECT, INDIRECT, INCIDENTAL,
// SPECIAL, EXEMPLARY, OR CONSEQUENTIAL DAMAGES (INCLUDING, BUT NOT LIMITED TO,
// PROCUREMENT OF SUBSTITUTE GOODS OR SERVICES; LOSS OF USE, DATA, OR PROFITS; OR BUSINESS
// INTERRUPTION) HOWEVER CAUSED AND ON ANY THEORY OF LIABILITY, WHETHER IN CONTRACT,
// STRICT LIABILITY, OR TORT (INCLUDING NEGLIGENCE OR OTHERWISE) ARISING IN ANY WAY OUT OF
// THE USE OF THIS SOFTWARE, EVEN IF ADVISED OF THE POSSIBILITY OF SUCH DAMAGE.
//
// Parts of this file are originally copyright (c) 2012-2013 The Cryptonote developers

#pragma once

#include <ctime>

#include <boost/program_options/options_description.hpp>
#include <boost/program_options/variables_map.hpp>

#include "cryptonote_protocol/cryptonote_protocol_handler_common.h"
#include "storages/portable_storage_template_helper.h"
#include "common/download.h"
#include "common/command_line.h"
#include "tx_pool.h"
#include "blockchain.h"
#include "service_node_deregister.h"
#include "service_node_list.h"
#include "service_node_quorum_cop.h"
#include "cryptonote_basic/miner.h"
#include "cryptonote_basic/connection_context.h"
#include "cryptonote_basic/cryptonote_stat_info.h"
#include "warnings.h"
#include "crypto/hash.h"

PUSH_WARNINGS
DISABLE_VS_WARNINGS(4355)

namespace cryptonote
{
   struct test_options {
     const std::vector<std::pair<uint8_t, uint64_t>> hard_forks;
   };

  extern const command_line::arg_descriptor<std::string, false, true, 2> arg_data_dir;
  extern const command_line::arg_descriptor<bool, false> arg_testnet_on;
  extern const command_line::arg_descriptor<bool, false> arg_stagenet_on;
  extern const command_line::arg_descriptor<bool, false> arg_regtest_on;
  extern const command_line::arg_descriptor<difficulty_type> arg_fixed_difficulty;
  extern const command_line::arg_descriptor<bool> arg_offline;
  extern const command_line::arg_descriptor<size_t> arg_block_download_max_size;

  /************************************************************************/
  /*                                                                      */
  /************************************************************************/

   /**
    * @brief handles core cryptonote functionality
    *
    * This class coordinates cryptonote functionality including, but not
    * limited to, communication among the Blockchain, the transaction pool,
    * any miners, and the network.
    */
   class core: public i_miner_handler
   {
   public:

      /**
       * @brief constructor
       *
       * sets member variables into a usable state
       *
       * @param pprotocol pre-constructed protocol object to store and use
       */
     core(i_cryptonote_protocol* pprotocol);

    /**
     * @copydoc Blockchain::handle_get_objects
     *
     * @note see Blockchain::handle_get_objects()
     * @param context connection context associated with the request
     */
     bool handle_get_objects(NOTIFY_REQUEST_GET_OBJECTS::request& arg, NOTIFY_RESPONSE_GET_OBJECTS::request& rsp, cryptonote_connection_context& context);

     /**
      * @brief calls various idle routines
      *
      * @note see miner::on_idle and tx_memory_pool::on_idle
      *
      * @return true
      */
     bool on_idle();

     /**
      * @brief handles an incoming uptime proof
      *
      * Parses an incoming uptime proof
      *
      * @return true if we haven't seen it before and thus need to relay.
      */
     bool handle_uptime_proof(const NOTIFY_UPTIME_PROOF::request &proof);

     /**
      * @brief handles an incoming transaction
      *
      * Parses an incoming transaction and, if nothing is obviously wrong,
      * passes it along to the transaction pool
      *
      * @param tx_blob the tx to handle
      * @param tvc metadata about the transaction's validity
      * @param keeped_by_block if the transaction has been in a block
      * @param relayed whether or not the transaction was relayed to us
      * @param do_not_relay whether to prevent the transaction from being relayed
      *
      * @return true if the transaction was accepted, false otherwise
      */
     bool handle_incoming_tx(const blobdata& tx_blob, tx_verification_context& tvc, bool keeped_by_block, bool relayed, bool do_not_relay);

     /**
      * @brief handles a list of incoming transactions
      *
      * Parses incoming transactions and, if nothing is obviously wrong,
      * passes them along to the transaction pool
      *
      * @param tx_blobs the txs to handle
      * @param tvc metadata about the transactions' validity
      * @param keeped_by_block if the transactions have been in a block
      * @param relayed whether or not the transactions were relayed to us
      * @param do_not_relay whether to prevent the transactions from being relayed
      *
      * @return true if the transactions were accepted, false otherwise
      */
     bool handle_incoming_txs(const std::vector<blobdata>& tx_blobs, std::vector<tx_verification_context>& tvc, bool keeped_by_block, bool relayed, bool do_not_relay);

     /**
      * @brief handles an incoming block
      *
      * periodic update to checkpoints is triggered here
      * Attempts to add the block to the Blockchain and, on success,
      * optionally updates the miner's block template.
      *
      * @param block_blob the block to be added
      * @param bvc return-by-reference metadata context about the block's validity
      * @param update_miner_blocktemplate whether or not to update the miner's block template
      *
      * @return false if loading new checkpoints fails, or the block is not
      * added, otherwise true
      */
     bool handle_incoming_block(const blobdata& block_blob, block_verification_context& bvc, bool update_miner_blocktemplate = true);

     /**
      * @copydoc Blockchain::prepare_handle_incoming_blocks
      *
      * @note see Blockchain::prepare_handle_incoming_blocks
      */
     bool prepare_handle_incoming_blocks(const std::vector<block_complete_entry>  &blocks);

     /**
      * @copydoc Blockchain::cleanup_handle_incoming_blocks
      *
      * @note see Blockchain::cleanup_handle_incoming_blocks
      */
     bool cleanup_handle_incoming_blocks(bool force_sync = false);
     	     	
     /**
      * @brief check the size of a block against the current maximum
      *
      * @param block_blob the block to check
      *
      * @return whether or not the block is too big
      */
     bool check_incoming_block_size(const blobdata& block_blob) const;

     /**
      * @brief get the cryptonote protocol instance
      *
      * @return the instance
      */
     i_cryptonote_protocol* get_protocol(){return m_pprotocol;}

     //-------------------- i_miner_handler -----------------------

     /**
      * @brief stores and relays a block found by a miner
      *
      * Updates the miner's target block, attempts to store the found
      * block in Blockchain, and -- on success -- relays that block to
      * the network.
      *
      * @param b the block found
      *
      * @return true if the block was added to the main chain, otherwise false
      */
     virtual bool handle_block_found( block& b);

     /**
      * @copydoc Blockchain::create_block_template
      *
      * @note see Blockchain::create_block_template
      */
     virtual bool get_block_template(block& b, const account_public_address& adr, difficulty_type& diffic, uint64_t& height, uint64_t& expected_reward, const blobdata& ex_nonce);

     /**
      * @brief called when a transaction is relayed
      */
     virtual void on_transaction_relayed(const cryptonote::blobdata& tx);

     /**
      * @brief mark the deregister vote as having been relayed in the vote pool
      */
     virtual void set_deregister_votes_relayed(const std::vector<service_nodes::deregister_vote>& votes);

     /**
      * @brief gets the miner instance
      *
      * @return a reference to the miner instance
      */
     miner& get_miner(){return m_miner;}

     /**
      * @brief gets the miner instance (const)
      *
      * @return a const reference to the miner instance
      */
     const miner& get_miner()const{return m_miner;}

     /**
      * @brief adds command line options to the given options set
      *
      * As of now, there are no command line options specific to core,
      * so this function simply returns.
      *
      * @param desc return-by-reference the command line options set to add to
      */
     static void init_options(boost::program_options::options_description& desc);

     /**
      * @brief initializes the core as needed
      *
      * This function initializes the transaction pool, the Blockchain, and
      * a miner instance with parameters given on the command line (or defaults)
      *
      * @param vm command line parameters
      * @param test_options configuration options for testing
      * @param get_checkpoints if set, will be called to get checkpoints data, must return checkpoints data pointer and size or nullptr if there ain't any checkpoints for specific network type
      *
      * @return false if one of the init steps fails, otherwise true
      */
     bool init(const boost::program_options::variables_map& vm, const test_options *test_options = NULL, const GetCheckpointsCallback& get_checkpoints = nullptr);

     /**
      * @copydoc Blockchain::reset_and_set_genesis_block
      *
      * @note see Blockchain::reset_and_set_genesis_block
      */
     bool set_genesis_block(const block& b);

     /**
      * @brief performs safe shutdown steps for core and core components
      *
      * Uninitializes the miner instance, transaction pool, and Blockchain
      *
      * @return true
      */
     bool deinit();

     /**
      * @brief sets to drop blocks downloaded (for testing)
      */
     void test_drop_download();

     /**
      * @brief sets to drop blocks downloaded below a certain height
      *
      * @param height height below which to drop blocks
      */
     void test_drop_download_height(uint64_t height);

     /**
      * @brief gets whether or not to drop blocks (for testing)
      *
      * @return whether or not to drop blocks
      */
     bool get_test_drop_download() const;

     /**
      * @brief gets whether or not to drop blocks
      *
      * If the current blockchain height <= our block drop threshold
      * and test drop blocks is set, return true
      *
      * @return see above
      */
     bool get_test_drop_download_height() const;

     /**
      * @copydoc Blockchain::get_current_blockchain_height
      *
      * @note see Blockchain::get_current_blockchain_height()
      */
     uint64_t get_current_blockchain_height() const;

     /**
      * @brief get the hash and height of the most recent block
      *
      * @param height return-by-reference height of the block
      * @param top_id return-by-reference hash of the block
      */
     void get_blockchain_top(uint64_t& height, crypto::hash& top_id) const;

     /**
      * @copydoc Blockchain::get_blocks(uint64_t, size_t, std::vector<std::pair<cryptonote::blobdata,block>>&, std::vector<transaction>&) const
      *
      * @note see Blockchain::get_blocks(uint64_t, size_t, std::vector<std::pair<cryptonote::blobdata,block>>&, std::vector<transaction>&) const
      */
     bool get_blocks(uint64_t start_offset, size_t count, std::vector<std::pair<cryptonote::blobdata,block>>& blocks, std::vector<cryptonote::blobdata>& txs) const;

     /**
      * @copydoc Blockchain::get_blocks(uint64_t, size_t, std::vector<std::pair<cryptonote::blobdata,block>>&) const
      *
      * @note see Blockchain::get_blocks(uint64_t, size_t, std::vector<std::pair<cryptonote::blobdata,block>>&) const
      */
     bool get_blocks(uint64_t start_offset, size_t count, std::vector<std::pair<cryptonote::blobdata,block>>& blocks) const;

     /**
      * @copydoc Blockchain::get_blocks(uint64_t, size_t, std::vector<std::pair<cryptonote::blobdata,block>>&) const
      *
      * @note see Blockchain::get_blocks(uint64_t, size_t, std::vector<std::pair<cryptonote::blobdata,block>>&) const
      */
     bool get_blocks(uint64_t start_offset, size_t count, std::vector<block>& blocks) const;

     /**
      * @copydoc Blockchain::get_blocks(const t_ids_container&, t_blocks_container&, t_missed_container&) const
      *
      * @note see Blockchain::get_blocks(const t_ids_container&, t_blocks_container&, t_missed_container&) const
      */
     template<class t_ids_container, class t_blocks_container, class t_missed_container>
     bool get_blocks(const t_ids_container& block_ids, t_blocks_container& blocks, t_missed_container& missed_bs) const
     {
       return m_blockchain_storage.get_blocks(block_ids, blocks, missed_bs);
     }

     /**
      * @copydoc Blockchain::get_block_id_by_height
      *
      * @note see Blockchain::get_block_id_by_height
      */
     crypto::hash get_block_id_by_height(uint64_t height) const;

     /**
      * @copydoc Blockchain::get_transactions
      *
      * @note see Blockchain::get_transactions
      */
     bool get_transactions(const std::vector<crypto::hash>& txs_ids, std::vector<cryptonote::blobdata>& txs, std::vector<crypto::hash>& missed_txs) const;

     /**
      * @copydoc Blockchain::get_transactions
      *
      * @note see Blockchain::get_transactions
      */
     bool get_split_transactions_blobs(const std::vector<crypto::hash>& txs_ids, std::vector<std::tuple<crypto::hash, cryptonote::blobdata, crypto::hash, cryptonote::blobdata>>& txs, std::vector<crypto::hash>& missed_txs) const;

     /**
      * @copydoc Blockchain::get_transactions
      *
      * @note see Blockchain::get_transactions
      */
     bool get_transactions(const std::vector<crypto::hash>& txs_ids, std::vector<transaction>& txs, std::vector<crypto::hash>& missed_txs) const;

     /**
      * @copydoc Blockchain::get_block_by_hash
      *
      * @note see Blockchain::get_block_by_hash
      */
     bool get_block_by_hash(const crypto::hash &h, block &blk, bool *orphan = NULL) const;

     /**
      * @copydoc Blockchain::get_alternative_blocks
      *
      * @note see Blockchain::get_alternative_blocks(std::vector<block>&) const
      */
     bool get_alternative_blocks(std::vector<block>& blocks) const;

     /**
      * @copydoc Blockchain::get_alternative_blocks_count
      *
      * @note see Blockchain::get_alternative_blocks_count() const
      */
     size_t get_alternative_blocks_count() const;

     /**
      * @brief set the pointer to the cryptonote protocol object to use
      *
      * @param pprotocol the pointer to set ours as
      */
     void set_cryptonote_protocol(i_cryptonote_protocol* pprotocol);

     /**
      * @copydoc Blockchain::set_checkpoints
      *
      * @note see Blockchain::set_checkpoints()
      */
     void set_checkpoints(checkpoints&& chk_pts);

     /**
      * @brief set the file path to read from when loading checkpoints
      *
      * @param path the path to set ours as
      */
     void set_checkpoints_file_path(const std::string& path);

     /**
      * @brief set whether or not we enforce DNS checkpoints
      *
      * @param enforce_dns enforce DNS checkpoints or not
      */
     void set_enforce_dns_checkpoints(bool enforce_dns);

     /**
      * @brief set whether or not to enable or disable DNS checkpoints
      *
      * @param disble whether to disable DNS checkpoints
      */
     void disable_dns_checkpoints(bool disable = true) { m_disable_dns_checkpoints = disable; }

     /**
      * @copydoc tx_memory_pool::have_tx
      *
      * @note see tx_memory_pool::have_tx
      */
     bool pool_has_tx(const crypto::hash &txid) const;

     /**
      * @copydoc tx_memory_pool::get_transactions
      * @param include_unrelayed_txes include unrelayed txes in result
      *
      * @note see tx_memory_pool::get_transactions
      */
     bool get_pool_transactions(std::vector<transaction>& txs, bool include_unrelayed_txes = true) const;

     /**
      * @copydoc tx_memory_pool::get_txpool_backlog
      *
      * @note see tx_memory_pool::get_txpool_backlog
      */
     bool get_txpool_backlog(std::vector<tx_backlog_entry>& backlog) const;
     
     /**
      * @copydoc tx_memory_pool::get_transactions
      * @param include_unrelayed_txes include unrelayed txes in result
      *
      * @note see tx_memory_pool::get_transactions
      */
     bool get_pool_transaction_hashes(std::vector<crypto::hash>& txs, bool include_unrelayed_txes = true) const;

     /**
      * @copydoc tx_memory_pool::get_transactions
      * @param include_unrelayed_txes include unrelayed txes in result
      *
      * @note see tx_memory_pool::get_transactions
      */
     bool get_pool_transaction_stats(struct txpool_stats& stats, bool include_unrelayed_txes = true) const;

     /**
      * @copydoc tx_memory_pool::get_transaction
      *
      * @note see tx_memory_pool::get_transaction
      */
     bool get_pool_transaction(const crypto::hash& id, cryptonote::blobdata& tx) const;

     /**
      * @copydoc tx_memory_pool::get_pool_transactions_and_spent_keys_info
      * @param include_unrelayed_txes include unrelayed txes in result
      *
      * @note see tx_memory_pool::get_pool_transactions_and_spent_keys_info
      */
     bool get_pool_transactions_and_spent_keys_info(std::vector<tx_info>& tx_infos, std::vector<spent_key_image_info>& key_image_infos, bool include_unrelayed_txes = true) const;

     /**
      * @copydoc tx_memory_pool::get_pool_for_rpc
      *
      * @note see tx_memory_pool::get_pool_for_rpc
      */
     bool get_pool_for_rpc(std::vector<cryptonote::rpc::tx_in_pool>& tx_infos, cryptonote::rpc::key_images_with_tx_hashes& key_image_infos) const;

     /**
      * @copydoc tx_memory_pool::get_transactions_count
      *
      * @note see tx_memory_pool::get_transactions_count
      */
     size_t get_pool_transactions_count() const;

     /**
      * @copydoc Blockchain::get_total_transactions
      *
      * @note see Blockchain::get_total_transactions
      */
     size_t get_blockchain_total_transactions() const;

     /**
      * @copydoc Blockchain::have_block
      *
      * @note see Blockchain::have_block
      */
     bool have_block(const crypto::hash& id) const;

     /**
      * @copydoc Blockchain::get_short_chain_history
      *
      * @note see Blockchain::get_short_chain_history
      */
     bool get_short_chain_history(std::list<crypto::hash>& ids) const;

     /**
      * @copydoc Blockchain::find_blockchain_supplement(const std::list<crypto::hash>&, NOTIFY_RESPONSE_CHAIN_ENTRY::request&) const
      *
      * @note see Blockchain::find_blockchain_supplement(const std::list<crypto::hash>&, NOTIFY_RESPONSE_CHAIN_ENTRY::request&) const
      */
     bool find_blockchain_supplement(const std::list<crypto::hash>& qblock_ids, NOTIFY_RESPONSE_CHAIN_ENTRY::request& resp) const;

     /**
      * @copydoc Blockchain::find_blockchain_supplement(const uint64_t, const std::list<crypto::hash>&, std::vector<std::pair<cryptonote::blobdata, std::vector<cryptonote::blobdata> > >&, uint64_t&, uint64_t&, size_t) const
      *
      * @note see Blockchain::find_blockchain_supplement(const uint64_t, const std::list<crypto::hash>&, std::vector<std::pair<cryptonote::blobdata, std::vector<transaction> > >&, uint64_t&, uint64_t&, size_t) const
      */
     bool find_blockchain_supplement(const uint64_t req_start_block, const std::list<crypto::hash>& qblock_ids, std::vector<std::pair<std::pair<cryptonote::blobdata, crypto::hash>, std::vector<std::pair<crypto::hash, cryptonote::blobdata> > > >& blocks, uint64_t& total_height, uint64_t& start_height, bool pruned, bool get_miner_tx_hash, size_t max_count) const;

     /**
      * @brief gets some stats about the daemon
      *
      * @param st_inf return-by-reference container for the stats requested
      *
      * @return true
      */
     bool get_stat_info(core_stat_info& st_inf) const;

     /**
      * @copydoc Blockchain::get_tx_outputs_gindexs
      *
      * @note see Blockchain::get_tx_outputs_gindexs
      */
     bool get_tx_outputs_gindexs(const crypto::hash& tx_id, std::vector<uint64_t>& indexs) const;
     bool get_tx_outputs_gindexs(const crypto::hash& tx_id, size_t n_txes, std::vector<std::vector<uint64_t>>& indexs) const;

     /**
      * @copydoc Blockchain::get_tail_id
      *
      * @note see Blockchain::get_tail_id
      */
     crypto::hash get_tail_id() const;

     /**
      * @copydoc Blockchain::get_block_cumulative_difficulty
      *
      * @note see Blockchain::get_block_cumulative_difficulty
      */
     difficulty_type get_block_cumulative_difficulty(uint64_t height) const;

     /**
      * @copydoc Blockchain::get_outs
      *
      * @note see Blockchain::get_outs
      */
     bool get_outs(const COMMAND_RPC_GET_OUTPUTS_BIN::request& req, COMMAND_RPC_GET_OUTPUTS_BIN::response& res) const;

     /**
      * @copydoc Blockchain::get_output_distribution
      *
      * @brief get per block distribution of outputs of a given amount
      */
     bool get_output_distribution(uint64_t amount, uint64_t from_height, uint64_t to_height, uint64_t &start_height, std::vector<uint64_t> &distribution, uint64_t &base) const;

     /**
      * @copydoc miner::pause
      *
      * @note see miner::pause
      */
     void pause_mine();

     /**
      * @copydoc miner::resume
      *
      * @note see miner::resume
      */
     void resume_mine();

     /**
      * @brief gets the Blockchain instance
      *
      * @return a reference to the Blockchain instance
      */
     Blockchain& get_blockchain_storage(){return m_blockchain_storage;}

     /**
      * @brief gets the Blockchain instance (const)
      *
      * @return a const reference to the Blockchain instance
      */
     const Blockchain& get_blockchain_storage()const{return m_blockchain_storage;}

     /**
      * @copydoc tx_memory_pool::print_pool
      *
      * @note see tx_memory_pool::print_pool
      */
     std::string print_pool(bool short_format) const;

     /**
      * @copydoc miner::on_synchronized
      *
      * @note see miner::on_synchronized
      */
     void on_synchronized();

     /**
      * @copydoc Blockchain::safesyncmode
      *
      * 2note see Blockchain::safesyncmode
      */
     void safesyncmode(const bool onoff);

     /**
      * @brief sets the target blockchain height
      *
      * @param target_blockchain_height the height to set
      */
     void set_target_blockchain_height(uint64_t target_blockchain_height);

     /**
      * @brief gets the target blockchain height
      *
      * @param target_blockchain_height the target height
      */
     uint64_t get_target_blockchain_height() const;

     /**
      * @brief returns the newest hardfork version known to the blockchain
      *
      * @return the version
      */
     uint8_t get_ideal_hard_fork_version() const;

     /**
      * @brief return the ideal hard fork version for a given block height
      *
      * @return what it says above
      */
     uint8_t get_ideal_hard_fork_version(uint64_t height) const;

     /**
      * @brief return the hard fork version for a given block height
      *
      * @return what it says above
      */
     uint8_t get_hard_fork_version(uint64_t height) const;

     /**
      * @brief return the earliest block a given version may activate
      *
      * @return what it says above
      */
     uint64_t get_earliest_ideal_height_for_version(uint8_t version) const;

     /**
      * @brief gets start_time
      *
      */
     std::time_t get_start_time() const;

     /**
      * @brief tells the Blockchain to update its checkpoints
      *
      * This function will check if enough time has passed since the last
      * time checkpoints were updated and tell the Blockchain to update
      * its checkpoints if it is time.  If updating checkpoints fails,
      * the daemon is told to shut down.
      *
      * @note see Blockchain::update_checkpoints()
      */
     bool update_checkpoints();

     /**
      * @brief tells the daemon to wind down operations and stop running
      *
      * Currently this function raises SIGTERM, allowing the installed signal
      * handlers to do the actual stopping.
      */
     void graceful_exit();

     /**
      * @brief stops the daemon running
      *
      * @note see graceful_exit()
      */
     void stop();

     /**
      * @copydoc Blockchain::have_tx_keyimg_as_spent
      *
      * @note see Blockchain::have_tx_keyimg_as_spent
      */
     bool is_key_image_spent(const crypto::key_image& key_im) const;

     /**
      * @brief check if multiple key images are spent
      *
      * plural version of is_key_image_spent()
      *
      * @param key_im list of key images to check
      * @param spent return-by-reference result for each image checked
      *
      * @return true
      */
     bool are_key_images_spent(const std::vector<crypto::key_image>& key_im, std::vector<bool> &spent) const;

     /**
      * @brief check if multiple key images are spent in the transaction pool
      *
      * @param key_im list of key images to check
      * @param spent return-by-reference result for each image checked
      *
      * @return true
      */
     bool are_key_images_spent_in_pool(const std::vector<crypto::key_image>& key_im, std::vector<bool> &spent) const;

     /**
      * @brief get the number of blocks to sync in one go
      *
      * @return the number of blocks to sync in one go
      */
     size_t get_block_sync_size(uint64_t height) const;

     /**
      * @brief get the sum of coinbase tx amounts between blocks
      *
      * @return the number of blocks to sync in one go
      */
     std::pair<uint64_t, uint64_t> get_coinbase_tx_sum(const uint64_t start_offset, const size_t count);

     /**
      * @brief get the network type we're on
      *
      * @return which network are we on?
      */
     network_type get_nettype() const { return m_nettype; };

     /**
      * @brief check whether an update is known to be available or not
      *
      * This does not actually trigger a check, but returns the result
      * of the last check
      *
      * @return whether an update is known to be available or not
      */
     bool is_update_available() const { return m_update_available; }

     /**
      * @brief get whether fluffy blocks are enabled
      *
      * @return whether fluffy blocks are enabled
      */
     bool fluffy_blocks_enabled() const { return m_fluffy_blocks_enabled; }

     /**
      * @brief get whether transaction relay should be padded
      *
      * @return whether transaction relay should be padded
      */
     bool pad_transactions() const { return m_pad_transactions; }

     /**
      * @brief check a set of hashes against the precompiled hash set
      *
      * @return number of usable blocks
      */
     uint64_t prevalidate_block_hashes(uint64_t height, const std::vector<crypto::hash> &hashes);

     /**
      * @brief get free disk space on the blockchain partition
      *
      * @return free space in bytes
      */
     uint64_t get_free_space() const;

     /**
      * @brief get whether the core is running offline
      *
      * @return whether the core is running offline
      */
     bool offline() const { return m_offline; }

     /**
<<<<<<< HEAD
      * @brief Get the deterministic list of service node's public keys for quorum testing
      *
      * @param height Block height to deterministically recreate the quorum list from

      * @return Null shared ptr if quorum has not been determined yet for height
      */
     const std::shared_ptr<const service_nodes::quorum_state> get_quorum_state(uint64_t height) const;

     /**
      * @brief Get a snapshot of the service node list state at the time of the call.
      *
      * @param service_node_pubkeys pubkeys to search, if empty this indicates get all the pubkeys
      *
      * @return All the service nodes that can be matched from pubkeys in param
      */
     std::vector<service_nodes::service_node_pubkey_info> get_service_node_list_state(const std::vector<crypto::public_key>& service_node_pubkeys) const;

    /**
      * @brief get whether `pubkey` is known as a service node
      *
      * @param pubkey the public key to test
      *
      * @return whether `pubkey` is known as a service node
      */
    bool is_service_node(const crypto::public_key& pubkey) const;
     /**
      * @brief Add a vote to deregister a service node from network
      *
      * @param vote The vote for deregistering a service node.

      * @return Whether the vote was added to the partial deregister pool
      */
     bool add_deregister_vote(const service_nodes::deregister_vote& vote, vote_verification_context &vvc);

     /**
      * @brief Get the keypair for this service node.

      * @param pub_key The public key for the service node, unmodified if not a service node

      * @param sec_key The secret key for the service node, unmodified if not a service node

      * @return True if we are a service node
      */
     bool get_service_node_keys(crypto::public_key &pub_key, crypto::secret_key &sec_key) const;

     /**
      * @brief attempts to submit an uptime proof to the network, if this is running in service node mode
      *
      * @return true
      */
     bool submit_uptime_proof();

     /**
      * @brief Try find the uptime proof from the service node.
      *
      * @param key The public key of the service node
      *
      * @return 0 if no uptime proof found, otherwise the timestamp it last received in epoch time
      */
     uint64_t get_uptime_proof(const crypto::public_key &key) const;
=======
      * @brief get the blockchain pruning seed
      *
      * @return the blockchain pruning seed
      */
     uint32_t get_blockchain_pruning_seed() const;

     /**
      * @brief prune the blockchain
      *
      * @param pruning_seed the seed to use to prune the chain (0 for default, highly recommended)
      *
      * @return true iff success
      */
     bool prune_blockchain(uint32_t pruning_seed = 0);

     /**
      * @brief incrementally prunes blockchain
      *
      * @return true on success, false otherwise
      */
     bool update_blockchain_pruning();

     /**
      * @brief checks the blockchain pruning if enabled
      *
      * @return true on success, false otherwise
      */
     bool check_blockchain_pruning();
>>>>>>> 4a0e4c7d

   private:

     /**
      * @copydoc add_new_tx(transaction&, tx_verification_context&, bool)
      *
      * @param tx_hash the transaction's hash
      * @param blob the transaction as a blob
      * @param tx_prefix_hash the transaction prefix' hash
      * @param tx_weight the weight of the transaction
      * @param relayed whether or not the transaction was relayed to us
      * @param do_not_relay whether to prevent the transaction from being relayed
      *
      */
     bool add_new_tx(transaction& tx, const crypto::hash& tx_hash, const cryptonote::blobdata &blob, const crypto::hash& tx_prefix_hash, size_t tx_weight, tx_verification_context& tvc, bool keeped_by_block, bool relayed, bool do_not_relay);

     /**
      * @brief add a new transaction to the transaction pool
      *
      * Adds a new transaction to the transaction pool.
      *
      * @param tx the transaction to add
      * @param tvc return-by-reference metadata about the transaction's verification process
      * @param keeped_by_block whether or not the transaction has been in a block
      * @param relayed whether or not the transaction was relayed to us
      * @param do_not_relay whether to prevent the transaction from being relayed
      *
      * @return true if the transaction is already in the transaction pool,
      * is already in a block on the Blockchain, or is successfully added
      * to the transaction pool
      */
     bool add_new_tx(transaction& tx, tx_verification_context& tvc, bool keeped_by_block, bool relayed, bool do_not_relay);

     /**
      * @copydoc Blockchain::add_new_block
      *
      * @note see Blockchain::add_new_block
      */
     bool add_new_block(const block& b, block_verification_context& bvc);

     /**
      * @brief load any core state stored on disk
      *
      * currently does nothing, but may have state to load in the future.
      *
      * @return true
      */
     bool load_state_data();

     /**
      * @copydoc parse_tx_from_blob(transaction&, crypto::hash&, crypto::hash&, const blobdata&) const
      *
      * @note see parse_tx_from_blob(transaction&, crypto::hash&, crypto::hash&, const blobdata&) const
      */
     bool parse_tx_from_blob(transaction& tx, crypto::hash& tx_hash, crypto::hash& tx_prefix_hash, const blobdata& blob) const;

     /**
      * @brief check a transaction's syntax
      *
      * For now this does nothing, but it may check something about the tx
      * in the future.
      *
      * @param tx the transaction to check
      *
      * @return true
      */
     bool check_tx_syntax(const transaction& tx) const;

     /**
      * @brief validates some simple properties of a transaction
      *
      * Currently checks: tx has inputs,
      *                   tx inputs all of supported type(s),
      *                   tx outputs valid (type, key, amount),
      *                   input and output total amounts don't overflow,
      *                   output amount <= input amount,
      *                   tx not too large,
      *                   each input has a different key image.
      *
      * @param tx the transaction to check
      * @param keeped_by_block if the transaction has been in a block
      *
      * @return true if all the checks pass, otherwise false
      */
     bool check_tx_semantic(const transaction& tx, bool keeped_by_block) const;
     void set_semantics_failed(const crypto::hash &tx_hash);

     bool handle_incoming_tx_pre(const blobdata& tx_blob, tx_verification_context& tvc, cryptonote::transaction &tx, crypto::hash &tx_hash, crypto::hash &tx_prefixt_hash, bool keeped_by_block, bool relayed, bool do_not_relay);
     bool handle_incoming_tx_post(const blobdata& tx_blob, tx_verification_context& tvc, cryptonote::transaction &tx, crypto::hash &tx_hash, crypto::hash &tx_prefixt_hash, bool keeped_by_block, bool relayed, bool do_not_relay);
     struct tx_verification_batch_info { const cryptonote::transaction *tx; crypto::hash tx_hash; tx_verification_context &tvc; bool &result; };
     bool handle_incoming_tx_accumulated_batch(std::vector<tx_verification_batch_info> &tx_info, bool keeped_by_block);

     /**
      * @copydoc miner::on_block_chain_update
      *
      * @note see miner::on_block_chain_update
      *
      * @return true
      */
     bool update_miner_block_template();

     /**
      * @brief act on a set of command line options given
      *
      * @param vm the command line options
      *
      * @return true
      */
     bool handle_command_line(const boost::program_options::variables_map& vm);

     /**
      * @brief verify that each input key image in a transaction is unique
      *
      * @param tx the transaction to check
      *
      * @return false if any key image is repeated, otherwise true
      */
     bool check_tx_inputs_keyimages_diff(const transaction& tx) const;

     /**
      * @brief verify that each ring uses distinct members
      *
      * @param tx the transaction to check
      *
      * @return false if any ring uses duplicate members, true otherwise
      */
     bool check_tx_inputs_ring_members_diff(const transaction& tx) const;

     /**
      * @brief verify that each input key image in a transaction is in
      * the valid domain
      *
      * @param tx the transaction to check
      *
      * @return false if any key image is not in the valid domain, otherwise true
      */
     bool check_tx_inputs_keyimages_domain(const transaction& tx) const;

     /**
      * @brief checks HardFork status and prints messages about it
      *
      * Checks the status of HardFork and logs/prints if an update to
      * the daemon is necessary.
      *
      * @note see Blockchain::get_hard_fork_state and HardFork::State
      *
      * @return true
      */
     bool check_fork_time();

     /**
      * @brief attempts to relay any transactions in the mempool which need it
      *
      * @return true
      */
     bool relay_txpool_transactions();

     /**
      * @brief attempt to relay the pooled deregister votes
      *
      * @return true, necessary for binding this function to a periodic invoker
      */
     bool relay_deregister_votes();

     /**
      * @brief checks DNS versions
      *
      * @return true on success, false otherwise
      */
     bool check_updates();

     /**
      * @brief checks free disk space
      *
      * @return true on success, false otherwise
      */
     bool check_disk_space();

     /**
      * @brief Initializes service node key by loading or creating.
      *
      * @return true on success, false otherwise
      */
     bool init_service_node_key();

     /**
      * @brief do the uptime proof logic and calls for idle loop.
      */
     void do_uptime_proof_call();

     /*
      * @brief checks block rate, and warns if it's too slow
      *
      * @return true on success, false otherwise
      */
     bool check_block_rate();

     bool m_test_drop_download = true; //!< whether or not to drop incoming blocks (for testing)

     uint64_t m_test_drop_download_height = 0; //!< height under which to drop incoming blocks, if doing so

     tx_memory_pool m_mempool; //!< transaction pool instance
     Blockchain m_blockchain_storage; //!< Blockchain instance

     service_nodes::deregister_vote_pool m_deregister_vote_pool;
     service_nodes::service_node_list    m_service_node_list;
     service_nodes::quorum_cop           m_quorum_cop;

     i_cryptonote_protocol* m_pprotocol; //!< cryptonote protocol instance

     epee::critical_section m_incoming_tx_lock; //!< incoming transaction lock

     //m_miner and m_miner_addres are probably temporary here
     miner m_miner; //!< miner instance
     account_public_address m_miner_address; //!< address to mine to (for miner instance)

     std::string m_config_folder; //!< folder to look in for configs and other files

     cryptonote_protocol_stub m_protocol_stub; //!< cryptonote protocol stub instance

     epee::math_helper::once_a_time_seconds<60*60*12, false> m_store_blockchain_interval; //!< interval for manual storing of Blockchain, if enabled
     epee::math_helper::once_a_time_seconds<60*60*2, true> m_fork_moaner; //!< interval for checking HardFork status
     epee::math_helper::once_a_time_seconds<60*2, false> m_txpool_auto_relayer; //!< interval for checking re-relaying txpool transactions
     epee::math_helper::once_a_time_seconds<60*2, false> m_deregisters_auto_relayer; //!< interval for checking re-relaying deregister votes
     epee::math_helper::once_a_time_seconds<60*60*12, true> m_check_updates_interval; //!< interval for checking for new versions
     epee::math_helper::once_a_time_seconds<60*10, true> m_check_disk_space_interval; //!< interval for checking for disk space
     epee::math_helper::once_a_time_seconds<UPTIME_PROOF_BUFFER_IN_SECONDS, true> m_check_uptime_proof_interval; //!< interval for checking our own uptime proof
     epee::math_helper::once_a_time_seconds<30, true> m_uptime_proof_pruner;
     epee::math_helper::once_a_time_seconds<90, false> m_block_rate_interval; //!< interval for checking block rate
     epee::math_helper::once_a_time_seconds<60*60*5, true> m_blockchain_pruning_interval; //!< interval for incremental blockchain pruning

     std::atomic<bool> m_starter_message_showed; //!< has the "daemon will sync now" message been shown?

     uint64_t m_target_blockchain_height; //!< blockchain height target

     network_type m_nettype; //!< which network are we on?

     std::atomic<bool> m_update_available;

     std::string m_checkpoints_path; //!< path to json checkpoints file
     time_t m_last_dns_checkpoints_update; //!< time when dns checkpoints were last updated
     time_t m_last_json_checkpoints_update; //!< time when json checkpoints were last updated

     std::atomic_flag m_checkpoints_updating; //!< set if checkpoints are currently updating to avoid multiple threads attempting to update at once
     bool m_disable_dns_checkpoints;

     bool m_service_node;
     crypto::secret_key m_service_node_key;
     crypto::public_key m_service_node_pubkey;

     size_t block_sync_size;

     time_t start_time;

     std::unordered_set<crypto::hash> bad_semantics_txes[2];
     boost::mutex bad_semantics_txes_lock;

     enum {
       UPDATES_DISABLED,
       UPDATES_NOTIFY,
       UPDATES_DOWNLOAD,
       UPDATES_UPDATE,
     } check_updates_level;

     tools::download_async_handle m_update_download;
     size_t m_last_update_length;
     boost::mutex m_update_mutex;

     bool m_fluffy_blocks_enabled;
     bool m_offline;
     bool m_pad_transactions;
   };
}

POP_WARNINGS<|MERGE_RESOLUTION|>--- conflicted
+++ resolved
@@ -808,7 +808,6 @@
      bool offline() const { return m_offline; }
 
      /**
-<<<<<<< HEAD
       * @brief Get the deterministic list of service node's public keys for quorum testing
       *
       * @param height Block height to deterministically recreate the quorum list from
@@ -869,7 +868,8 @@
       * @return 0 if no uptime proof found, otherwise the timestamp it last received in epoch time
       */
      uint64_t get_uptime_proof(const crypto::public_key &key) const;
-=======
+
+     /*
       * @brief get the blockchain pruning seed
       *
       * @return the blockchain pruning seed
@@ -898,7 +898,6 @@
       * @return true on success, false otherwise
       */
      bool check_blockchain_pruning();
->>>>>>> 4a0e4c7d
 
    private:
 
