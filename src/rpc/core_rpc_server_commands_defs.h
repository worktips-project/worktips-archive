--- conflicted
+++ resolved
@@ -683,14 +683,9 @@
   {
     struct request_t
     {
-<<<<<<< HEAD
       std::string tx_as_hex; // Full transaction information as hexidecimal string.
-      bool do_not_relay;     // Stop relaying transaction to other nodes (default is `false`).
-=======
-      std::string tx_as_hex;
-      bool do_not_relay;
-      bool do_sanity_checks;
->>>>>>> e98cbfbd
+      bool do_not_relay;     // (Optional: Default false) Stop relaying transaction to other nodes.
+      bool do_sanity_checks; // (Optional: Default true) Verify TX params have sane values.
 
       BEGIN_KV_SERIALIZE_MAP()
         KV_SERIALIZE(tx_as_hex)
@@ -703,44 +698,18 @@
 
     struct response_t
     {
-<<<<<<< HEAD
       std::string status; // General RPC error code. "OK" means everything looks good. Any other value means that something went wrong.
       std::string reason; // Additional information. Currently empty or "Not relayed" if transaction was accepted but not relayed.
       bool not_relayed;   // Transaction was not relayed (true) or relayed (false).
       bool untrusted;     // States if the result is obtained using the bootstrap mode, and is therefore not trusted (`true`), or when the daemon is fully synced (`false`).
       tx_verification_context tvc;
-=======
-      std::string status;
-      std::string reason;
-      bool not_relayed;
-      bool low_mixin;
-      bool double_spend;
-      bool invalid_input;
-      bool invalid_output;
-      bool too_big;
-      bool overspend;
-      bool fee_too_low;
-      bool not_rct;
       bool sanity_check_failed;
-      bool untrusted;
->>>>>>> e98cbfbd
 
       BEGIN_KV_SERIALIZE_MAP()
         KV_SERIALIZE(status)
         KV_SERIALIZE(reason)
         KV_SERIALIZE(not_relayed)
-<<<<<<< HEAD
-=======
-        KV_SERIALIZE(low_mixin)
-        KV_SERIALIZE(double_spend)
-        KV_SERIALIZE(invalid_input)
-        KV_SERIALIZE(invalid_output)
-        KV_SERIALIZE(too_big)
-        KV_SERIALIZE(overspend)
-        KV_SERIALIZE(fee_too_low)
-        KV_SERIALIZE(not_rct)
         KV_SERIALIZE(sanity_check_failed)
->>>>>>> e98cbfbd
         KV_SERIALIZE(untrusted)
         KV_SERIALIZE(tvc)
       END_KV_SERIALIZE_MAP()
