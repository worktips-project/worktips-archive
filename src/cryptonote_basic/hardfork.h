--- conflicted
+++ resolved
@@ -250,10 +250,6 @@
     uint8_t default_threshold_percent;
 
     uint8_t original_version;
-<<<<<<< HEAD
-
-=======
->>>>>>> 1a6bb7de
     std::vector<Params> heights;
 
     std::deque<uint8_t> versions; /* rolling window of the last N blocks' versions */
